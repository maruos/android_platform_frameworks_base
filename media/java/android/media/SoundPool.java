/*
 * Copyright (C) 2007 The Android Open Source Project
 *
 * Licensed under the Apache License, Version 2.0 (the "License");
 * you may not use this file except in compliance with the License.
 * You may obtain a copy of the License at
 *
 *      http://www.apache.org/licenses/LICENSE-2.0
 *
 * Unless required by applicable law or agreed to in writing, software
 * distributed under the License is distributed on an "AS IS" BASIS,
 * WITHOUT WARRANTIES OR CONDITIONS OF ANY KIND, either express or implied.
 * See the License for the specific language governing permissions and
 * limitations under the License.
 */

package android.media;

import java.io.File;
import java.io.FileDescriptor;
import java.lang.ref.WeakReference;

import android.app.ActivityThread;
import android.app.AppOpsManager;
import android.content.Context;
import android.content.res.AssetFileDescriptor;
import android.os.Handler;
import android.os.IBinder;
import android.os.Looper;
import android.os.Message;
import android.os.ParcelFileDescriptor;
import android.os.Process;
import android.os.RemoteException;
import android.os.ServiceManager;
import android.util.AndroidRuntimeException;
import android.util.Log;

import com.android.internal.app.IAppOpsCallback;
import com.android.internal.app.IAppOpsService;


/**
 * The SoundPool class manages and plays audio resources for applications.
 *
 * <p>A SoundPool is a collection of samples that can be loaded into memory
 * from a resource inside the APK or from a file in the file system. The
 * SoundPool library uses the MediaPlayer service to decode the audio
 * into a raw 16-bit PCM mono or stereo stream. This allows applications
 * to ship with compressed streams without having to suffer the CPU load
 * and latency of decompressing during playback.</p>
 *
 * <p>In addition to low-latency playback, SoundPool can also manage the number
 * of audio streams being rendered at once. When the SoundPool object is
 * constructed, the maxStreams parameter sets the maximum number of streams
 * that can be played at a time from this single SoundPool. SoundPool tracks
 * the number of active streams. If the maximum number of streams is exceeded,
 * SoundPool will automatically stop a previously playing stream based first
 * on priority and then by age within that priority. Limiting the maximum
 * number of streams helps to cap CPU loading and reducing the likelihood that
 * audio mixing will impact visuals or UI performance.</p> 
 *
 * <p>Sounds can be looped by setting a non-zero loop value. A value of -1
 * causes the sound to loop forever. In this case, the application must 
 * explicitly call the stop() function to stop the sound. Any other non-zero
 * value will cause the sound to repeat the specified number of times, e.g.
 * a value of 3 causes the sound to play a total of 4 times.</p>
 *
 * <p>The playback rate can also be changed. A playback rate of 1.0 causes
 * the sound to play at its original frequency (resampled, if necessary,
 * to the hardware output frequency). A playback rate of 2.0 causes the
 * sound to play at twice its original frequency, and a playback rate of
 * 0.5 causes it to play at half its original frequency. The playback
 * rate range is 0.5 to 2.0.</p>
 *
 * <p>Priority runs low to high, i.e. higher numbers are higher priority.
 * Priority is used when a call to play() would cause the number of active
 * streams to exceed the value established by the maxStreams parameter when
 * the SoundPool was created. In this case, the stream allocator will stop
 * the lowest priority stream. If there are multiple streams with the same
 * low priority, it will choose the oldest stream to stop. In the case
 * where the priority of the new stream is lower than all the active
 * streams, the new sound will not play and the play() function will return
 * a streamID of zero.</p>
 *
 * <p>Let's examine a typical use case: A game consists of several levels of
 * play. For each level, there is a set of unique sounds that are used only
 * by that level. In this case, the game logic should create a new SoundPool
 * object when the first level is loaded. The level data itself might contain
 * the list of sounds to be used by this level. The loading logic iterates
 * through the list of sounds calling the appropriate SoundPool.load()
 * function. This should typically be done early in the process to allow time
 * for decompressing the audio to raw PCM format before they are needed for
 * playback.</p>
 *
 * <p>Once the sounds are loaded and play has started, the application can
 * trigger sounds by calling SoundPool.play(). Playing streams can be
 * paused or resumed, and the application can also alter the pitch by
 * adjusting the playback rate in real-time for doppler or synthesis
 * effects.</p>
 *
 * <p>Note that since streams can be stopped due to resource constraints, the
 * streamID is a reference to a particular instance of a stream. If the stream
 * is stopped to allow a higher priority stream to play, the stream is no
 * longer be valid. However, the application is allowed to call methods on
 * the streamID without error. This may help simplify program logic since
 * the application need not concern itself with the stream lifecycle.</p>
 *
 * <p>In our example, when the player has completed the level, the game
 * logic should call SoundPool.release() to release all the native resources
 * in use and then set the SoundPool reference to null. If the player starts
 * another level, a new SoundPool is created, sounds are loaded, and play
 * resumes.</p>
 */
public class SoundPool {
    static { System.loadLibrary("soundpool"); }

    // SoundPool messages
    //
    // must match SoundPool.h
    private static final int SAMPLE_LOADED = 1;

    private final static String TAG = "SoundPool";
    private final static boolean DEBUG = Log.isLoggable(TAG, Log.DEBUG);

    private long mNativeContext; // accessed by native methods

    private EventHandler mEventHandler;
    private SoundPool.OnLoadCompleteListener mOnLoadCompleteListener;
    private boolean mHasAppOpsPlayAudio;

    private final Object mLock;
    private final AudioAttributes mAttributes;
    private final IAppOpsService mAppOps;
    private final IAppOpsCallback mAppOpsCallback;

    private static IAudioService sService;

    /**
     * Constructor. Constructs a SoundPool object with the following
     * characteristics:
     *
     * @param maxStreams the maximum number of simultaneous streams for this
     *                   SoundPool object
     * @param streamType the audio stream type as described in AudioManager 
     *                   For example, game applications will normally use
     *                   {@link AudioManager#STREAM_MUSIC}.
     * @param srcQuality the sample-rate converter quality. Currently has no
     *                   effect. Use 0 for the default.
     * @return a SoundPool object, or null if creation failed
     * @deprecated use {@link SoundPool.Builder} instead to create and configure a
     *     SoundPool instance
     */
    public SoundPool(int maxStreams, int streamType, int srcQuality) {
        this(maxStreams,
                new AudioAttributes.Builder().setInternalLegacyStreamType(streamType).build());
    }

    private SoundPool(int maxStreams, AudioAttributes attributes) {
        // do native setup
        if (native_setup(new WeakReference<SoundPool>(this), maxStreams, attributes) != 0) {
            throw new RuntimeException("Native setup failed");
        }
        mLock = new Object();
        mAttributes = attributes;
        IBinder b = ServiceManager.getService(Context.APP_OPS_SERVICE);
        mAppOps = IAppOpsService.Stub.asInterface(b);
        // initialize mHasAppOpsPlayAudio
        updateAppOpsPlayAudio();
        // register a callback to monitor whether the OP_PLAY_AUDIO is still allowed
        mAppOpsCallback = new IAppOpsCallback.Stub() {
            public void opChanged(int op, int uid, String packageName) {
                synchronized (mLock) {
                    if (op == AppOpsManager.OP_PLAY_AUDIO) {
                        updateAppOpsPlayAudio();
                    }
                }
            }
        };
        try {
            mAppOps.startWatchingMode(AppOpsManager.OP_PLAY_AUDIO,
                    ActivityThread.currentPackageName(), mAppOpsCallback);
        } catch (RemoteException e) {
            mHasAppOpsPlayAudio = false;
        }
    }

    /**
     * Release the SoundPool resources.
     *
     * Release all memory and native resources used by the SoundPool
     * object. The SoundPool can no longer be used and the reference
     * should be set to null.
     */
    public final void release() {
        try {
            mAppOps.stopWatchingMode(mAppOpsCallback);
        } catch (RemoteException e) {
            // nothing to do here, the SoundPool is being released anyway
        }
        native_release();
    }

    private native final void native_release();

    protected void finalize() { release(); }

    /**
     * Load the sound from the specified path.
     *
     * @param path the path to the audio file
     * @param priority the priority of the sound. Currently has no effect. Use
     *                 a value of 1 for future compatibility.
     * @return a sound ID. This value can be used to play or unload the sound.
     */
    public int load(String path, int priority) {
        int id = 0;
        try {
            File f = new File(path);
            ParcelFileDescriptor fd = ParcelFileDescriptor.open(f,
                    ParcelFileDescriptor.MODE_READ_ONLY);
            if (fd != null) {
                id = _load(fd.getFileDescriptor(), 0, f.length(), priority);
                fd.close();
            }
        } catch (java.io.IOException e) {
            Log.e(TAG, "error loading " + path);
        }
        return id;
    }

    /**
     * Load the sound from the specified APK resource.
     *
     * Note that the extension is dropped. For example, if you want to load
     * a sound from the raw resource file "explosion.mp3", you would specify
     * "R.raw.explosion" as the resource ID. Note that this means you cannot
     * have both an "explosion.wav" and an "explosion.mp3" in the res/raw
     * directory.
     * 
     * @param context the application context
     * @param resId the resource ID
     * @param priority the priority of the sound. Currently has no effect. Use
     *                 a value of 1 for future compatibility.
     * @return a sound ID. This value can be used to play or unload the sound.
     */
    public int load(Context context, int resId, int priority) {
        AssetFileDescriptor afd = context.getResources().openRawResourceFd(resId);
        int id = 0;
        if (afd != null) {
            id = _load(afd.getFileDescriptor(), afd.getStartOffset(), afd.getLength(), priority);
            try {
                afd.close();
            } catch (java.io.IOException ex) {
                //Log.d(TAG, "close failed:", ex);
            }
        }
        return id;
    }

    /**
     * Load the sound from an asset file descriptor.
     *
     * @param afd an asset file descriptor
     * @param priority the priority of the sound. Currently has no effect. Use
     *                 a value of 1 for future compatibility.
     * @return a sound ID. This value can be used to play or unload the sound.
     */
    public int load(AssetFileDescriptor afd, int priority) {
        if (afd != null) {
            long len = afd.getLength();
            if (len < 0) {
                throw new AndroidRuntimeException("no length for fd");
            }
            return _load(afd.getFileDescriptor(), afd.getStartOffset(), len, priority);
        } else {
            return 0;
        }
    }

    /**
     * Load the sound from a FileDescriptor.
     *
     * This version is useful if you store multiple sounds in a single
     * binary. The offset specifies the offset from the start of the file
     * and the length specifies the length of the sound within the file.
     *
     * @param fd a FileDescriptor object
     * @param offset offset to the start of the sound
     * @param length length of the sound
     * @param priority the priority of the sound. Currently has no effect. Use
     *                 a value of 1 for future compatibility.
     * @return a sound ID. This value can be used to play or unload the sound.
     */
    public int load(FileDescriptor fd, long offset, long length, int priority) {
        return _load(fd, offset, length, priority);
    }

    /**
     * Unload a sound from a sound ID.
     *
     * Unloads the sound specified by the soundID. This is the value
     * returned by the load() function. Returns true if the sound is
     * successfully unloaded, false if the sound was already unloaded.
     *
     * @param soundID a soundID returned by the load() function
     * @return true if just unloaded, false if previously unloaded
     */
    public native final boolean unload(int soundID);

    /**
     * Play a sound from a sound ID.
     *
     * Play the sound specified by the soundID. This is the value 
     * returned by the load() function. Returns a non-zero streamID
     * if successful, zero if it fails. The streamID can be used to
     * further control playback. Note that calling play() may cause
     * another sound to stop playing if the maximum number of active
     * streams is exceeded. A loop value of -1 means loop forever,
     * a value of 0 means don't loop, other values indicate the
     * number of repeats, e.g. a value of 1 plays the audio twice.
     * The playback rate allows the application to vary the playback
     * rate (pitch) of the sound. A value of 1.0 means play back at
     * the original frequency. A value of 2.0 means play back twice
     * as fast, and a value of 0.5 means playback at half speed.
     *
     * @param soundID a soundID returned by the load() function
     * @param leftVolume left volume value (range = 0.0 to 1.0)
     * @param rightVolume right volume value (range = 0.0 to 1.0)
     * @param priority stream priority (0 = lowest priority)
     * @param loop loop mode (0 = no loop, -1 = loop forever)
     * @param rate playback rate (1.0 = normal playback, range 0.5 to 2.0)
     * @return non-zero streamID if successful, zero if failed
     */
    public final int play(int soundID, float leftVolume, float rightVolume,
            int priority, int loop, float rate) {
        if (isRestricted()) {
            leftVolume = rightVolume = 0;
        }
        return _play(soundID, leftVolume, rightVolume, priority, loop, rate);
    }

    /**
     * Pause a playback stream.
     *
     * Pause the stream specified by the streamID. This is the
     * value returned by the play() function. If the stream is
     * playing, it will be paused. If the stream is not playing
     * (e.g. is stopped or was previously paused), calling this
     * function will have no effect.
     *
     * @param streamID a streamID returned by the play() function
     */
    public native final void pause(int streamID);

    /**
     * Resume a playback stream.
     *
     * Resume the stream specified by the streamID. This
     * is the value returned by the play() function. If the stream
     * is paused, this will resume playback. If the stream was not
     * previously paused, calling this function will have no effect.
     *
     * @param streamID a streamID returned by the play() function
     */
    public native final void resume(int streamID);

    /**
     * Pause all active streams.
     *
     * Pause all streams that are currently playing. This function
     * iterates through all the active streams and pauses any that
     * are playing. It also sets a flag so that any streams that
     * are playing can be resumed by calling autoResume().
     */
    public native final void autoPause();

    /**
     * Resume all previously active streams.
     *
     * Automatically resumes all streams that were paused in previous
     * calls to autoPause().
     */
    public native final void autoResume();

    /**
     * Stop a playback stream.
     *
     * Stop the stream specified by the streamID. This
     * is the value returned by the play() function. If the stream
     * is playing, it will be stopped. It also releases any native
     * resources associated with this stream. If the stream is not
     * playing, it will have no effect.
     *
     * @param streamID a streamID returned by the play() function
     */
    public native final void stop(int streamID);

    /**
     * Set stream volume.
     *
     * Sets the volume on the stream specified by the streamID.
     * This is the value returned by the play() function. The
     * value must be in the range of 0.0 to 1.0. If the stream does
     * not exist, it will have no effect.
     *
     * @param streamID a streamID returned by the play() function
     * @param leftVolume left volume value (range = 0.0 to 1.0)
     * @param rightVolume right volume value (range = 0.0 to 1.0)
     */
    public final void setVolume(int streamID, float leftVolume, float rightVolume) {
        if (isRestricted()) {
            return;
        }
        _setVolume(streamID, leftVolume, rightVolume);
    }

    /**
     * Similar, except set volume of all channels to same value.
     * @hide
     */
    public void setVolume(int streamID, float volume) {
        setVolume(streamID, volume, volume);
    }

    /**
     * Change stream priority.
     *
     * Change the priority of the stream specified by the streamID.
     * This is the value returned by the play() function. Affects the
     * order in which streams are re-used to play new sounds. If the
     * stream does not exist, it will have no effect.
     *
     * @param streamID a streamID returned by the play() function
     */
    public native final void setPriority(int streamID, int priority);

    /**
     * Set loop mode.
     *
     * Change the loop mode. A loop value of -1 means loop forever,
     * a value of 0 means don't loop, other values indicate the
     * number of repeats, e.g. a value of 1 plays the audio twice.
     * If the stream does not exist, it will have no effect.
     *
     * @param streamID a streamID returned by the play() function
     * @param loop loop mode (0 = no loop, -1 = loop forever)
     */
    public native final void setLoop(int streamID, int loop);

    /**
     * Change playback rate.
     *
     * The playback rate allows the application to vary the playback
     * rate (pitch) of the sound. A value of 1.0 means playback at
     * the original frequency. A value of 2.0 means playback twice
     * as fast, and a value of 0.5 means playback at half speed.
     * If the stream does not exist, it will have no effect.
     *
     * @param streamID a streamID returned by the play() function
     * @param rate playback rate (1.0 = normal playback, range 0.5 to 2.0)
     */
    public native final void setRate(int streamID, float rate);

    public interface OnLoadCompleteListener {
        /**
         * Called when a sound has completed loading.
         *
         * @param soundPool SoundPool object from the load() method
         * @param sampleId the sample ID of the sound loaded.
         * @param status the status of the load operation (0 = success)
         */
        public void onLoadComplete(SoundPool soundPool, int sampleId, int status);
    }

    /**
     * Sets the callback hook for the OnLoadCompleteListener.
     */
    public void setOnLoadCompleteListener(OnLoadCompleteListener listener) {
        synchronized(mLock) {
            if (listener != null) {
                // setup message handler
                Looper looper;
                if ((looper = Looper.myLooper()) != null) {
                    mEventHandler = new EventHandler(looper);
                } else if ((looper = Looper.getMainLooper()) != null) {
                    mEventHandler = new EventHandler(looper);
                } else {
                    mEventHandler = null;
                }
            } else {
                mEventHandler = null;
            }
            mOnLoadCompleteListener = listener;
        }
    }

    private static IAudioService getService()
    {
        if (sService != null) {
            return sService;
        }
        IBinder b = ServiceManager.getService(Context.AUDIO_SERVICE);
        sService = IAudioService.Stub.asInterface(b);
        return sService;
    }

    private boolean isRestricted() {
<<<<<<< HEAD
        IAudioService service = getService();
        boolean cameraSoundForced = false;

        try {
            cameraSoundForced = service.isCameraSoundForced();
        } catch (RemoteException e) {
            Log.e(TAG, "Cannot access AudioService in isRestricted()");
        }

        if (cameraSoundForced &&
                ((mAttributes.getAllFlags() & AudioAttributes.FLAG_AUDIBILITY_ENFORCED) != 0)
// FIXME: should also check usage when set properly by camera app
//                && (mAttributes.getUsage() == AudioAttributes.USAGE_ASSISTANCE_SONIFICATION)
                ) {
            return false;
        }

=======
        // check app ops
        if (mHasAppOpsPlayAudio) {
            return false;
        }
        // check bypass flag
>>>>>>> b5375056
        if ((mAttributes.getAllFlags() & AudioAttributes.FLAG_BYPASS_INTERRUPTION_POLICY) != 0) {
            return false;
        }
        // check force audibility flag and camera restriction
        if ((mAttributes.getAllFlags() & AudioAttributes.FLAG_AUDIBILITY_ENFORCED) != 0) {
// FIXME: should also check usage when set properly by camera app
//          && (mAttributes.getUsage() == AudioAttributes.USAGE_ASSISTANCE_SONIFICATION)
            boolean cameraSoundForced = false;
            try {
                cameraSoundForced = getService().isCameraSoundForced();
            } catch (RemoteException e) {
                Log.e(TAG, "Cannot access AudioService in isRestricted()");
            } catch (NullPointerException e) {
                Log.e(TAG, "Null AudioService in isRestricted()");
            }
            if (cameraSoundForced) {
                return false;
            }
        }
        return true;
    }

    private void updateAppOpsPlayAudio() {
        try {
            final int mode = mAppOps.checkAudioOperation(AppOpsManager.OP_PLAY_AUDIO,
                    mAttributes.getUsage(),
                    Process.myUid(), ActivityThread.currentPackageName());
            mHasAppOpsPlayAudio = (mode == AppOpsManager.MODE_ALLOWED);
        } catch (RemoteException e) {
            mHasAppOpsPlayAudio = false;
        }
    }

    private native final int _load(FileDescriptor fd, long offset, long length, int priority); 

    private native final int native_setup(Object weakRef, int maxStreams,
            Object/*AudioAttributes*/ attributes);

    private native final int _play(int soundID, float leftVolume, float rightVolume,
            int priority, int loop, float rate);

    private native final void _setVolume(int streamID, float leftVolume, float rightVolume);

    // post event from native code to message handler
    @SuppressWarnings("unchecked")
    private static void postEventFromNative(Object ref, int msg, int arg1, int arg2, Object obj) {
        SoundPool soundPool = ((WeakReference<SoundPool>) ref).get();
        if (soundPool == null)
            return;

        if (soundPool.mEventHandler != null) {
            Message m = soundPool.mEventHandler.obtainMessage(msg, arg1, arg2, obj);
            soundPool.mEventHandler.sendMessage(m);
        }
    }

    private final class EventHandler extends Handler {
        public EventHandler(Looper looper) {
            super(looper);
        }

        @Override
        public void handleMessage(Message msg) {
            switch(msg.what) {
            case SAMPLE_LOADED:
                if (DEBUG) Log.d(TAG, "Sample " + msg.arg1 + " loaded");
                synchronized(mLock) {
                    if (mOnLoadCompleteListener != null) {
                        mOnLoadCompleteListener.onLoadComplete(SoundPool.this, msg.arg1, msg.arg2);
                    }
                }
                break;
            default:
                Log.e(TAG, "Unknown message type " + msg.what);
                return;
            }
        }
    }

    /**
     * Builder class for {@link SoundPool} objects.
     */
    public static class Builder {
        private int mMaxStreams = 1;
        private AudioAttributes mAudioAttributes;

        /**
         * Constructs a new Builder with the defaults format values.
         * If not provided, the maximum number of streams is 1 (see {@link #setMaxStreams(int)} to
         * change it), and the audio attributes have a usage value of
         * {@link AudioAttributes#USAGE_MEDIA} (see {@link #setAudioAttributes(AudioAttributes)} to
         * change them).
         */
        public Builder() {
        }

        /**
         * Sets the maximum of number of simultaneous streams that can be played simultaneously.
         * @param maxStreams a value equal to 1 or greater.
         * @return the same Builder instance
         * @throws IllegalArgumentException
         */
        public Builder setMaxStreams(int maxStreams) throws IllegalArgumentException {
            if (maxStreams <= 0) {
                throw new IllegalArgumentException(
                        "Strictly positive value required for the maximum number of streams");
            }
            mMaxStreams = maxStreams;
            return this;
        }

        /**
         * Sets the {@link AudioAttributes}. For examples, game applications will use attributes
         * built with usage information set to {@link AudioAttributes#USAGE_GAME}.
         * @param attributes a non-null
         * @return
         */
        public Builder setAudioAttributes(AudioAttributes attributes)
                throws IllegalArgumentException {
            if (attributes == null) {
                throw new IllegalArgumentException("Invalid null AudioAttributes");
            }
            mAudioAttributes = attributes;
            return this;
        }

        public SoundPool build() {
            if (mAudioAttributes == null) {
                mAudioAttributes = new AudioAttributes.Builder()
                        .setUsage(AudioAttributes.USAGE_MEDIA).build();
            }
            return new SoundPool(mMaxStreams, mAudioAttributes);
        }
    }
}<|MERGE_RESOLUTION|>--- conflicted
+++ resolved
@@ -505,7 +505,6 @@
     }
 
     private boolean isRestricted() {
-<<<<<<< HEAD
         IAudioService service = getService();
         boolean cameraSoundForced = false;
 
@@ -523,13 +522,11 @@
             return false;
         }
 
-=======
         // check app ops
         if (mHasAppOpsPlayAudio) {
             return false;
         }
         // check bypass flag
->>>>>>> b5375056
         if ((mAttributes.getAllFlags() & AudioAttributes.FLAG_BYPASS_INTERRUPTION_POLICY) != 0) {
             return false;
         }
@@ -537,7 +534,6 @@
         if ((mAttributes.getAllFlags() & AudioAttributes.FLAG_AUDIBILITY_ENFORCED) != 0) {
 // FIXME: should also check usage when set properly by camera app
 //          && (mAttributes.getUsage() == AudioAttributes.USAGE_ASSISTANCE_SONIFICATION)
-            boolean cameraSoundForced = false;
             try {
                 cameraSoundForced = getService().isCameraSoundForced();
             } catch (RemoteException e) {
