/*
 * Copyright (C) 2007 The Android Open Source Project
 *
 * Licensed under the Apache License, Version 2.0 (the "License");
 * you may not use this file except in compliance with the License.
 * You may obtain a copy of the License at
 *
 *      http://www.apache.org/licenses/LICENSE-2.0
 *
 * Unless required by applicable law or agreed to in writing, software
 * distributed under the License is distributed on an "AS IS" BASIS,
 * WITHOUT WARRANTIES OR CONDITIONS OF ANY KIND, either express or implied.
 * See the License for the specific language governing permissions and
 * limitations under the License.
 */

package android.media;

import android.graphics.Bitmap;
import android.graphics.BitmapFactory;
import android.util.Log;
import android.util.Pair;

import libcore.io.IoUtils;
import libcore.io.Streams;

import java.io.BufferedInputStream;
import java.io.ByteArrayInputStream;
import java.io.DataInputStream;
import java.io.EOFException;
import java.io.File;
import java.io.FileDescriptor;
import java.io.FileInputStream;
import java.io.FileNotFoundException;
import java.io.FileOutputStream;
import java.io.FilterOutputStream;
import java.io.IOException;
import java.io.InputStream;
import java.io.OutputStream;
import java.nio.ByteBuffer;
import java.nio.ByteOrder;
import java.nio.charset.Charset;
import java.text.ParsePosition;
import java.text.SimpleDateFormat;
import java.util.Arrays;
import java.util.Date;
import java.util.HashMap;
import java.util.HashSet;
import java.util.Map;
import java.util.Set;
import java.util.TimeZone;
import java.util.regex.Matcher;
import java.util.regex.Pattern;

/**
 * This is a class for reading and writing Exif tags in a JPEG file.
 */
public class ExifInterface {
    private static final String TAG = "ExifInterface";
    private static final boolean DEBUG = false;

    // The Exif tag names
    /** Type is String. @hide */
    public static final String TAG_ARTIST = "Artist";
    /** Type is int. @hide */
    public static final String TAG_BITS_PER_SAMPLE = "BitsPerSample";
    /** Type is int. @hide */
    public static final String TAG_COMPRESSION = "Compression";
    /** Type is String. @hide */
    public static final String TAG_COPYRIGHT = "Copyright";
    /** Type is String. */
    public static final String TAG_DATETIME = "DateTime";
    /** Type is String. @hide */
    public static final String TAG_IMAGE_DESCRIPTION = "ImageDescription";
    /** Type is int. */
    public static final String TAG_IMAGE_LENGTH = "ImageLength";
    /** Type is int. */
    public static final String TAG_IMAGE_WIDTH = "ImageWidth";
    /** Type is int. @hide */
    public static final String TAG_JPEG_INTERCHANGE_FORMAT = "JPEGInterchangeFormat";
    /** Type is int. @hide */
    public static final String TAG_JPEG_INTERCHANGE_FORMAT_LENGTH = "JPEGInterchangeFormatLength";
    /** Type is String. */
    public static final String TAG_MAKE = "Make";
    /** Type is String. */
    public static final String TAG_MODEL = "Model";
    /** Type is int. */
    public static final String TAG_ORIENTATION = "Orientation";
    /** Type is int. @hide */
    public static final String TAG_PHOTOMETRIC_INTERPRETATION = "PhotometricInterpretation";
    /** Type is int. @hide */
    public static final String TAG_PLANAR_CONFIGURATION = "PlanarConfiguration";
    /** Type is rational. @hide */
    public static final String TAG_PRIMARY_CHROMATICITIES = "PrimaryChromaticities";
    /** Type is rational. @hide */
    public static final String TAG_REFERENCE_BLACK_WHITE = "ReferenceBlackWhite";
    /** Type is int. @hide */
    public static final String TAG_RESOLUTION_UNIT = "ResolutionUnit";
    /** Type is int. @hide */
    public static final String TAG_ROWS_PER_STRIP = "RowsPerStrip";
    /** Type is int. @hide */
    public static final String TAG_SAMPLES_PER_PIXEL = "SamplesPerPixel";
    /** Type is String. @hide */
    public static final String TAG_SOFTWARE = "Software";
    /** Type is int. @hide */
    public static final String TAG_STRIP_BYTE_COUNTS = "StripByteCounts";
    /** Type is int. @hide */
    public static final String TAG_STRIP_OFFSETS = "StripOffsets";
    /** Type is int. @hide */
    public static final String TAG_TRANSFER_FUNCTION = "TransferFunction";
    /** Type is rational. @hide */
    public static final String TAG_WHITE_POINT = "WhitePoint";
    /** Type is rational. @hide */
    public static final String TAG_X_RESOLUTION = "XResolution";
    /** Type is rational. @hide */
    public static final String TAG_Y_CB_CR_COEFFICIENTS = "YCbCrCoefficients";
    /** Type is int. @hide */
    public static final String TAG_Y_CB_CR_POSITIONING = "YCbCrPositioning";
    /** Type is int. @hide */
    public static final String TAG_Y_CB_CR_SUB_SAMPLING = "YCbCrSubSampling";
    /** Type is rational. @hide */
    public static final String TAG_Y_RESOLUTION = "YResolution";
    /** Type is rational. @hide */
    public static final String TAG_APERTURE_VALUE = "ApertureValue";
    /** Type is rational. @hide */
    public static final String TAG_BRIGHTNESS_VALUE = "BrightnessValue";
    /** Type is String. @hide */
    public static final String TAG_CFA_PATTERN = "CFAPattern";
    /** Type is int. @hide */
    public static final String TAG_COLOR_SPACE = "ColorSpace";
    /** Type is String. @hide */
    public static final String TAG_COMPONENTS_CONFIGURATION = "ComponentsConfiguration";
    /** Type is rational. @hide */
    public static final String TAG_COMPRESSED_BITS_PER_PIXEL = "CompressedBitsPerPixel";
    /** Type is int. @hide */
    public static final String TAG_CONTRAST = "Contrast";
    /** Type is int. @hide */
    public static final String TAG_CUSTOM_RENDERED = "CustomRendered";
    /** Type is String. */
    public static final String TAG_DATETIME_DIGITIZED = "DateTimeDigitized";
    /** Type is String. @hide */
    public static final String TAG_DATETIME_ORIGINAL = "DateTimeOriginal";
    /** Type is String. @hide */
    public static final String TAG_DEVICE_SETTING_DESCRIPTION = "DeviceSettingDescription";
    /** Type is double. @hide */
    public static final String TAG_DIGITAL_ZOOM_RATIO = "DigitalZoomRatio";
    /** Type is String. @hide */
    public static final String TAG_EXIF_VERSION = "ExifVersion";
    /** Type is double. @hide */
    public static final String TAG_EXPOSURE_BIAS_VALUE = "ExposureBiasValue";
    /** Type is rational. @hide */
    public static final String TAG_EXPOSURE_INDEX = "ExposureIndex";
    /** Type is int. @hide */
    public static final String TAG_EXPOSURE_MODE = "ExposureMode";
    /** Type is int. @hide */
    public static final String TAG_EXPOSURE_PROGRAM = "ExposureProgram";
    /** Type is double. */
    public static final String TAG_EXPOSURE_TIME = "ExposureTime";
    /** Type is double. */
    public static final String TAG_APERTURE = "FNumber";
    /** Type is String. @hide */
    public static final String TAG_FILE_SOURCE = "FileSource";
    /** Type is int. */
    public static final String TAG_FLASH = "Flash";
    /** Type is rational. @hide */
    public static final String TAG_FLASH_ENERGY = "FlashEnergy";
    /** Type is String. @hide */
    public static final String TAG_FLASHPIX_VERSION = "FlashpixVersion";
    /** Type is rational. */
    public static final String TAG_FOCAL_LENGTH = "FocalLength";
    /** Type is int. @hide */
    public static final String TAG_FOCAL_LENGTH_IN_35MM_FILM = "FocalLengthIn35mmFilm";
    /** Type is int. @hide */
    public static final String TAG_FOCAL_PLANE_RESOLUTION_UNIT = "FocalPlaneResolutionUnit";
    /** Type is rational. @hide */
    public static final String TAG_FOCAL_PLANE_X_RESOLUTION = "FocalPlaneXResolution";
    /** Type is rational. @hide */
    public static final String TAG_FOCAL_PLANE_Y_RESOLUTION = "FocalPlaneYResolution";
    /** Type is int. @hide */
    public static final String TAG_GAIN_CONTROL = "GainControl";
    /** Type is int. */
    public static final String TAG_ISO = "ISOSpeedRatings";
    /** Type is String. @hide */
    public static final String TAG_IMAGE_UNIQUE_ID = "ImageUniqueID";
    /** Type is int. @hide */
    public static final String TAG_LIGHT_SOURCE = "LightSource";
    /** Type is String. @hide */
    public static final String TAG_MAKER_NOTE = "MakerNote";
    /** Type is rational. @hide */
    public static final String TAG_MAX_APERTURE_VALUE = "MaxApertureValue";
    /** Type is int. @hide */
    public static final String TAG_METERING_MODE = "MeteringMode";
    /** Type is String. @hide */
    public static final String TAG_OECF = "OECF";
    /** Type is int. @hide */
    public static final String TAG_PIXEL_X_DIMENSION = "PixelXDimension";
    /** Type is int. @hide */
    public static final String TAG_PIXEL_Y_DIMENSION = "PixelYDimension";
    /** Type is String. @hide */
    public static final String TAG_RELATED_SOUND_FILE = "RelatedSoundFile";
    /** Type is int. @hide */
    public static final String TAG_SATURATION = "Saturation";
    /** Type is int. @hide */
    public static final String TAG_SCENE_CAPTURE_TYPE = "SceneCaptureType";
    /** Type is String. @hide */
    public static final String TAG_SCENE_TYPE = "SceneType";
    /** Type is int. @hide */
    public static final String TAG_SENSING_METHOD = "SensingMethod";
    /** Type is int. @hide */
    public static final String TAG_SHARPNESS = "Sharpness";
    /** Type is rational. @hide */
    public static final String TAG_SHUTTER_SPEED_VALUE = "ShutterSpeedValue";
    /** Type is String. @hide */
    public static final String TAG_SPATIAL_FREQUENCY_RESPONSE = "SpatialFrequencyResponse";
    /** Type is String. @hide */
    public static final String TAG_SPECTRAL_SENSITIVITY = "SpectralSensitivity";
    /** Type is String. */
    public static final String TAG_SUBSEC_TIME = "SubSecTime";
    /** Type is String. */
    public static final String TAG_SUBSEC_TIME_DIG = "SubSecTimeDigitized";
    /** Type is String. */
    public static final String TAG_SUBSEC_TIME_ORIG = "SubSecTimeOriginal";
    /** Type is int. @hide */
    public static final String TAG_SUBJECT_AREA = "SubjectArea";
    /** Type is double. @hide */
    public static final String TAG_SUBJECT_DISTANCE = "SubjectDistance";
    /** Type is int. @hide */
    public static final String TAG_SUBJECT_DISTANCE_RANGE = "SubjectDistanceRange";
    /** Type is int. @hide */
    public static final String TAG_SUBJECT_LOCATION = "SubjectLocation";
    /** Type is String. @hide */
    public static final String TAG_USER_COMMENT = "UserComment";
    /** Type is int. */
    public static final String TAG_WHITE_BALANCE = "WhiteBalance";
    /**
     * The altitude (in meters) based on the reference in TAG_GPS_ALTITUDE_REF.
     * Type is rational.
     */
    public static final String TAG_GPS_ALTITUDE = "GPSAltitude";
    /**
     * 0 if the altitude is above sea level. 1 if the altitude is below sea
     * level. Type is int.
     */
    public static final String TAG_GPS_ALTITUDE_REF = "GPSAltitudeRef";
    /** Type is String. @hide */
    public static final String TAG_GPS_AREA_INFORMATION = "GPSAreaInformation";
    /** Type is rational. @hide */
    public static final String TAG_GPS_DOP = "GPSDOP";
    /** Type is String. */
    public static final String TAG_GPS_DATESTAMP = "GPSDateStamp";
    /** Type is rational. @hide */
    public static final String TAG_GPS_DEST_BEARING = "GPSDestBearing";
    /** Type is String. @hide */
    public static final String TAG_GPS_DEST_BEARING_REF = "GPSDestBearingRef";
    /** Type is rational. @hide */
    public static final String TAG_GPS_DEST_DISTANCE = "GPSDestDistance";
    /** Type is String. @hide */
    public static final String TAG_GPS_DEST_DISTANCE_REF = "GPSDestDistanceRef";
    /** Type is rational. @hide */
    public static final String TAG_GPS_DEST_LATITUDE = "GPSDestLatitude";
    /** Type is String. @hide */
    public static final String TAG_GPS_DEST_LATITUDE_REF = "GPSDestLatitudeRef";
    /** Type is rational. @hide */
    public static final String TAG_GPS_DEST_LONGITUDE = "GPSDestLongitude";
    /** Type is String. @hide */
    public static final String TAG_GPS_DEST_LONGITUDE_REF = "GPSDestLongitudeRef";
    /** Type is int. @hide */
    public static final String TAG_GPS_DIFFERENTIAL = "GPSDifferential";
    /** Type is rational. @hide */
    public static final String TAG_GPS_IMG_DIRECTION = "GPSImgDirection";
    /** Type is String. @hide */
    public static final String TAG_GPS_IMG_DIRECTION_REF = "GPSImgDirectionRef";
    /** Type is rational. Format is "num1/denom1,num2/denom2,num3/denom3". */
    public static final String TAG_GPS_LATITUDE = "GPSLatitude";
    /** Type is String. */
    public static final String TAG_GPS_LATITUDE_REF = "GPSLatitudeRef";
    /** Type is rational. Format is "num1/denom1,num2/denom2,num3/denom3". */
    public static final String TAG_GPS_LONGITUDE = "GPSLongitude";
    /** Type is String. */
    public static final String TAG_GPS_LONGITUDE_REF = "GPSLongitudeRef";
    /** Type is String. @hide */
    public static final String TAG_GPS_MAP_DATUM = "GPSMapDatum";
    /** Type is String. @hide */
    public static final String TAG_GPS_MEASURE_MODE = "GPSMeasureMode";
    /** Type is String. Name of GPS processing method used for location finding. */
    public static final String TAG_GPS_PROCESSING_METHOD = "GPSProcessingMethod";
    /** Type is String. @hide */
    public static final String TAG_GPS_SATELLITES = "GPSSatellites";
    /** Type is rational. @hide */
    public static final String TAG_GPS_SPEED = "GPSSpeed";
    /** Type is String. @hide */
    public static final String TAG_GPS_SPEED_REF = "GPSSpeedRef";
    /** Type is String. @hide */
    public static final String TAG_GPS_STATUS = "GPSStatus";
    /** Type is String. Format is "hh:mm:ss". */
    public static final String TAG_GPS_TIMESTAMP = "GPSTimeStamp";
    /** Type is rational. @hide */
    public static final String TAG_GPS_TRACK = "GPSTrack";
    /** Type is String. @hide */
    public static final String TAG_GPS_TRACK_REF = "GPSTrackRef";
    /** Type is String. @hide */
    public static final String TAG_GPS_VERSION_ID = "GPSVersionID";
    /** Type is String. @hide */
    public static final String TAG_INTEROPERABILITY_INDEX = "InteroperabilityIndex";
    /** Type is int. @hide */
    public static final String TAG_THUMBNAIL_IMAGE_LENGTH = "ThumbnailImageLength";
    /** Type is int. @hide */
    public static final String TAG_THUMBNAIL_IMAGE_WIDTH = "ThumbnailImageWidth";

    // Private tags used for pointing the other IFD offset. The types of the following tags are int.
    private static final String TAG_EXIF_IFD_POINTER = "ExifIFDPointer";
    private static final String TAG_GPS_INFO_IFD_POINTER = "GPSInfoIFDPointer";
    private static final String TAG_INTEROPERABILITY_IFD_POINTER = "InteroperabilityIFDPointer";

    // Private tags used for thumbnail information.
    private static final String TAG_HAS_THUMBNAIL = "HasThumbnail";
    private static final String TAG_THUMBNAIL_OFFSET = "ThumbnailOffset";
    private static final String TAG_THUMBNAIL_LENGTH = "ThumbnailLength";
    private static final String TAG_THUMBNAIL_DATA = "ThumbnailData";

    // Constants used for the Orientation Exif tag.
    public static final int ORIENTATION_UNDEFINED = 0;
    public static final int ORIENTATION_NORMAL = 1;
    public static final int ORIENTATION_FLIP_HORIZONTAL = 2;  // left right reversed mirror
    public static final int ORIENTATION_ROTATE_180 = 3;
    public static final int ORIENTATION_FLIP_VERTICAL = 4;  // upside down mirror
    // flipped about top-left <--> bottom-right axis
    public static final int ORIENTATION_TRANSPOSE = 5;
    public static final int ORIENTATION_ROTATE_90 = 6;  // rotate 90 cw to right it
    // flipped about top-right <--> bottom-left axis
    public static final int ORIENTATION_TRANSVERSE = 7;
    public static final int ORIENTATION_ROTATE_270 = 8;  // rotate 270 to right it

    // Constants used for white balance
    public static final int WHITEBALANCE_AUTO = 0;
    public static final int WHITEBALANCE_MANUAL = 1;

    private static SimpleDateFormat sFormatter;

    // See Exchangeable image file format for digital still cameras: Exif version 2.2.
    // The following values are for parsing EXIF data area. There are tag groups in EXIF data area.
    // They are called "Image File Directory". They have multiple data formats to cover various
    // image metadata from GPS longitude to camera model name.

    // Types of Exif byte alignments (see JEITA CP-3451 page 10)
    private static final short BYTE_ALIGN_II = 0x4949;  // II: Intel order
    private static final short BYTE_ALIGN_MM = 0x4d4d;  // MM: Motorola order

    // Formats for the value in IFD entry (See TIFF 6.0 spec Types page 15).
    private static final int IFD_FORMAT_BYTE = 1;
    private static final int IFD_FORMAT_STRING = 2;
    private static final int IFD_FORMAT_USHORT = 3;
    private static final int IFD_FORMAT_ULONG = 4;
    private static final int IFD_FORMAT_URATIONAL = 5;
    private static final int IFD_FORMAT_SBYTE = 6;
    private static final int IFD_FORMAT_UNDEFINED = 7;
    private static final int IFD_FORMAT_SSHORT = 8;
    private static final int IFD_FORMAT_SLONG = 9;
    private static final int IFD_FORMAT_SRATIONAL = 10;
    private static final int IFD_FORMAT_SINGLE = 11;
    private static final int IFD_FORMAT_DOUBLE = 12;
    // Names for the data formats for debugging purpose.
    private static final String[] IFD_FORMAT_NAMES = new String[] {
            "", "BYTE", "STRING", "USHORT", "ULONG", "URATIONAL", "SBYTE", "UNDEFINED", "SSHORT",
            "SLONG", "SRATIONAL", "SINGLE", "DOUBLE"
    };
    // Sizes of the components of each IFD value format
    private static final int[] IFD_FORMAT_BYTES_PER_FORMAT = new int[] {
            0, 1, 1, 2, 4, 8, 1, 1, 2, 4, 8, 4, 8
    };
    private static final byte[] EXIF_ASCII_PREFIX = new byte[] {
            0x41, 0x53, 0x43, 0x49, 0x49, 0x0, 0x0, 0x0
    };

    // A class for indicating EXIF rational type.
    private static class Rational {
        public final long numerator;
        public final long denominator;

        private Rational(long numerator, long denominator) {
            // Handle erroneous case
            if (denominator == 0) {
                this.numerator = 0;
                this.denominator = 1;
                return;
            }
            this.numerator = numerator;
            this.denominator = denominator;
        }

        @Override
        public String toString() {
            return numerator + "/" + denominator;
        }

        public double calculate() {
            return (double) numerator / denominator;
        }
    }

    // A class for indicating EXIF attribute.
    private static class ExifAttribute {
        public final int format;
        public final int numberOfComponents;
        public final byte[] bytes;

        private ExifAttribute(int format, int numberOfComponents, byte[] bytes) {
            this.format = format;
            this.numberOfComponents = numberOfComponents;
            this.bytes = bytes;
        }

        public static ExifAttribute createUShort(int[] values, ByteOrder byteOrder) {
            final ByteBuffer buffer = ByteBuffer.wrap(
                    new byte[IFD_FORMAT_BYTES_PER_FORMAT[IFD_FORMAT_USHORT] * values.length]);
            buffer.order(byteOrder);
            for (int value : values) {
                buffer.putShort((short) value);
            }
            return new ExifAttribute(IFD_FORMAT_USHORT, values.length, buffer.array());
        }

        public static ExifAttribute createUShort(int value, ByteOrder byteOrder) {
            return createUShort(new int[] {value}, byteOrder);
        }

        public static ExifAttribute createULong(long[] values, ByteOrder byteOrder) {
            final ByteBuffer buffer = ByteBuffer.wrap(
                    new byte[IFD_FORMAT_BYTES_PER_FORMAT[IFD_FORMAT_ULONG] * values.length]);
            buffer.order(byteOrder);
            for (long value : values) {
                buffer.putInt((int) value);
            }
            return new ExifAttribute(IFD_FORMAT_ULONG, values.length, buffer.array());
        }

        public static ExifAttribute createULong(long value, ByteOrder byteOrder) {
            return createULong(new long[] {value}, byteOrder);
        }

        public static ExifAttribute createSLong(int[] values, ByteOrder byteOrder) {
            final ByteBuffer buffer = ByteBuffer.wrap(
                    new byte[IFD_FORMAT_BYTES_PER_FORMAT[IFD_FORMAT_SLONG] * values.length]);
            buffer.order(byteOrder);
            for (int value : values) {
                buffer.putInt(value);
            }
            return new ExifAttribute(IFD_FORMAT_SLONG, values.length, buffer.array());
        }

        public static ExifAttribute createSLong(int value, ByteOrder byteOrder) {
            return createSLong(new int[] {value}, byteOrder);
        }

        public static ExifAttribute createByte(String value) {
            // Exception for GPSAltitudeRef tag
            if (value.length() == 1 && value.charAt(0) >= '0' && value.charAt(0) <= '1') {
                final byte[] bytes = new byte[] { (byte) (value.charAt(0) - '0') };
                return new ExifAttribute(IFD_FORMAT_BYTE, bytes.length, bytes);
            }
            final byte[] ascii = value.getBytes(ASCII);
            return new ExifAttribute(IFD_FORMAT_BYTE, ascii.length, ascii);
        }

        public static ExifAttribute createString(String value) {
            final byte[] ascii = (value + '\0').getBytes(ASCII);
            return new ExifAttribute(IFD_FORMAT_STRING, ascii.length, ascii);
        }

        public static ExifAttribute createURational(Rational[] values, ByteOrder byteOrder) {
            final ByteBuffer buffer = ByteBuffer.wrap(
                    new byte[IFD_FORMAT_BYTES_PER_FORMAT[IFD_FORMAT_URATIONAL] * values.length]);
            buffer.order(byteOrder);
            for (Rational value : values) {
                buffer.putInt((int) value.numerator);
                buffer.putInt((int) value.denominator);
            }
            return new ExifAttribute(IFD_FORMAT_URATIONAL, values.length, buffer.array());
        }

        public static ExifAttribute createURational(Rational value, ByteOrder byteOrder) {
            return createURational(new Rational[] {value}, byteOrder);
        }

        public static ExifAttribute createSRational(Rational[] values, ByteOrder byteOrder) {
            final ByteBuffer buffer = ByteBuffer.wrap(
                    new byte[IFD_FORMAT_BYTES_PER_FORMAT[IFD_FORMAT_SRATIONAL] * values.length]);
            buffer.order(byteOrder);
            for (Rational value : values) {
                buffer.putInt((int) value.numerator);
                buffer.putInt((int) value.denominator);
            }
            return new ExifAttribute(IFD_FORMAT_SRATIONAL, values.length, buffer.array());
        }

        public static ExifAttribute createSRational(Rational value, ByteOrder byteOrder) {
            return createSRational(new Rational[] {value}, byteOrder);
        }

        public static ExifAttribute createDouble(double[] values, ByteOrder byteOrder) {
            final ByteBuffer buffer = ByteBuffer.wrap(
                    new byte[IFD_FORMAT_BYTES_PER_FORMAT[IFD_FORMAT_DOUBLE] * values.length]);
            buffer.order(byteOrder);
            for (double value : values) {
                buffer.putDouble(value);
            }
            return new ExifAttribute(IFD_FORMAT_DOUBLE, values.length, buffer.array());
        }

        public static ExifAttribute createDouble(double value, ByteOrder byteOrder) {
            return createDouble(new double[] {value}, byteOrder);
        }

        @Override
        public String toString() {
            return "(" + IFD_FORMAT_NAMES[format] + ", data length:" + bytes.length + ")";
        }

        private Object getValue(ByteOrder byteOrder) {
            try {
                ByteOrderAwarenessDataInputStream inputStream =
                        new ByteOrderAwarenessDataInputStream(bytes);
                inputStream.setByteOrder(byteOrder);
                switch (format) {
                    case IFD_FORMAT_BYTE:
                    case IFD_FORMAT_SBYTE: {
                        // Exception for GPSAltitudeRef tag
                        if (bytes.length == 1 && bytes[0] >= 0 && bytes[0] <= 1) {
                            return new String(new char[] { (char) (bytes[0] + '0') });
                        }
                        return new String(bytes, ASCII);
                    }
                    case IFD_FORMAT_UNDEFINED:
                    case IFD_FORMAT_STRING: {
                        int index = 0;
                        if (numberOfComponents >= EXIF_ASCII_PREFIX.length) {
                            boolean same = true;
                            for (int i = 0; i < EXIF_ASCII_PREFIX.length; ++i) {
                                if (bytes[i] != EXIF_ASCII_PREFIX[i]) {
                                    same = false;
                                    break;
                                }
                            }
                            if (same) {
                                index = EXIF_ASCII_PREFIX.length;
                            }
                        }

                        StringBuilder stringBuilder = new StringBuilder();
                        while (index < numberOfComponents) {
                            int ch = bytes[index];
                            if (ch == 0) {
                                break;
                            }
                            if (ch >= 32) {
                                stringBuilder.append((char) ch);
                            } else {
                                stringBuilder.append('?');
                            }
                            ++index;
                        }
                        return stringBuilder.toString();
                    }
                    case IFD_FORMAT_USHORT: {
                        final int[] values = new int[numberOfComponents];
                        for (int i = 0; i < numberOfComponents; ++i) {
                            values[i] = inputStream.readUnsignedShort();
                        }
                        return values;
                    }
                    case IFD_FORMAT_ULONG: {
                        final long[] values = new long[numberOfComponents];
                        for (int i = 0; i < numberOfComponents; ++i) {
                            values[i] = inputStream.readUnsignedInt();
                        }
                        return values;
                    }
                    case IFD_FORMAT_URATIONAL: {
                        final Rational[] values = new Rational[numberOfComponents];
                        for (int i = 0; i < numberOfComponents; ++i) {
                            final long numerator = inputStream.readUnsignedInt();
                            final long denominator = inputStream.readUnsignedInt();
                            values[i] = new Rational(numerator, denominator);
                        }
                        return values;
                    }
                    case IFD_FORMAT_SSHORT: {
                        final int[] values = new int[numberOfComponents];
                        for (int i = 0; i < numberOfComponents; ++i) {
                            values[i] = inputStream.readShort();
                        }
                        return values;
                    }
                    case IFD_FORMAT_SLONG: {
                        final int[] values = new int[numberOfComponents];
                        for (int i = 0; i < numberOfComponents; ++i) {
                            values[i] = inputStream.readInt();
                        }
                        return values;
                    }
                    case IFD_FORMAT_SRATIONAL: {
                        final Rational[] values = new Rational[numberOfComponents];
                        for (int i = 0; i < numberOfComponents; ++i) {
                            final long numerator = inputStream.readInt();
                            final long denominator = inputStream.readInt();
                            values[i] = new Rational(numerator, denominator);
                        }
                        return values;
                    }
                    case IFD_FORMAT_SINGLE: {
                        final double[] values = new double[numberOfComponents];
                        for (int i = 0; i < numberOfComponents; ++i) {
                            values[i] = inputStream.readFloat();
                        }
                        return values;
                    }
                    case IFD_FORMAT_DOUBLE: {
                        final double[] values = new double[numberOfComponents];
                        for (int i = 0; i < numberOfComponents; ++i) {
                            values[i] = inputStream.readDouble();
                        }
                        return values;
                    }
                    default:
                        return null;
                }
            } catch (IOException e) {
                Log.w(TAG, "IOException occurred during reading a value", e);
                return null;
            }
        }

        public double getDoubleValue(ByteOrder byteOrder) {
            Object value = getValue(byteOrder);
            if (value == null) {
                throw new NumberFormatException("NULL can't be converted to a double value");
            }
            if (value instanceof String) {
                return Double.parseDouble((String) value);
            }
            if (value instanceof long[]) {
                long[] array = (long[]) value;
                if (array.length == 1) {
                    return array[0];
                }
                throw new NumberFormatException("There are more than one component");
            }
            if (value instanceof int[]) {
                int[] array = (int[]) value;
                if (array.length == 1) {
                    return array[0];
                }
                throw new NumberFormatException("There are more than one component");
            }
            if (value instanceof double[]) {
                double[] array = (double[]) value;
                if (array.length == 1) {
                    return array[0];
                }
                throw new NumberFormatException("There are more than one component");
            }
            if (value instanceof Rational[]) {
                Rational[] array = (Rational[]) value;
                if (array.length == 1) {
                    return array[0].calculate();
                }
                throw new NumberFormatException("There are more than one component");
            }
            throw new NumberFormatException("Couldn't find a double value");
        }

        public int getIntValue(ByteOrder byteOrder) {
            Object value = getValue(byteOrder);
            if (value == null) {
                throw new NumberFormatException("NULL can't be converted to a integer value");
            }
            if (value instanceof String) {
                return Integer.parseInt((String) value);
            }
            if (value instanceof long[]) {
                long[] array = (long[]) value;
                if (array.length == 1) {
                    return (int) array[0];
                }
                throw new NumberFormatException("There are more than one component");
            }
            if (value instanceof int[]) {
                int[] array = (int[]) value;
                if (array.length == 1) {
                    return array[0];
                }
                throw new NumberFormatException("There are more than one component");
            }
            throw new NumberFormatException("Couldn't find a integer value");
        }

        public String getStringValue(ByteOrder byteOrder) {
            Object value = getValue(byteOrder);
            if (value == null) {
                return null;
            }
            if (value instanceof String) {
                return (String) value;
            }

            final StringBuilder stringBuilder = new StringBuilder();
            if (value instanceof long[]) {
                long[] array = (long[]) value;
                for (int i = 0; i < array.length; ++i) {
                    stringBuilder.append(array[i]);
                    if (i + 1 != array.length) {
                        stringBuilder.append(",");
                    }
                }
                return stringBuilder.toString();
            }
            if (value instanceof int[]) {
                int[] array = (int[]) value;
                for (int i = 0; i < array.length; ++i) {
                    stringBuilder.append(array[i]);
                    if (i + 1 != array.length) {
                        stringBuilder.append(",");
                    }
                }
                return stringBuilder.toString();
            }
            if (value instanceof double[]) {
                double[] array = (double[]) value;
                for (int i = 0; i < array.length; ++i) {
                    stringBuilder.append(array[i]);
                    if (i + 1 != array.length) {
                        stringBuilder.append(",");
                    }
                }
                return stringBuilder.toString();
            }
            if (value instanceof Rational[]) {
                Rational[] array = (Rational[]) value;
                for (int i = 0; i < array.length; ++i) {
                    stringBuilder.append(array[i].numerator);
                    stringBuilder.append('/');
                    stringBuilder.append(array[i].denominator);
                    if (i + 1 != array.length) {
                        stringBuilder.append(",");
                    }
                }
                return stringBuilder.toString();
            }
            return null;
        }

        public int size() {
            return IFD_FORMAT_BYTES_PER_FORMAT[format] * numberOfComponents;
        }
    }

    // A class for indicating EXIF tag.
    private static class ExifTag {
        public final int number;
        public final String name;
        public final int primaryFormat;
        public final int secondaryFormat;

        private ExifTag(String name, int number, int format) {
            this.name = name;
            this.number = number;
            this.primaryFormat = format;
            this.secondaryFormat = -1;
        }

        private ExifTag(String name, int number, int primaryFormat, int secondaryFormat) {
            this.name = name;
            this.number = number;
            this.primaryFormat = primaryFormat;
            this.secondaryFormat = secondaryFormat;
        }
    }

    // Primary image IFD TIFF tags (See JEITA CP-3451 Table 14. page 54).
    private static final ExifTag[] IFD_TIFF_TAGS = new ExifTag[] {
            new ExifTag(TAG_IMAGE_WIDTH, 256, IFD_FORMAT_USHORT, IFD_FORMAT_ULONG),
            new ExifTag(TAG_IMAGE_LENGTH, 257, IFD_FORMAT_USHORT, IFD_FORMAT_ULONG),
            new ExifTag(TAG_BITS_PER_SAMPLE, 258, IFD_FORMAT_USHORT),
            new ExifTag(TAG_COMPRESSION, 259, IFD_FORMAT_USHORT),
            new ExifTag(TAG_PHOTOMETRIC_INTERPRETATION, 262, IFD_FORMAT_USHORT),
            new ExifTag(TAG_IMAGE_DESCRIPTION, 270, IFD_FORMAT_STRING),
            new ExifTag(TAG_MAKE, 271, IFD_FORMAT_STRING),
            new ExifTag(TAG_MODEL, 272, IFD_FORMAT_STRING),
            new ExifTag(TAG_STRIP_OFFSETS, 273, IFD_FORMAT_USHORT, IFD_FORMAT_ULONG),
            new ExifTag(TAG_ORIENTATION, 274, IFD_FORMAT_USHORT),
            new ExifTag(TAG_SAMPLES_PER_PIXEL, 277, IFD_FORMAT_USHORT),
            new ExifTag(TAG_ROWS_PER_STRIP, 278, IFD_FORMAT_USHORT, IFD_FORMAT_ULONG),
            new ExifTag(TAG_STRIP_BYTE_COUNTS, 279, IFD_FORMAT_USHORT, IFD_FORMAT_ULONG),
            new ExifTag(TAG_X_RESOLUTION, 282, IFD_FORMAT_URATIONAL),
            new ExifTag(TAG_Y_RESOLUTION, 283, IFD_FORMAT_URATIONAL),
            new ExifTag(TAG_PLANAR_CONFIGURATION, 284, IFD_FORMAT_USHORT),
            new ExifTag(TAG_RESOLUTION_UNIT, 296, IFD_FORMAT_USHORT),
            new ExifTag(TAG_TRANSFER_FUNCTION, 301, IFD_FORMAT_USHORT),
            new ExifTag(TAG_SOFTWARE, 305, IFD_FORMAT_STRING),
            new ExifTag(TAG_DATETIME, 306, IFD_FORMAT_STRING),
            new ExifTag(TAG_ARTIST, 315, IFD_FORMAT_STRING),
            new ExifTag(TAG_WHITE_POINT, 318, IFD_FORMAT_URATIONAL),
            new ExifTag(TAG_PRIMARY_CHROMATICITIES, 319, IFD_FORMAT_URATIONAL),
            new ExifTag(TAG_JPEG_INTERCHANGE_FORMAT, 513, IFD_FORMAT_ULONG),
            new ExifTag(TAG_JPEG_INTERCHANGE_FORMAT_LENGTH, 514, IFD_FORMAT_ULONG),
            new ExifTag(TAG_Y_CB_CR_COEFFICIENTS, 529, IFD_FORMAT_URATIONAL),
            new ExifTag(TAG_Y_CB_CR_SUB_SAMPLING, 530, IFD_FORMAT_USHORT),
            new ExifTag(TAG_Y_CB_CR_POSITIONING, 531, IFD_FORMAT_USHORT),
            new ExifTag(TAG_REFERENCE_BLACK_WHITE, 532, IFD_FORMAT_URATIONAL),
            new ExifTag(TAG_COPYRIGHT, 33432, IFD_FORMAT_STRING),
            new ExifTag(TAG_EXIF_IFD_POINTER, 34665, IFD_FORMAT_ULONG),
            new ExifTag(TAG_GPS_INFO_IFD_POINTER, 34853, IFD_FORMAT_ULONG),
    };

    // Primary image IFD Exif Private tags (See JEITA CP-3451 Table 15. page 55).
    private static final ExifTag[] IFD_EXIF_TAGS = new ExifTag[] {
            new ExifTag(TAG_EXPOSURE_TIME, 33434, IFD_FORMAT_URATIONAL),
            new ExifTag(TAG_APERTURE, 33437, IFD_FORMAT_URATIONAL),
            new ExifTag(TAG_EXPOSURE_PROGRAM, 34850, IFD_FORMAT_USHORT),
            new ExifTag(TAG_SPECTRAL_SENSITIVITY, 34852, IFD_FORMAT_STRING),
            new ExifTag(TAG_ISO, 34855, IFD_FORMAT_USHORT),
            new ExifTag(TAG_OECF, 34856, IFD_FORMAT_UNDEFINED),
            new ExifTag(TAG_EXIF_VERSION, 36864, IFD_FORMAT_STRING),
            new ExifTag(TAG_DATETIME_ORIGINAL, 36867, IFD_FORMAT_STRING),
            new ExifTag(TAG_DATETIME_DIGITIZED, 36868, IFD_FORMAT_STRING),
            new ExifTag(TAG_COMPONENTS_CONFIGURATION, 37121, IFD_FORMAT_UNDEFINED),
            new ExifTag(TAG_COMPRESSED_BITS_PER_PIXEL, 37122, IFD_FORMAT_URATIONAL),
            new ExifTag(TAG_SHUTTER_SPEED_VALUE, 37377, IFD_FORMAT_SRATIONAL),
            new ExifTag(TAG_APERTURE_VALUE, 37378, IFD_FORMAT_URATIONAL),
            new ExifTag(TAG_BRIGHTNESS_VALUE, 37379, IFD_FORMAT_SRATIONAL),
            new ExifTag(TAG_EXPOSURE_BIAS_VALUE, 37380, IFD_FORMAT_SRATIONAL),
            new ExifTag(TAG_MAX_APERTURE_VALUE, 37381, IFD_FORMAT_URATIONAL),
            new ExifTag(TAG_SUBJECT_DISTANCE, 37382, IFD_FORMAT_URATIONAL),
            new ExifTag(TAG_METERING_MODE, 37383, IFD_FORMAT_USHORT),
            new ExifTag(TAG_LIGHT_SOURCE, 37384, IFD_FORMAT_USHORT),
            new ExifTag(TAG_FLASH, 37385, IFD_FORMAT_USHORT),
            new ExifTag(TAG_FOCAL_LENGTH, 37386, IFD_FORMAT_URATIONAL),
            new ExifTag(TAG_SUBJECT_AREA, 37396, IFD_FORMAT_USHORT),
            new ExifTag(TAG_MAKER_NOTE, 37500, IFD_FORMAT_UNDEFINED),
            new ExifTag(TAG_USER_COMMENT, 37510, IFD_FORMAT_UNDEFINED),
            new ExifTag(TAG_SUBSEC_TIME, 37520, IFD_FORMAT_STRING),
            new ExifTag(TAG_SUBSEC_TIME_ORIG, 37521, IFD_FORMAT_STRING),
            new ExifTag(TAG_SUBSEC_TIME_DIG, 37522, IFD_FORMAT_STRING),
            new ExifTag(TAG_FLASHPIX_VERSION, 40960, IFD_FORMAT_UNDEFINED),
            new ExifTag(TAG_COLOR_SPACE, 40961, IFD_FORMAT_USHORT),
            new ExifTag(TAG_PIXEL_X_DIMENSION, 40962, IFD_FORMAT_USHORT, IFD_FORMAT_ULONG),
            new ExifTag(TAG_PIXEL_Y_DIMENSION, 40963, IFD_FORMAT_USHORT, IFD_FORMAT_ULONG),
            new ExifTag(TAG_RELATED_SOUND_FILE, 40964, IFD_FORMAT_STRING),
            new ExifTag(TAG_INTEROPERABILITY_IFD_POINTER, 40965, IFD_FORMAT_ULONG),
            new ExifTag(TAG_FLASH_ENERGY, 41483, IFD_FORMAT_URATIONAL),
            new ExifTag(TAG_SPATIAL_FREQUENCY_RESPONSE, 41484, IFD_FORMAT_UNDEFINED),
            new ExifTag(TAG_FOCAL_PLANE_X_RESOLUTION, 41486, IFD_FORMAT_URATIONAL),
            new ExifTag(TAG_FOCAL_PLANE_Y_RESOLUTION, 41487, IFD_FORMAT_URATIONAL),
            new ExifTag(TAG_FOCAL_PLANE_RESOLUTION_UNIT, 41488, IFD_FORMAT_USHORT),
            new ExifTag(TAG_SUBJECT_LOCATION, 41492, IFD_FORMAT_USHORT),
            new ExifTag(TAG_EXPOSURE_INDEX, 41493, IFD_FORMAT_URATIONAL),
            new ExifTag(TAG_SENSING_METHOD, 41495, IFD_FORMAT_USHORT),
            new ExifTag(TAG_FILE_SOURCE, 41728, IFD_FORMAT_UNDEFINED),
            new ExifTag(TAG_SCENE_TYPE, 41729, IFD_FORMAT_UNDEFINED),
            new ExifTag(TAG_CFA_PATTERN, 41730, IFD_FORMAT_UNDEFINED),
            new ExifTag(TAG_CUSTOM_RENDERED, 41985, IFD_FORMAT_USHORT),
            new ExifTag(TAG_EXPOSURE_MODE, 41986, IFD_FORMAT_USHORT),
            new ExifTag(TAG_WHITE_BALANCE, 41987, IFD_FORMAT_USHORT),
            new ExifTag(TAG_DIGITAL_ZOOM_RATIO, 41988, IFD_FORMAT_URATIONAL),
            new ExifTag(TAG_FOCAL_LENGTH_IN_35MM_FILM, 41989, IFD_FORMAT_USHORT),
            new ExifTag(TAG_SCENE_CAPTURE_TYPE, 41990, IFD_FORMAT_USHORT),
            new ExifTag(TAG_GAIN_CONTROL, 41991, IFD_FORMAT_USHORT),
            new ExifTag(TAG_CONTRAST, 41992, IFD_FORMAT_USHORT),
            new ExifTag(TAG_SATURATION, 41993, IFD_FORMAT_USHORT),
            new ExifTag(TAG_SHARPNESS, 41994, IFD_FORMAT_USHORT),
            new ExifTag(TAG_DEVICE_SETTING_DESCRIPTION, 41995, IFD_FORMAT_UNDEFINED),
            new ExifTag(TAG_SUBJECT_DISTANCE_RANGE, 41996, IFD_FORMAT_USHORT),
            new ExifTag(TAG_IMAGE_UNIQUE_ID, 42016, IFD_FORMAT_STRING),
    };

    // Primary image IFD GPS Info tags (See JEITA CP-3451 Table 16. page 56).
    private static final ExifTag[] IFD_GPS_TAGS = new ExifTag[] {
            new ExifTag(TAG_GPS_VERSION_ID, 0, IFD_FORMAT_BYTE),
            new ExifTag(TAG_GPS_LATITUDE_REF, 1, IFD_FORMAT_STRING),
            new ExifTag(TAG_GPS_LATITUDE, 2, IFD_FORMAT_URATIONAL),
            new ExifTag(TAG_GPS_LONGITUDE_REF, 3, IFD_FORMAT_STRING),
            new ExifTag(TAG_GPS_LONGITUDE, 4, IFD_FORMAT_URATIONAL),
            new ExifTag(TAG_GPS_ALTITUDE_REF, 5, IFD_FORMAT_BYTE),
            new ExifTag(TAG_GPS_ALTITUDE, 6, IFD_FORMAT_URATIONAL),
            new ExifTag(TAG_GPS_TIMESTAMP, 7, IFD_FORMAT_URATIONAL),
            new ExifTag(TAG_GPS_SATELLITES, 8, IFD_FORMAT_STRING),
            new ExifTag(TAG_GPS_STATUS, 9, IFD_FORMAT_STRING),
            new ExifTag(TAG_GPS_MEASURE_MODE, 10, IFD_FORMAT_STRING),
            new ExifTag(TAG_GPS_DOP, 11, IFD_FORMAT_URATIONAL),
            new ExifTag(TAG_GPS_SPEED_REF, 12, IFD_FORMAT_STRING),
            new ExifTag(TAG_GPS_SPEED, 13, IFD_FORMAT_URATIONAL),
            new ExifTag(TAG_GPS_TRACK_REF, 14, IFD_FORMAT_STRING),
            new ExifTag(TAG_GPS_TRACK, 15, IFD_FORMAT_URATIONAL),
            new ExifTag(TAG_GPS_IMG_DIRECTION_REF, 16, IFD_FORMAT_STRING),
            new ExifTag(TAG_GPS_IMG_DIRECTION, 17, IFD_FORMAT_URATIONAL),
            new ExifTag(TAG_GPS_MAP_DATUM, 18, IFD_FORMAT_STRING),
            new ExifTag(TAG_GPS_DEST_LATITUDE_REF, 19, IFD_FORMAT_STRING),
            new ExifTag(TAG_GPS_DEST_LATITUDE, 20, IFD_FORMAT_URATIONAL),
            new ExifTag(TAG_GPS_DEST_LONGITUDE_REF, 21, IFD_FORMAT_STRING),
            new ExifTag(TAG_GPS_DEST_LONGITUDE, 22, IFD_FORMAT_URATIONAL),
            new ExifTag(TAG_GPS_DEST_BEARING_REF, 23, IFD_FORMAT_STRING),
            new ExifTag(TAG_GPS_DEST_BEARING, 24, IFD_FORMAT_URATIONAL),
            new ExifTag(TAG_GPS_DEST_DISTANCE_REF, 25, IFD_FORMAT_STRING),
            new ExifTag(TAG_GPS_DEST_DISTANCE, 26, IFD_FORMAT_URATIONAL),
            new ExifTag(TAG_GPS_PROCESSING_METHOD, 27, IFD_FORMAT_UNDEFINED),
            new ExifTag(TAG_GPS_AREA_INFORMATION, 28, IFD_FORMAT_UNDEFINED),
            new ExifTag(TAG_GPS_DATESTAMP, 29, IFD_FORMAT_STRING),
            new ExifTag(TAG_GPS_DIFFERENTIAL, 30, IFD_FORMAT_USHORT),
    };
    // Primary image IFD Interoperability tag (See JEITA CP-3451 Table 17. page 56).
    private static final ExifTag[] IFD_INTEROPERABILITY_TAGS = new ExifTag[] {
            new ExifTag(TAG_INTEROPERABILITY_INDEX, 1, IFD_FORMAT_STRING),
    };
    // IFD Thumbnail tags (See JEITA CP-3451 Table 18. page 57).
    private static final ExifTag[] IFD_THUMBNAIL_TAGS = new ExifTag[] {
            new ExifTag(TAG_THUMBNAIL_IMAGE_WIDTH, 256, IFD_FORMAT_USHORT, IFD_FORMAT_ULONG),
            new ExifTag(TAG_THUMBNAIL_IMAGE_LENGTH, 257, IFD_FORMAT_USHORT, IFD_FORMAT_ULONG),
            new ExifTag(TAG_BITS_PER_SAMPLE, 258, IFD_FORMAT_USHORT),
            new ExifTag(TAG_COMPRESSION, 259, IFD_FORMAT_USHORT),
            new ExifTag(TAG_PHOTOMETRIC_INTERPRETATION, 262, IFD_FORMAT_USHORT),
            new ExifTag(TAG_IMAGE_DESCRIPTION, 270, IFD_FORMAT_STRING),
            new ExifTag(TAG_MAKE, 271, IFD_FORMAT_STRING),
            new ExifTag(TAG_MODEL, 272, IFD_FORMAT_STRING),
            new ExifTag(TAG_STRIP_OFFSETS, IFD_FORMAT_USHORT, IFD_FORMAT_ULONG),
            new ExifTag(TAG_ORIENTATION, 274, IFD_FORMAT_USHORT),
            new ExifTag(TAG_SAMPLES_PER_PIXEL, 277, IFD_FORMAT_USHORT),
            new ExifTag(TAG_ROWS_PER_STRIP, 278, IFD_FORMAT_USHORT, IFD_FORMAT_ULONG),
            new ExifTag(TAG_STRIP_BYTE_COUNTS, 279, IFD_FORMAT_USHORT, IFD_FORMAT_ULONG),
            new ExifTag(TAG_X_RESOLUTION, 282, IFD_FORMAT_URATIONAL),
            new ExifTag(TAG_Y_RESOLUTION, 283, IFD_FORMAT_URATIONAL),
            new ExifTag(TAG_PLANAR_CONFIGURATION, 284, IFD_FORMAT_USHORT),
            new ExifTag(TAG_RESOLUTION_UNIT, 296, IFD_FORMAT_USHORT),
            new ExifTag(TAG_TRANSFER_FUNCTION, 301, IFD_FORMAT_USHORT),
            new ExifTag(TAG_SOFTWARE, 305, IFD_FORMAT_STRING),
            new ExifTag(TAG_DATETIME, 306, IFD_FORMAT_STRING),
            new ExifTag(TAG_ARTIST, 315, IFD_FORMAT_STRING),
            new ExifTag(TAG_WHITE_POINT, 318, IFD_FORMAT_URATIONAL),
            new ExifTag(TAG_PRIMARY_CHROMATICITIES, 319, IFD_FORMAT_URATIONAL),
            new ExifTag(TAG_JPEG_INTERCHANGE_FORMAT, 513, IFD_FORMAT_ULONG),
            new ExifTag(TAG_JPEG_INTERCHANGE_FORMAT_LENGTH, 514, IFD_FORMAT_ULONG),
            new ExifTag(TAG_Y_CB_CR_COEFFICIENTS, 529, IFD_FORMAT_URATIONAL),
            new ExifTag(TAG_Y_CB_CR_SUB_SAMPLING, 530, IFD_FORMAT_USHORT),
            new ExifTag(TAG_Y_CB_CR_POSITIONING, 531, IFD_FORMAT_USHORT),
            new ExifTag(TAG_REFERENCE_BLACK_WHITE, 532, IFD_FORMAT_URATIONAL),
            new ExifTag(TAG_COPYRIGHT, 33432, IFD_FORMAT_STRING),
            new ExifTag(TAG_EXIF_IFD_POINTER, 34665, IFD_FORMAT_ULONG),
            new ExifTag(TAG_GPS_INFO_IFD_POINTER, 34853, IFD_FORMAT_ULONG),
    };

    // See JEITA CP-3451 Figure 5. page 9.
    // The following values are used for indicating pointers to the other Image File Directorys.

    // Indices of Exif Ifd tag groups
    private static final int IFD_TIFF_HINT = 0;
    private static final int IFD_EXIF_HINT = 1;
    private static final int IFD_GPS_HINT = 2;
    private static final int IFD_INTEROPERABILITY_HINT = 3;
    private static final int IFD_THUMBNAIL_HINT = 4;
    // List of Exif tag groups
    private static final ExifTag[][] EXIF_TAGS = new ExifTag[][] {
            IFD_TIFF_TAGS, IFD_EXIF_TAGS, IFD_GPS_TAGS, IFD_INTEROPERABILITY_TAGS,
            IFD_THUMBNAIL_TAGS
    };
    // List of tags for pointing to the other image file directory offset.
    private static final ExifTag[] IFD_POINTER_TAGS = new ExifTag[] {
            new ExifTag(TAG_EXIF_IFD_POINTER, 34665, IFD_FORMAT_ULONG),
            new ExifTag(TAG_GPS_INFO_IFD_POINTER, 34853, IFD_FORMAT_ULONG),
            new ExifTag(TAG_INTEROPERABILITY_IFD_POINTER, 40965, IFD_FORMAT_ULONG),
    };
    // List of indices of the indicated tag groups according to the IFD_POINTER_TAGS
    private static final int[] IFD_POINTER_TAG_HINTS = new int[] {
            IFD_EXIF_HINT, IFD_GPS_HINT, IFD_INTEROPERABILITY_HINT
    };
    // Tags for indicating the thumbnail offset and length
    private static final ExifTag JPEG_INTERCHANGE_FORMAT_TAG =
            new ExifTag(TAG_JPEG_INTERCHANGE_FORMAT, 513, IFD_FORMAT_ULONG);
    private static final ExifTag JPEG_INTERCHANGE_FORMAT_LENGTH_TAG =
            new ExifTag(TAG_JPEG_INTERCHANGE_FORMAT_LENGTH, 514, IFD_FORMAT_ULONG);

    // Mappings from tag number to tag name and each item represents one IFD tag group.
    private static final HashMap[] sExifTagMapsForReading = new HashMap[EXIF_TAGS.length];
    // Mappings from tag name to tag number and each item represents one IFD tag group.
    private static final HashMap[] sExifTagMapsForWriting = new HashMap[EXIF_TAGS.length];
    private static final HashSet<String> sTagSetForCompatibility = new HashSet<>(Arrays.asList(
            TAG_APERTURE, TAG_DIGITAL_ZOOM_RATIO, TAG_EXPOSURE_TIME, TAG_SUBJECT_DISTANCE,
            TAG_GPS_TIMESTAMP));

    // See JPEG File Interchange Format Version 1.02.
    // The following values are defined for handling JPEG streams. In this implementation, we are
    // not only getting information from EXIF but also from some JPEG special segments such as
    // MARKER_COM for user comment and MARKER_SOFx for image width and height.

    private static final Charset ASCII = Charset.forName("US-ASCII");
    // Identifier for EXIF APP1 segment in JPEG
    private static final byte[] IDENTIFIER_EXIF_APP1 = "Exif\0\0".getBytes(ASCII);
    // JPEG segment markers, that each marker consumes two bytes beginning with 0xff and ending with
    // the indicator. There is no SOF4, SOF8, SOF16 markers in JPEG and SOFx markers indicates start
    // of frame(baseline DCT) and the image size info exists in its beginning part.
    private static final byte MARKER = (byte) 0xff;
    private static final byte MARKER_SOI = (byte) 0xd8;
    private static final byte MARKER_SOF0 = (byte) 0xc0;
    private static final byte MARKER_SOF1 = (byte) 0xc1;
    private static final byte MARKER_SOF2 = (byte) 0xc2;
    private static final byte MARKER_SOF3 = (byte) 0xc3;
    private static final byte MARKER_SOF5 = (byte) 0xc5;
    private static final byte MARKER_SOF6 = (byte) 0xc6;
    private static final byte MARKER_SOF7 = (byte) 0xc7;
    private static final byte MARKER_SOF9 = (byte) 0xc9;
    private static final byte MARKER_SOF10 = (byte) 0xca;
    private static final byte MARKER_SOF11 = (byte) 0xcb;
    private static final byte MARKER_SOF13 = (byte) 0xcd;
    private static final byte MARKER_SOF14 = (byte) 0xce;
    private static final byte MARKER_SOF15 = (byte) 0xcf;
    private static final byte MARKER_SOS = (byte) 0xda;
    private static final byte MARKER_APP1 = (byte) 0xe1;
    private static final byte MARKER_COM = (byte) 0xfe;
    private static final byte MARKER_EOI = (byte) 0xd9;

    static {
        sFormatter = new SimpleDateFormat("yyyy:MM:dd HH:mm:ss");
        sFormatter.setTimeZone(TimeZone.getTimeZone("UTC"));

        // Build up the hash tables to look up Exif tags for reading Exif tags.
        for (int hint = 0; hint < EXIF_TAGS.length; ++hint) {
            sExifTagMapsForReading[hint] = new HashMap();
            sExifTagMapsForWriting[hint] = new HashMap();
            for (ExifTag tag : EXIF_TAGS[hint]) {
                sExifTagMapsForReading[hint].put(tag.number, tag);
                sExifTagMapsForWriting[hint].put(tag.name, tag);
            }
        }
    }

    private final String mFilename;
    private final HashMap[] mAttributes = new HashMap[EXIF_TAGS.length];
    private ByteOrder mExifByteOrder = ByteOrder.BIG_ENDIAN;
    private boolean mHasThumbnail;
    // The following values used for indicating a thumbnail position.
    private int mThumbnailOffset;
    private int mThumbnailLength;
    private byte[] mThumbnailBytes;
<<<<<<< HEAD
=======
    private boolean mIsSupportedFile;
>>>>>>> db66afe6

    // Pattern to check non zero timestamp
    private static final Pattern sNonZeroTimePattern = Pattern.compile(".*[1-9].*");
    // Pattern to check gps timestamp
    private static final Pattern sGpsTimestampPattern =
            Pattern.compile("^([0-9][0-9]):([0-9][0-9]):([0-9][0-9])$");

    /**
     * Reads Exif tags from the specified image file.
     */
    public ExifInterface(String filename) throws IOException {
        if (filename == null) {
            throw new IllegalArgumentException("filename cannot be null");
        }
        mFilename = filename;
        loadAttributes();
    }


    /**
     * Returns the EXIF attribute of the specified tag or {@code null} if there is no such tag in
     * the image file.
     *
     * @param tag the name of the tag.
     */
    private ExifAttribute getExifAttribute(String tag) {
        // Retrieves all tag groups. The value from primary image tag group has a higher priority
        // than the value from the thumbnail tag group if there are more than one candidates.
        for (int i = 0; i < EXIF_TAGS.length; ++i) {
            Object value = mAttributes[i].get(tag);
            if (value != null) {
                return (ExifAttribute) value;
            }
        }
        return null;
    }

    /**
     * Returns the value of the specified tag or {@code null} if there
     * is no such tag in the image file.
     *
     * @param tag the name of the tag.
     */
    public String getAttribute(String tag) {
        ExifAttribute attribute = getExifAttribute(tag);
        if (attribute != null) {
            if (!sTagSetForCompatibility.contains(tag)) {
                return attribute.getStringValue(mExifByteOrder);
            }
            if (tag.equals(TAG_GPS_TIMESTAMP)) {
                // Convert the rational values to the custom formats for backwards compatibility.
                if (attribute.format != IFD_FORMAT_URATIONAL
                        && attribute.format != IFD_FORMAT_SRATIONAL) {
                    return null;
                }
                Rational[] array = (Rational[]) attribute.getValue(mExifByteOrder);
                if (array.length != 3) {
                    return null;
                }
                return String.format("%02d:%02d:%02d",
                        (int) ((float) array[0].numerator / array[0].denominator),
                        (int) ((float) array[1].numerator / array[1].denominator),
                        (int) ((float) array[2].numerator / array[2].denominator));
            }
            try {
                return Double.toString(attribute.getDoubleValue(mExifByteOrder));
            } catch (NumberFormatException e) {
                return null;
            }
        }
        return null;
    }

    /**
     * Returns the integer value of the specified tag. If there is no such tag
     * in the image file or the value cannot be parsed as integer, return
     * <var>defaultValue</var>.
     *
     * @param tag the name of the tag.
     * @param defaultValue the value to return if the tag is not available.
     */
    public int getAttributeInt(String tag, int defaultValue) {
        ExifAttribute exifAttribute = getExifAttribute(tag);
        if (exifAttribute == null) {
            return defaultValue;
        }

        try {
            return exifAttribute.getIntValue(mExifByteOrder);
        } catch (NumberFormatException e) {
            return defaultValue;
        }
    }

    /**
     * Returns the double value of the tag that is specified as rational or contains a
     * double-formatted value. If there is no such tag in the image file or the value cannot be
     * parsed as double, return <var>defaultValue</var>.
     *
     * @param tag the name of the tag.
     * @param defaultValue the value to return if the tag is not available.
     */
    public double getAttributeDouble(String tag, double defaultValue) {
        ExifAttribute exifAttribute = getExifAttribute(tag);
        if (exifAttribute == null) {
            return defaultValue;
        }

        try {
            return exifAttribute.getDoubleValue(mExifByteOrder);
        } catch (NumberFormatException e) {
            return defaultValue;
        }
    }

    /**
     * Set the value of the specified tag.
     *
     * @param tag the name of the tag.
     * @param value the value of the tag.
     */
    public void setAttribute(String tag, String value) {
        // Convert the given value to rational values for backwards compatibility.
        if (value != null && sTagSetForCompatibility.contains(tag)) {
            if (tag.equals(TAG_GPS_TIMESTAMP)) {
                Matcher m = sGpsTimestampPattern.matcher(value);
                if (!m.find()) {
                    Log.w(TAG, "Invalid value for " + tag + " : " + value);
                    return;
                }
                value = Integer.parseInt(m.group(1)) + "/1," + Integer.parseInt(m.group(2)) + "/1,"
                        + Integer.parseInt(m.group(3)) + "/1";
            } else {
                try {
                    double doubleValue = Double.parseDouble(value);
                    value = (long) (doubleValue * 10000L) + "/10000";
                } catch (NumberFormatException e) {
                    Log.w(TAG, "Invalid value for " + tag + " : " + value);
                    return;
                }
            }
        }

        for (int i = 0 ; i < EXIF_TAGS.length; ++i) {
            if (i == IFD_THUMBNAIL_HINT && !mHasThumbnail) {
                continue;
            }
            final Object obj = sExifTagMapsForWriting[i].get(tag);
            if (obj != null) {
                if (value == null) {
                    mAttributes[i].remove(tag);
                    continue;
                }
                final ExifTag exifTag = (ExifTag) obj;
                Pair<Integer, Integer> guess = guessDataFormat(value);
                int dataFormat;
                if (exifTag.primaryFormat == guess.first || exifTag.primaryFormat == guess.second) {
                    dataFormat = exifTag.primaryFormat;
                } else if (exifTag.secondaryFormat != -1 && (exifTag.secondaryFormat == guess.first
                        || exifTag.secondaryFormat == guess.second)) {
                    dataFormat = exifTag.secondaryFormat;
                } else if (exifTag.primaryFormat == IFD_FORMAT_BYTE
                        || exifTag.primaryFormat == IFD_FORMAT_UNDEFINED
                        || exifTag.primaryFormat == IFD_FORMAT_STRING) {
                    dataFormat = exifTag.primaryFormat;
                } else {
                    Log.w(TAG, "Given tag (" + tag + ") value didn't match with one of expected "
                            + "formats: " + IFD_FORMAT_NAMES[exifTag.primaryFormat]
                            + (exifTag.secondaryFormat == -1 ? "" : ", "
                            + IFD_FORMAT_NAMES[exifTag.secondaryFormat]) + " (guess: "
                            + IFD_FORMAT_NAMES[guess.first] + (guess.second == -1 ? "" : ", "
                            + IFD_FORMAT_NAMES[guess.second]) + ")");
                    continue;
                }
                switch (dataFormat) {
                    case IFD_FORMAT_BYTE: {
                        mAttributes[i].put(tag, ExifAttribute.createByte(value));
                        break;
                    }
                    case IFD_FORMAT_UNDEFINED:
                    case IFD_FORMAT_STRING: {
                        mAttributes[i].put(tag, ExifAttribute.createString(value));
                        break;
                    }
                    case IFD_FORMAT_USHORT: {
                        final String[] values = value.split(",");
                        final int[] intArray = new int[values.length];
                        for (int j = 0; j < values.length; ++j) {
                            intArray[j] = Integer.parseInt(values[j]);
                        }
                        mAttributes[i].put(tag,
                                ExifAttribute.createUShort(intArray, mExifByteOrder));
                        break;
                    }
                    case IFD_FORMAT_SLONG: {
                        final String[] values = value.split(",");
                        final int[] intArray = new int[values.length];
                        for (int j = 0; j < values.length; ++j) {
                            intArray[j] = Integer.parseInt(values[j]);
                        }
                        mAttributes[i].put(tag,
                                ExifAttribute.createSLong(intArray, mExifByteOrder));
                        break;
                    }
                    case IFD_FORMAT_ULONG: {
                        final String[] values = value.split(",");
                        final long[] longArray = new long[values.length];
                        for (int j = 0; j < values.length; ++j) {
                            longArray[j] = Long.parseLong(values[j]);
                        }
                        mAttributes[i].put(tag,
                                ExifAttribute.createULong(longArray, mExifByteOrder));
                        break;
                    }
                    case IFD_FORMAT_URATIONAL: {
                        final String[] values = value.split(",");
                        final Rational[] rationalArray = new Rational[values.length];
                        for (int j = 0; j < values.length; ++j) {
                            final String[] numbers = values[j].split("/");
                            rationalArray[j] = new Rational(Long.parseLong(numbers[0]),
                                    Long.parseLong(numbers[1]));
                        }
                        mAttributes[i].put(tag,
                                ExifAttribute.createURational(rationalArray, mExifByteOrder));
                        break;
                    }
                    case IFD_FORMAT_SRATIONAL: {
                        final String[] values = value.split(",");
                        final Rational[] rationalArray = new Rational[values.length];
                        for (int j = 0; j < values.length; ++j) {
                            final String[] numbers = values[j].split("/");
                            rationalArray[j] = new Rational(Long.parseLong(numbers[0]),
                                    Long.parseLong(numbers[1]));
                        }
                        mAttributes[i].put(tag,
                                ExifAttribute.createSRational(rationalArray, mExifByteOrder));
                        break;
                    }
                    case IFD_FORMAT_DOUBLE: {
                        final String[] values = value.split(",");
                        final double[] doubleArray = new double[values.length];
                        for (int j = 0; j < values.length; ++j) {
                            doubleArray[j] = Double.parseDouble(values[j]);
                        }
                        mAttributes[i].put(tag,
                                ExifAttribute.createDouble(doubleArray, mExifByteOrder));
                        break;
                    }
                    default:
                        Log.w(TAG, "Data format isn't one of expected formats: " + dataFormat);
                        continue;
                }
            }
        }
    }

    /**
     * Update the values of the tags in the tag groups if any value for the tag already was stored.
     *
     * @param tag the name of the tag.
     * @param value the value of the tag in a form of {@link ExifAttribute}.
     * @return Returns {@code true} if updating is placed.
     */
    private boolean updateAttribute(String tag, ExifAttribute value) {
        boolean updated = false;
        for (int i = 0 ; i < EXIF_TAGS.length; ++i) {
            if (mAttributes[i].containsKey(tag)) {
                mAttributes[i].put(tag, value);
                updated = true;
            }
        }
        return updated;
    }

    /**
     * Remove any values of the specified tag.
     *
     * @param tag the name of the tag.
     */
    private void removeAttribute(String tag) {
        for (int i = 0 ; i < EXIF_TAGS.length; ++i) {
            mAttributes[i].remove(tag);
        }
    }

    /**
     * This function decides which parser to read the image data according to the given input stream
     * type and the content of the input stream. In each case, it reads the first three bytes to
     * determine whether the image data format is JPEG or not.
     */
    private void loadAttributes() throws IOException {
        // Initialize mAttributes.
        for (int i = 0; i < EXIF_TAGS.length; ++i) {
            mAttributes[i] = new HashMap();
        }
<<<<<<< HEAD
        try {
            InputStream in = new FileInputStream(mFilename);
            getJpegAttributes(in);
        } catch (IOException e) {
            // Ignore exceptions in order to keep the compatibility with the old versions of
            // ExifInterface.
=======
        InputStream in = null;
        try {
            in = new FileInputStream(mFilename);
            getJpegAttributes(in);
            mIsSupportedFile = true;
        } catch (IOException e) {
            // Ignore exceptions in order to keep the compatibility with the old versions of
            // ExifInterface.
            mIsSupportedFile = false;
>>>>>>> db66afe6
            Log.w(TAG, "Invalid image.", e);
        } finally {
            addDefaultValuesForCompatibility();
            if (DEBUG) {
                printAttributes();
            }
<<<<<<< HEAD
=======
            IoUtils.closeQuietly(in);
>>>>>>> db66afe6
        }
    }

    // Prints out attributes for debugging.
    private void printAttributes() {
        for (int i = 0; i < mAttributes.length; ++i) {
            Log.d(TAG, "The size of tag group[" + i + "]: " + mAttributes[i].size());
            for (Map.Entry entry : (Set<Map.Entry>) mAttributes[i].entrySet()) {
                final ExifAttribute tagValue = (ExifAttribute) entry.getValue();
                Log.d(TAG, "tagName: " + entry.getKey() + ", tagType: " + tagValue.toString()
                        + ", tagValue: '" + tagValue.getStringValue(mExifByteOrder) + "'");
            }
        }
    }

    /**
     * Save the tag data into the original image file. This is expensive because it involves
     * copying all the data from one file to another and deleting the old file and renaming the
     * other. It's best to use {@link #setAttribute(String,String)} to set all attributes to write
     * and make a single call rather than multiple calls for each attribute.
     */
    public void saveAttributes() throws IOException {
<<<<<<< HEAD
=======
        if (!mIsSupportedFile) {
            throw new IOException("ExifInterface only supports saving attributes on JPEG formats.");
        }
>>>>>>> db66afe6
        // Keep the thumbnail in memory
        mThumbnailBytes = getThumbnail();

        File tempFile = null;
        // Move the original file to temporary file.
        tempFile = new File(mFilename + ".tmp");
        File originalFile = new File(mFilename);
        if (!originalFile.renameTo(tempFile)) {
            throw new IOException("Could'nt rename to " + tempFile.getAbsolutePath());
        }

        FileInputStream in = null;
        FileOutputStream out = null;
        try {
            // Save the new file.
            in = new FileInputStream(tempFile);
            out = new FileOutputStream(mFilename);
            saveJpegAttributes(in, out);
        } finally {
            IoUtils.closeQuietly(in);
            IoUtils.closeQuietly(out);
            tempFile.delete();
        }

        // Discard the thumbnail in memory
        mThumbnailBytes = null;
    }

    /**
     * Returns true if the image file has a thumbnail.
     */
    public boolean hasThumbnail() {
        return mHasThumbnail;
    }

    /**
     * Returns the thumbnail inside the image file, or {@code null} if there is no thumbnail.
     * The returned data is in JPEG format and can be decoded using
     * {@link android.graphics.BitmapFactory#decodeByteArray(byte[],int,int)}
     */
    public byte[] getThumbnail() {
        if (!mHasThumbnail) {
            return null;
        }
        if (mThumbnailBytes != null) {
            return mThumbnailBytes;
        }

        // Read the thumbnail.
        FileInputStream in = null;
        try {
            in = new FileInputStream(mFilename);
            if (in.skip(mThumbnailOffset) != mThumbnailOffset) {
                throw new IOException("Corrupted image");
            }
            byte[] buffer = new byte[mThumbnailLength];
            if (in.read(buffer) != mThumbnailLength) {
                throw new IOException("Corrupted image");
            }
            return buffer;
        } catch (IOException e) {
            // Couldn't get a thumbnail image.
        } finally {
            IoUtils.closeQuietly(in);
        }
        return null;
    }

    /**
     * Returns the offset and length of thumbnail inside the image file, or
     * {@code null} if there is no thumbnail.
     *
     * @return two-element array, the offset in the first value, and length in
     *         the second, or {@code null} if no thumbnail was found.
     * @hide
     */
    public long[] getThumbnailRange() {
        if (!mHasThumbnail) {
            return null;
        }

        long[] range = new long[2];
        range[0] = mThumbnailOffset;
        range[1] = mThumbnailLength;

        return range;
    }

    /**
     * Stores the latitude and longitude value in a float array. The first element is
     * the latitude, and the second element is the longitude. Returns false if the
     * Exif tags are not available.
     */
    public boolean getLatLong(float output[]) {
        String latValue = getAttribute(TAG_GPS_LATITUDE);
        String latRef = getAttribute(TAG_GPS_LATITUDE_REF);
        String lngValue = getAttribute(TAG_GPS_LONGITUDE);
        String lngRef = getAttribute(TAG_GPS_LONGITUDE_REF);

        if (latValue != null && latRef != null && lngValue != null && lngRef != null) {
            try {
                output[0] = convertRationalLatLonToFloat(latValue, latRef);
                output[1] = convertRationalLatLonToFloat(lngValue, lngRef);
                return true;
            } catch (IllegalArgumentException e) {
                // if values are not parseable
            }
        }

        return false;
    }

    /**
     * Return the altitude in meters. If the exif tag does not exist, return
     * <var>defaultValue</var>.
     *
     * @param defaultValue the value to return if the tag is not available.
     */
    public double getAltitude(double defaultValue) {
        double altitude = getAttributeDouble(TAG_GPS_ALTITUDE, -1);
        int ref = getAttributeInt(TAG_GPS_ALTITUDE_REF, -1);

        if (altitude >= 0 && ref >= 0) {
            return (altitude * ((ref == 1) ? -1 : 1));
        } else {
            return defaultValue;
        }
    }

    /**
     * Returns number of milliseconds since Jan. 1, 1970, midnight local time.
     * Returns -1 if the date time information if not available.
     * @hide
     */
    public long getDateTime() {
        String dateTimeString = getAttribute(TAG_DATETIME);
        if (dateTimeString == null
                || !sNonZeroTimePattern.matcher(dateTimeString).matches()) return -1;

        ParsePosition pos = new ParsePosition(0);
        try {
            // The exif field is in local time. Parsing it as if it is UTC will yield time
            // since 1/1/1970 local time
            Date datetime = sFormatter.parse(dateTimeString, pos);
            if (datetime == null) return -1;
            long msecs = datetime.getTime();

            String subSecs = getAttribute(TAG_SUBSEC_TIME);
            if (subSecs != null) {
                try {
                    long sub = Long.valueOf(subSecs);
                    while (sub > 1000) {
                        sub /= 10;
                    }
                    msecs += sub;
                } catch (NumberFormatException e) {
                    // Ignored
                }
            }
            return msecs;
        } catch (IllegalArgumentException e) {
            return -1;
        }
    }

    /**
     * Returns number of milliseconds since Jan. 1, 1970, midnight UTC.
     * Returns -1 if the date time information if not available.
     * @hide
     */
    public long getGpsDateTime() {
        String date = getAttribute(TAG_GPS_DATESTAMP);
        String time = getAttribute(TAG_GPS_TIMESTAMP);
        if (date == null || time == null
                || (!sNonZeroTimePattern.matcher(date).matches()
                && !sNonZeroTimePattern.matcher(time).matches())) {
            return -1;
        }

        String dateTimeString = date + ' ' + time;

        ParsePosition pos = new ParsePosition(0);
        try {
            Date datetime = sFormatter.parse(dateTimeString, pos);
            if (datetime == null) return -1;
            return datetime.getTime();
        } catch (IllegalArgumentException e) {
            return -1;
        }
    }

    private static float convertRationalLatLonToFloat(String rationalString, String ref) {
        try {
            String [] parts = rationalString.split(",");

            String [] pair;
            pair = parts[0].split("/");
            double degrees = Double.parseDouble(pair[0].trim())
                    / Double.parseDouble(pair[1].trim());

            pair = parts[1].split("/");
            double minutes = Double.parseDouble(pair[0].trim())
                    / Double.parseDouble(pair[1].trim());

            pair = parts[2].split("/");
            double seconds = Double.parseDouble(pair[0].trim())
                    / Double.parseDouble(pair[1].trim());

            double result = degrees + (minutes / 60.0) + (seconds / 3600.0);
            if ((ref.equals("S") || ref.equals("W"))) {
                return (float) -result;
            }
            return (float) result;
        } catch (NumberFormatException | ArrayIndexOutOfBoundsException e) {
            // Not valid
            throw new IllegalArgumentException();
        }
    }

    // Loads EXIF attributes from a JPEG input stream.
    private void getJpegAttributes(InputStream inputStream) throws IOException {
        // See JPEG File Interchange Format Specification page 5.
        if (DEBUG) {
            Log.d(TAG, "getJpegAttributes starting with: " + inputStream);
        }
        DataInputStream dataInputStream = new DataInputStream(inputStream);
        byte marker;
        int bytesRead = 0;
        if ((marker = dataInputStream.readByte()) != MARKER) {
            throw new IOException("Invalid marker: " + Integer.toHexString(marker & 0xff));
        }
        ++bytesRead;
        if (dataInputStream.readByte() != MARKER_SOI) {
            throw new IOException("Invalid marker: " + Integer.toHexString(marker & 0xff));
        }
        ++bytesRead;
        while (true) {
            marker = dataInputStream.readByte();
            if (marker != MARKER) {
                throw new IOException("Invalid marker:" + Integer.toHexString(marker & 0xff));
            }
            ++bytesRead;
            marker = dataInputStream.readByte();
            if (DEBUG) {
                Log.d(TAG, "Found JPEG segment indicator: " + Integer.toHexString(marker & 0xff));
            }
            ++bytesRead;

            // EOI indicates the end of an image and in case of SOS, JPEG image stream starts and
            // the image data will terminate right after.
            if (marker == MARKER_EOI || marker == MARKER_SOS) {
                break;
            }
            int length = dataInputStream.readUnsignedShort() - 2;
            bytesRead += 2;
            if (DEBUG) {
                Log.d(TAG, "JPEG segment: " + Integer.toHexString(marker & 0xff) + " (length: "
                        + (length + 2) + ")");
            }
            if (length < 0) {
                throw new IOException("Invalid length");
            }
            switch (marker) {
                case MARKER_APP1: {
                    if (DEBUG) {
                        Log.d(TAG, "MARKER_APP1");
                    }
                    if (length < 6) {
                        // Skip if it's not an EXIF APP1 segment.
                        break;
                    }
                    byte[] identifier = new byte[6];
                    if (inputStream.read(identifier) != 6) {
                        throw new IOException("Invalid exif");
                    }
                    bytesRead += 6;
                    length -= 6;
                    if (!Arrays.equals(identifier, IDENTIFIER_EXIF_APP1)) {
                        // Skip if it's not an EXIF APP1 segment.
                        break;
                    }
                    if (length <= 0) {
                        throw new IOException("Invalid exif");
                    }
                    if (DEBUG) {
                        Log.d(TAG, "readExifSegment with a byte array (length: " + length + ")");
                    }
                    byte[] bytes = new byte[length];
                    if (dataInputStream.read(bytes) != length) {
                        throw new IOException("Invalid exif");
                    }
                    readExifSegment(bytes, bytesRead);
                    bytesRead += length;
                    length = 0;
                    break;
                }

                case MARKER_COM: {
                    byte[] bytes = new byte[length];
                    if (dataInputStream.read(bytes) != length) {
                        throw new IOException("Invalid exif");
                    }
                    length = 0;
                    if (getAttribute(TAG_USER_COMMENT) == null) {
                        mAttributes[IFD_EXIF_HINT].put(TAG_USER_COMMENT, ExifAttribute.createString(
                                new String(bytes, ASCII)));
                    }
                    break;
                }

                case MARKER_SOF0:
                case MARKER_SOF1:
                case MARKER_SOF2:
                case MARKER_SOF3:
                case MARKER_SOF5:
                case MARKER_SOF6:
                case MARKER_SOF7:
                case MARKER_SOF9:
                case MARKER_SOF10:
                case MARKER_SOF11:
                case MARKER_SOF13:
                case MARKER_SOF14:
                case MARKER_SOF15: {
                    if (dataInputStream.skipBytes(1) != 1) {
                        throw new IOException("Invalid SOFx");
                    }
                    mAttributes[IFD_TIFF_HINT].put(TAG_IMAGE_LENGTH, ExifAttribute.createULong(
                            dataInputStream.readUnsignedShort(), mExifByteOrder));
                    mAttributes[IFD_TIFF_HINT].put(TAG_IMAGE_WIDTH, ExifAttribute.createULong(
                            dataInputStream.readUnsignedShort(), mExifByteOrder));
                    length -= 5;
                    break;
                }

                default: {
                    break;
                }
            }
            if (length < 0) {
                throw new IOException("Invalid length");
            }
            if (dataInputStream.skipBytes(length) != length) {
                throw new IOException("Invalid JPEG segment");
            }
            bytesRead += length;
        }
    }

    // Stores a new JPEG image with EXIF attributes into a given output stream.
    private void saveJpegAttributes(InputStream inputStream, OutputStream outputStream)
            throws IOException {
        // See JPEG File Interchange Format Specification page 5.
        if (DEBUG) {
            Log.d(TAG, "saveJpegAttributes starting with (inputStream: " + inputStream
                    + ", outputStream: " + outputStream + ")");
        }
        DataInputStream dataInputStream = new DataInputStream(inputStream);
        ByteOrderAwarenessDataOutputStream dataOutputStream =
                new ByteOrderAwarenessDataOutputStream(outputStream, ByteOrder.BIG_ENDIAN);
        if (dataInputStream.readByte() != MARKER) {
            throw new IOException("Invalid marker");
        }
        dataOutputStream.writeByte(MARKER);
        if (dataInputStream.readByte() != MARKER_SOI) {
            throw new IOException("Invalid marker");
        }
        dataOutputStream.writeByte(MARKER_SOI);

        // Write EXIF APP1 segment
        dataOutputStream.writeByte(MARKER);
        dataOutputStream.writeByte(MARKER_APP1);
        writeExifSegment(dataOutputStream, 6);

        byte[] bytes = new byte[4096];

        while (true) {
            byte marker = dataInputStream.readByte();
            if (marker != MARKER) {
                throw new IOException("Invalid marker");
            }
            marker = dataInputStream.readByte();
            switch (marker) {
                case MARKER_APP1: {
                    int length = dataInputStream.readUnsignedShort() - 2;
                    if (length < 0) {
                        throw new IOException("Invalid length");
                    }
                    byte[] identifier = new byte[6];
                    if (length >= 6) {
                        if (dataInputStream.read(identifier) != 6) {
                            throw new IOException("Invalid exif");
                        }
                        if (Arrays.equals(identifier, IDENTIFIER_EXIF_APP1)) {
                            // Skip the original EXIF APP1 segment.
                            if (dataInputStream.skip(length - 6) != length - 6) {
                                throw new IOException("Invalid length");
                            }
                            break;
                        }
                    }
                    // Copy non-EXIF APP1 segment.
                    dataOutputStream.writeByte(MARKER);
                    dataOutputStream.writeByte(marker);
                    dataOutputStream.writeUnsignedShort(length + 2);
                    if (length >= 6) {
                        length -= 6;
                        dataOutputStream.write(identifier);
                    }
                    int read;
                    while (length > 0 && (read = dataInputStream.read(
                            bytes, 0, Math.min(length, bytes.length))) >= 0) {
                        dataOutputStream.write(bytes, 0, read);
                        length -= read;
                    }
                    break;
                }
                case MARKER_EOI:
                case MARKER_SOS: {
                    dataOutputStream.writeByte(MARKER);
                    dataOutputStream.writeByte(marker);
                    // Copy all the remaining data
                    Streams.copy(dataInputStream, dataOutputStream);
                    return;
                }
                default: {
                    // Copy JPEG segment
                    dataOutputStream.writeByte(MARKER);
                    dataOutputStream.writeByte(marker);
                    int length = dataInputStream.readUnsignedShort();
                    dataOutputStream.writeUnsignedShort(length);
                    length -= 2;
                    if (length < 0) {
                        throw new IOException("Invalid length");
                    }
                    int read;
                    while (length > 0 && (read = dataInputStream.read(
                            bytes, 0, Math.min(length, bytes.length))) >= 0) {
                        dataOutputStream.write(bytes, 0, read);
                        length -= read;
                    }
                    break;
                }
            }
        }
    }

    // Reads the given EXIF byte area and save its tag data into attributes.
    private void readExifSegment(byte[] exifBytes, int exifOffsetFromBeginning) throws IOException {
        // Parse TIFF Headers. See JEITA CP-3451C Table 1. page 10.
        ByteOrderAwarenessDataInputStream dataInputStream =
                new ByteOrderAwarenessDataInputStream(exifBytes);

        // Read byte align
        short byteOrder = dataInputStream.readShort();
        switch (byteOrder) {
            case BYTE_ALIGN_II:
                if (DEBUG) {
                    Log.d(TAG, "readExifSegment: Byte Align II");
                }
                mExifByteOrder = ByteOrder.LITTLE_ENDIAN;
                break;
            case BYTE_ALIGN_MM:
                if (DEBUG) {
                    Log.d(TAG, "readExifSegment: Byte Align MM");
                }
                mExifByteOrder = ByteOrder.BIG_ENDIAN;
                break;
            default:
                throw new IOException("Invalid byte order: " + Integer.toHexString(byteOrder));
        }
<<<<<<< HEAD

        // Set byte order.
        dataInputStream.setByteOrder(mExifByteOrder);

        int startCode = dataInputStream.readUnsignedShort();
        if (startCode != 0x2a) {
            throw new IOException("Invalid exif start: " + Integer.toHexString(startCode));
        }

        // Read first ifd offset
        long firstIfdOffset = dataInputStream.readUnsignedInt();
        if (firstIfdOffset < 8 || firstIfdOffset >= exifBytes.length) {
            throw new IOException("Invalid first Ifd offset: " + firstIfdOffset);
        }
        firstIfdOffset -= 8;
        if (firstIfdOffset > 0) {
            if (dataInputStream.skip(firstIfdOffset) != firstIfdOffset) {
                throw new IOException("Couldn't jump to first Ifd: " + firstIfdOffset);
            }
        }

        // Read primary image TIFF image file directory.
        readImageFileDirectory(dataInputStream, IFD_TIFF_HINT);

        // Process thumbnail.
        String jpegInterchangeFormatString = getAttribute(JPEG_INTERCHANGE_FORMAT_TAG.name);
        String jpegInterchangeFormatLengthString =
                getAttribute(JPEG_INTERCHANGE_FORMAT_LENGTH_TAG.name);
        if (jpegInterchangeFormatString != null && jpegInterchangeFormatLengthString != null) {
            try {
                int jpegInterchangeFormat = Integer.parseInt(jpegInterchangeFormatString);
                int jpegInterchangeFormatLength = Integer
                        .parseInt(jpegInterchangeFormatLengthString);
                // The following code limits the size of thumbnail size not to overflow EXIF data area.
                jpegInterchangeFormatLength = Math.min(jpegInterchangeFormat
                        + jpegInterchangeFormatLength, exifBytes.length) - jpegInterchangeFormat;
                if (jpegInterchangeFormat > 0 && jpegInterchangeFormatLength > 0) {
                    mHasThumbnail = true;
                    mThumbnailOffset = exifOffsetFromBeginning + jpegInterchangeFormat;
                    mThumbnailLength = jpegInterchangeFormatLength;
                }
            } catch (NumberFormatException e) {
                // Ignored the corrupted image.
            }
        }
    }

    private void addDefaultValuesForCompatibility() {
        // The value of DATETIME tag has the same value of DATETIME_ORIGINAL tag.
        String valueOfDateTimeOriginal = getAttribute(TAG_DATETIME_ORIGINAL);
        if (valueOfDateTimeOriginal != null) {
            mAttributes[IFD_TIFF_HINT].put(TAG_DATETIME,
                    ExifAttribute.createString(valueOfDateTimeOriginal));
        }

        // Add the default value.
        if (getAttribute(TAG_IMAGE_WIDTH) == null) {
            mAttributes[IFD_TIFF_HINT].put(TAG_IMAGE_WIDTH,
                    ExifAttribute.createULong(0, mExifByteOrder));
        }
        if (getAttribute(TAG_IMAGE_LENGTH) == null) {
            mAttributes[IFD_TIFF_HINT].put(TAG_IMAGE_LENGTH,
                    ExifAttribute.createULong(0, mExifByteOrder));
        }
        if (getAttribute(TAG_ORIENTATION) == null) {
            mAttributes[IFD_TIFF_HINT].put(TAG_ORIENTATION,
                    ExifAttribute.createULong(0, mExifByteOrder));
        }
        if (getAttribute(TAG_LIGHT_SOURCE) == null) {
            mAttributes[IFD_EXIF_HINT].put(TAG_LIGHT_SOURCE,
                    ExifAttribute.createULong(0, mExifByteOrder));
        }
    }

    // Reads image file directory, which is a tag group in EXIF.
    private void readImageFileDirectory(ByteOrderAwarenessDataInputStream dataInputStream, int hint)
            throws IOException {
        if (dataInputStream.peek() + 2 > dataInputStream.mLength) {
            // Return if there is no data from the offset.
            return;
        }
        // See JEITA CP-3451 Figure 5. page 9.
        short numberOfDirectoryEntry = dataInputStream.readShort();
        if (dataInputStream.peek() + 12 * numberOfDirectoryEntry > dataInputStream.mLength) {
            // Return if the size of entries is too big.
            return;
        }

        if (DEBUG) {
            Log.d(TAG, "numberOfDirectoryEntry: " + numberOfDirectoryEntry);
        }

        for (short i = 0; i < numberOfDirectoryEntry; ++i) {
            int tagNumber = dataInputStream.readUnsignedShort();
            int dataFormat = dataInputStream.readUnsignedShort();
            int numberOfComponents = dataInputStream.readInt();
            long nextEntryOffset = dataInputStream.peek() + 4;  // next four bytes is for data
                                                                // offset or value.
            // Look up a corresponding tag from tag number
            final ExifTag tag = (ExifTag) sExifTagMapsForReading[hint].get(tagNumber);

            if (DEBUG) {
                Log.d(TAG, String.format("hint: %d, tagNumber: %d, tagName: %s, dataFormat: %d, " +
                        "numberOfComponents: %d", hint, tagNumber, tag != null ? tag.name : null,
                        dataFormat, numberOfComponents));
            }

            if (tag == null || dataFormat <= 0 ||
                    dataFormat >= IFD_FORMAT_BYTES_PER_FORMAT.length) {
                // Skip if the parsed tag number is not defined or invalid data format.
                if (tag == null) {
                    Log.w(TAG, "Skip the tag entry since tag number is not defined: " + tagNumber);
                } else {
                    Log.w(TAG, "Skip the tag entry since data format is invalid: " + dataFormat);
                }
                dataInputStream.seek(nextEntryOffset);
                continue;
            }

            // Read a value from data field or seek to the value offset which is stored in data
            // field if the size of the entry value is bigger than 4.
            int byteCount = numberOfComponents * IFD_FORMAT_BYTES_PER_FORMAT[dataFormat];
            if (byteCount > 4) {
                long offset = dataInputStream.readUnsignedInt();
                if (DEBUG) {
                    Log.d(TAG, "seek to data offset: " + offset);
                }
                if (offset + byteCount <= dataInputStream.mLength) {
                    dataInputStream.seek(offset);
                } else {
                     // Skip if invalid data offset.
                    Log.w(TAG, "Skip the tag entry since data offset is invalid: " + offset);
                    dataInputStream.seek(nextEntryOffset);
                    continue;
                }
            }

            // Recursively parse IFD when a IFD pointer tag appears.
            int innerIfdHint = getIfdHintFromTagNumber(tagNumber);
            if (DEBUG) {
                Log.d(TAG, "innerIfdHint: " + innerIfdHint + " byteCount: " + byteCount);
            }

            if (innerIfdHint >= 0) {
                long offset = -1L;
                // Get offset from data field
                switch (dataFormat) {
                    case IFD_FORMAT_USHORT: {
                        offset = dataInputStream.readUnsignedShort();
                        break;
                    }
                    case IFD_FORMAT_SSHORT: {
                        offset = dataInputStream.readShort();
                        break;
                    }
                    case IFD_FORMAT_ULONG: {
                        offset = dataInputStream.readUnsignedInt();
                        break;
                    }
                    case IFD_FORMAT_SLONG: {
                        offset = dataInputStream.readInt();
                        break;
                    }
                    default: {
                        // Nothing to do
                        break;
                    }
                }
                if (DEBUG) {
                    Log.d(TAG, String.format("Offset: %d, tagName: %s", offset, tag.name));
                }
                if (offset > 0L && offset < dataInputStream.mLength) {
                    dataInputStream.seek(offset);
                    readImageFileDirectory(dataInputStream, innerIfdHint);
                } else {
                    Log.w(TAG, "Skip jump into the IFD since its offset is invalid: " + offset);
                }

                dataInputStream.seek(nextEntryOffset);
                continue;
            }

            byte[] bytes = new byte[numberOfComponents * IFD_FORMAT_BYTES_PER_FORMAT[dataFormat]];
            dataInputStream.readFully(bytes);
            mAttributes[hint].put(
                    tag.name, new ExifAttribute(dataFormat, numberOfComponents, bytes));
            if (dataInputStream.peek() != nextEntryOffset) {
                dataInputStream.seek(nextEntryOffset);
            }
        }

        if (dataInputStream.peek() + 4 <= dataInputStream.mLength) {
            long nextIfdOffset = dataInputStream.readUnsignedInt();
            if (DEBUG) {
                Log.d(TAG, String.format("nextIfdOffset: %d", nextIfdOffset));
            }
            // The next IFD offset needs to be bigger than 8
            // since the first IFD offset is at least 8.
            if (nextIfdOffset > 8 && nextIfdOffset < dataInputStream.mLength) {
                dataInputStream.seek(nextIfdOffset);
                readImageFileDirectory(dataInputStream, IFD_THUMBNAIL_HINT);
            }
        }
    }

    // Gets the corresponding IFD group index of the given tag number for writing Exif Tags.
    private static int getIfdHintFromTagNumber(int tagNumber) {
        for (int i = 0; i < IFD_POINTER_TAG_HINTS.length; ++i) {
            if (IFD_POINTER_TAGS[i].number == tagNumber) {
                return IFD_POINTER_TAG_HINTS[i];
            }
        }
        return -1;
    }

    // Writes an Exif segment into the given output stream.
    private int writeExifSegment(ByteOrderAwarenessDataOutputStream dataOutputStream,
            int exifOffsetFromBeginning) throws IOException {
        // The following variables are for calculating each IFD tag group size in bytes.
        int[] ifdOffsets = new int[EXIF_TAGS.length];
        int[] ifdDataSizes = new int[EXIF_TAGS.length];

        // Remove IFD pointer tags (we'll re-add it later.)
        for (ExifTag tag : IFD_POINTER_TAGS) {
            removeAttribute(tag.name);
        }
        // Remove old thumbnail data
        removeAttribute(JPEG_INTERCHANGE_FORMAT_TAG.name);
        removeAttribute(JPEG_INTERCHANGE_FORMAT_LENGTH_TAG.name);

        // Remove null value tags.
        for (int hint = 0; hint < EXIF_TAGS.length; ++hint) {
            for (Object obj : mAttributes[hint].entrySet().toArray()) {
                final Map.Entry entry = (Map.Entry) obj;
                if (entry.getValue() == null) {
                    mAttributes[hint].remove(entry.getKey());
                }
            }
        }

        // Add IFD pointer tags. The next offset of primary image TIFF IFD will have thumbnail IFD
        // offset when there is one or more tags in the thumbnail IFD.
        if (!mAttributes[IFD_INTEROPERABILITY_HINT].isEmpty()) {
            mAttributes[IFD_EXIF_HINT].put(IFD_POINTER_TAGS[2].name,
                    ExifAttribute.createULong(0, mExifByteOrder));
        }
        if (!mAttributes[IFD_EXIF_HINT].isEmpty()) {
            mAttributes[IFD_TIFF_HINT].put(IFD_POINTER_TAGS[0].name,
                    ExifAttribute.createULong(0, mExifByteOrder));
        }
        if (!mAttributes[IFD_GPS_HINT].isEmpty()) {
            mAttributes[IFD_TIFF_HINT].put(IFD_POINTER_TAGS[1].name,
                    ExifAttribute.createULong(0, mExifByteOrder));
        }
        if (mHasThumbnail) {
            mAttributes[IFD_TIFF_HINT].put(JPEG_INTERCHANGE_FORMAT_TAG.name,
                    ExifAttribute.createULong(0, mExifByteOrder));
            mAttributes[IFD_TIFF_HINT].put(JPEG_INTERCHANGE_FORMAT_LENGTH_TAG.name,
                    ExifAttribute.createULong(mThumbnailLength, mExifByteOrder));
        }

        // Calculate IFD group data area sizes. IFD group data area is assigned to save the entry
        // value which has a bigger size than 4 bytes.
        for (int i = 0; i < EXIF_TAGS.length; ++i) {
            int sum = 0;
            for (Map.Entry entry : (Set<Map.Entry>) mAttributes[i].entrySet()) {
                final ExifAttribute exifAttribute = (ExifAttribute) entry.getValue();
                final int size = exifAttribute.size();
                if (size > 4) {
                    sum += size;
                }
            }
            ifdDataSizes[i] += sum;
        }

        // Calculate IFD offsets.
        int position = 8;
        for (int hint = 0; hint < EXIF_TAGS.length; ++hint) {
            if (!mAttributes[hint].isEmpty()) {
                ifdOffsets[hint] = position;
                position += 2 + mAttributes[hint].size() * 12 + 4 + ifdDataSizes[hint];
            }
        }
        if (mHasThumbnail) {
            int thumbnailOffset = position;
            mAttributes[IFD_TIFF_HINT].put(JPEG_INTERCHANGE_FORMAT_TAG.name,
                    ExifAttribute.createULong(thumbnailOffset, mExifByteOrder));
            mThumbnailOffset = exifOffsetFromBeginning + thumbnailOffset;
            position += mThumbnailLength;
        }

        // Calculate the total size
        int totalSize = position + 8;  // eight bytes is for header part.
        if (DEBUG) {
            Log.d(TAG, "totalSize length: " + totalSize);
            for (int i = 0; i < EXIF_TAGS.length; ++i) {
                Log.d(TAG, String.format("index: %d, offsets: %d, tag count: %d, data sizes: %d",
                        i, ifdOffsets[i], mAttributes[i].size(), ifdDataSizes[i]));
            }
        }

=======

        // Set byte order.
        dataInputStream.setByteOrder(mExifByteOrder);

        int startCode = dataInputStream.readUnsignedShort();
        if (startCode != 0x2a) {
            throw new IOException("Invalid exif start: " + Integer.toHexString(startCode));
        }

        // Read first ifd offset
        long firstIfdOffset = dataInputStream.readUnsignedInt();
        if (firstIfdOffset < 8 || firstIfdOffset >= exifBytes.length) {
            throw new IOException("Invalid first Ifd offset: " + firstIfdOffset);
        }
        firstIfdOffset -= 8;
        if (firstIfdOffset > 0) {
            if (dataInputStream.skip(firstIfdOffset) != firstIfdOffset) {
                throw new IOException("Couldn't jump to first Ifd: " + firstIfdOffset);
            }
        }

        // Read primary image TIFF image file directory.
        readImageFileDirectory(dataInputStream, IFD_TIFF_HINT);

        // Process thumbnail.
        String jpegInterchangeFormatString = getAttribute(JPEG_INTERCHANGE_FORMAT_TAG.name);
        String jpegInterchangeFormatLengthString =
                getAttribute(JPEG_INTERCHANGE_FORMAT_LENGTH_TAG.name);
        if (jpegInterchangeFormatString != null && jpegInterchangeFormatLengthString != null) {
            try {
                int jpegInterchangeFormat = Integer.parseInt(jpegInterchangeFormatString);
                int jpegInterchangeFormatLength = Integer
                        .parseInt(jpegInterchangeFormatLengthString);
                // The following code limits the size of thumbnail size not to overflow EXIF data area.
                jpegInterchangeFormatLength = Math.min(jpegInterchangeFormat
                        + jpegInterchangeFormatLength, exifBytes.length) - jpegInterchangeFormat;
                if (jpegInterchangeFormat > 0 && jpegInterchangeFormatLength > 0) {
                    mHasThumbnail = true;
                    mThumbnailOffset = exifOffsetFromBeginning + jpegInterchangeFormat;
                    mThumbnailLength = jpegInterchangeFormatLength;
                }
            } catch (NumberFormatException e) {
                // Ignored the corrupted image.
            }
        }
    }

    private void addDefaultValuesForCompatibility() {
        // The value of DATETIME tag has the same value of DATETIME_ORIGINAL tag.
        String valueOfDateTimeOriginal = getAttribute(TAG_DATETIME_ORIGINAL);
        if (valueOfDateTimeOriginal != null) {
            mAttributes[IFD_TIFF_HINT].put(TAG_DATETIME,
                    ExifAttribute.createString(valueOfDateTimeOriginal));
        }

        // Add the default value.
        if (getAttribute(TAG_IMAGE_WIDTH) == null) {
            mAttributes[IFD_TIFF_HINT].put(TAG_IMAGE_WIDTH,
                    ExifAttribute.createULong(0, mExifByteOrder));
        }
        if (getAttribute(TAG_IMAGE_LENGTH) == null) {
            mAttributes[IFD_TIFF_HINT].put(TAG_IMAGE_LENGTH,
                    ExifAttribute.createULong(0, mExifByteOrder));
        }
        if (getAttribute(TAG_ORIENTATION) == null) {
            mAttributes[IFD_TIFF_HINT].put(TAG_ORIENTATION,
                    ExifAttribute.createULong(0, mExifByteOrder));
        }
        if (getAttribute(TAG_LIGHT_SOURCE) == null) {
            mAttributes[IFD_EXIF_HINT].put(TAG_LIGHT_SOURCE,
                    ExifAttribute.createULong(0, mExifByteOrder));
        }
    }

    // Reads image file directory, which is a tag group in EXIF.
    private void readImageFileDirectory(ByteOrderAwarenessDataInputStream dataInputStream, int hint)
            throws IOException {
        if (dataInputStream.peek() + 2 > dataInputStream.mLength) {
            // Return if there is no data from the offset.
            return;
        }
        // See JEITA CP-3451 Figure 5. page 9.
        short numberOfDirectoryEntry = dataInputStream.readShort();
        if (dataInputStream.peek() + 12 * numberOfDirectoryEntry > dataInputStream.mLength) {
            // Return if the size of entries is too big.
            return;
        }

        if (DEBUG) {
            Log.d(TAG, "numberOfDirectoryEntry: " + numberOfDirectoryEntry);
        }

        for (short i = 0; i < numberOfDirectoryEntry; ++i) {
            int tagNumber = dataInputStream.readUnsignedShort();
            int dataFormat = dataInputStream.readUnsignedShort();
            int numberOfComponents = dataInputStream.readInt();
            long nextEntryOffset = dataInputStream.peek() + 4;  // next four bytes is for data
                                                                // offset or value.
            // Look up a corresponding tag from tag number
            final ExifTag tag = (ExifTag) sExifTagMapsForReading[hint].get(tagNumber);

            if (DEBUG) {
                Log.d(TAG, String.format("hint: %d, tagNumber: %d, tagName: %s, dataFormat: %d, " +
                        "numberOfComponents: %d", hint, tagNumber, tag != null ? tag.name : null,
                        dataFormat, numberOfComponents));
            }

            if (tag == null || dataFormat <= 0 ||
                    dataFormat >= IFD_FORMAT_BYTES_PER_FORMAT.length) {
                // Skip if the parsed tag number is not defined or invalid data format.
                if (tag == null) {
                    Log.w(TAG, "Skip the tag entry since tag number is not defined: " + tagNumber);
                } else {
                    Log.w(TAG, "Skip the tag entry since data format is invalid: " + dataFormat);
                }
                dataInputStream.seek(nextEntryOffset);
                continue;
            }

            // Read a value from data field or seek to the value offset which is stored in data
            // field if the size of the entry value is bigger than 4.
            int byteCount = numberOfComponents * IFD_FORMAT_BYTES_PER_FORMAT[dataFormat];
            if (byteCount > 4) {
                long offset = dataInputStream.readUnsignedInt();
                if (DEBUG) {
                    Log.d(TAG, "seek to data offset: " + offset);
                }
                if (offset + byteCount <= dataInputStream.mLength) {
                    dataInputStream.seek(offset);
                } else {
                     // Skip if invalid data offset.
                    Log.w(TAG, "Skip the tag entry since data offset is invalid: " + offset);
                    dataInputStream.seek(nextEntryOffset);
                    continue;
                }
            }

            // Recursively parse IFD when a IFD pointer tag appears.
            int innerIfdHint = getIfdHintFromTagNumber(tagNumber);
            if (DEBUG) {
                Log.d(TAG, "innerIfdHint: " + innerIfdHint + " byteCount: " + byteCount);
            }

            if (innerIfdHint >= 0) {
                long offset = -1L;
                // Get offset from data field
                switch (dataFormat) {
                    case IFD_FORMAT_USHORT: {
                        offset = dataInputStream.readUnsignedShort();
                        break;
                    }
                    case IFD_FORMAT_SSHORT: {
                        offset = dataInputStream.readShort();
                        break;
                    }
                    case IFD_FORMAT_ULONG: {
                        offset = dataInputStream.readUnsignedInt();
                        break;
                    }
                    case IFD_FORMAT_SLONG: {
                        offset = dataInputStream.readInt();
                        break;
                    }
                    default: {
                        // Nothing to do
                        break;
                    }
                }
                if (DEBUG) {
                    Log.d(TAG, String.format("Offset: %d, tagName: %s", offset, tag.name));
                }
                if (offset > 0L && offset < dataInputStream.mLength) {
                    dataInputStream.seek(offset);
                    readImageFileDirectory(dataInputStream, innerIfdHint);
                } else {
                    Log.w(TAG, "Skip jump into the IFD since its offset is invalid: " + offset);
                }

                dataInputStream.seek(nextEntryOffset);
                continue;
            }

            byte[] bytes = new byte[numberOfComponents * IFD_FORMAT_BYTES_PER_FORMAT[dataFormat]];
            dataInputStream.readFully(bytes);
            mAttributes[hint].put(
                    tag.name, new ExifAttribute(dataFormat, numberOfComponents, bytes));
            if (dataInputStream.peek() != nextEntryOffset) {
                dataInputStream.seek(nextEntryOffset);
            }
        }

        if (dataInputStream.peek() + 4 <= dataInputStream.mLength) {
            long nextIfdOffset = dataInputStream.readUnsignedInt();
            if (DEBUG) {
                Log.d(TAG, String.format("nextIfdOffset: %d", nextIfdOffset));
            }
            // The next IFD offset needs to be bigger than 8
            // since the first IFD offset is at least 8.
            if (nextIfdOffset > 8 && nextIfdOffset < dataInputStream.mLength) {
                dataInputStream.seek(nextIfdOffset);
                readImageFileDirectory(dataInputStream, IFD_THUMBNAIL_HINT);
            }
        }
    }

    // Gets the corresponding IFD group index of the given tag number for writing Exif Tags.
    private static int getIfdHintFromTagNumber(int tagNumber) {
        for (int i = 0; i < IFD_POINTER_TAG_HINTS.length; ++i) {
            if (IFD_POINTER_TAGS[i].number == tagNumber) {
                return IFD_POINTER_TAG_HINTS[i];
            }
        }
        return -1;
    }

    // Writes an Exif segment into the given output stream.
    private int writeExifSegment(ByteOrderAwarenessDataOutputStream dataOutputStream,
            int exifOffsetFromBeginning) throws IOException {
        // The following variables are for calculating each IFD tag group size in bytes.
        int[] ifdOffsets = new int[EXIF_TAGS.length];
        int[] ifdDataSizes = new int[EXIF_TAGS.length];

        // Remove IFD pointer tags (we'll re-add it later.)
        for (ExifTag tag : IFD_POINTER_TAGS) {
            removeAttribute(tag.name);
        }
        // Remove old thumbnail data
        removeAttribute(JPEG_INTERCHANGE_FORMAT_TAG.name);
        removeAttribute(JPEG_INTERCHANGE_FORMAT_LENGTH_TAG.name);

        // Remove null value tags.
        for (int hint = 0; hint < EXIF_TAGS.length; ++hint) {
            for (Object obj : mAttributes[hint].entrySet().toArray()) {
                final Map.Entry entry = (Map.Entry) obj;
                if (entry.getValue() == null) {
                    mAttributes[hint].remove(entry.getKey());
                }
            }
        }

        // Add IFD pointer tags. The next offset of primary image TIFF IFD will have thumbnail IFD
        // offset when there is one or more tags in the thumbnail IFD.
        if (!mAttributes[IFD_INTEROPERABILITY_HINT].isEmpty()) {
            mAttributes[IFD_EXIF_HINT].put(IFD_POINTER_TAGS[2].name,
                    ExifAttribute.createULong(0, mExifByteOrder));
        }
        if (!mAttributes[IFD_EXIF_HINT].isEmpty()) {
            mAttributes[IFD_TIFF_HINT].put(IFD_POINTER_TAGS[0].name,
                    ExifAttribute.createULong(0, mExifByteOrder));
        }
        if (!mAttributes[IFD_GPS_HINT].isEmpty()) {
            mAttributes[IFD_TIFF_HINT].put(IFD_POINTER_TAGS[1].name,
                    ExifAttribute.createULong(0, mExifByteOrder));
        }
        if (mHasThumbnail) {
            mAttributes[IFD_TIFF_HINT].put(JPEG_INTERCHANGE_FORMAT_TAG.name,
                    ExifAttribute.createULong(0, mExifByteOrder));
            mAttributes[IFD_TIFF_HINT].put(JPEG_INTERCHANGE_FORMAT_LENGTH_TAG.name,
                    ExifAttribute.createULong(mThumbnailLength, mExifByteOrder));
        }

        // Calculate IFD group data area sizes. IFD group data area is assigned to save the entry
        // value which has a bigger size than 4 bytes.
        for (int i = 0; i < EXIF_TAGS.length; ++i) {
            int sum = 0;
            for (Map.Entry entry : (Set<Map.Entry>) mAttributes[i].entrySet()) {
                final ExifAttribute exifAttribute = (ExifAttribute) entry.getValue();
                final int size = exifAttribute.size();
                if (size > 4) {
                    sum += size;
                }
            }
            ifdDataSizes[i] += sum;
        }

        // Calculate IFD offsets.
        int position = 8;
        for (int hint = 0; hint < EXIF_TAGS.length; ++hint) {
            if (!mAttributes[hint].isEmpty()) {
                ifdOffsets[hint] = position;
                position += 2 + mAttributes[hint].size() * 12 + 4 + ifdDataSizes[hint];
            }
        }
        if (mHasThumbnail) {
            int thumbnailOffset = position;
            mAttributes[IFD_TIFF_HINT].put(JPEG_INTERCHANGE_FORMAT_TAG.name,
                    ExifAttribute.createULong(thumbnailOffset, mExifByteOrder));
            mThumbnailOffset = exifOffsetFromBeginning + thumbnailOffset;
            position += mThumbnailLength;
        }

        // Calculate the total size
        int totalSize = position + 8;  // eight bytes is for header part.
        if (DEBUG) {
            Log.d(TAG, "totalSize length: " + totalSize);
            for (int i = 0; i < EXIF_TAGS.length; ++i) {
                Log.d(TAG, String.format("index: %d, offsets: %d, tag count: %d, data sizes: %d",
                        i, ifdOffsets[i], mAttributes[i].size(), ifdDataSizes[i]));
            }
        }

>>>>>>> db66afe6
        // Update IFD pointer tags with the calculated offsets.
        if (!mAttributes[IFD_EXIF_HINT].isEmpty()) {
            mAttributes[IFD_TIFF_HINT].put(IFD_POINTER_TAGS[0].name,
                    ExifAttribute.createULong(ifdOffsets[IFD_EXIF_HINT], mExifByteOrder));
        }
        if (!mAttributes[IFD_GPS_HINT].isEmpty()) {
            mAttributes[IFD_TIFF_HINT].put(IFD_POINTER_TAGS[1].name,
                    ExifAttribute.createULong(ifdOffsets[IFD_GPS_HINT], mExifByteOrder));
        }
        if (!mAttributes[IFD_INTEROPERABILITY_HINT].isEmpty()) {
            mAttributes[IFD_EXIF_HINT].put(IFD_POINTER_TAGS[2].name, ExifAttribute.createULong(
                    ifdOffsets[IFD_INTEROPERABILITY_HINT], mExifByteOrder));
        }

        // Write TIFF Headers. See JEITA CP-3451C Table 1. page 10.
        dataOutputStream.writeUnsignedShort(totalSize);
        dataOutputStream.write(IDENTIFIER_EXIF_APP1);
        dataOutputStream.writeShort(mExifByteOrder == ByteOrder.BIG_ENDIAN
                ? BYTE_ALIGN_MM : BYTE_ALIGN_II);
        dataOutputStream.setByteOrder(mExifByteOrder);
        dataOutputStream.writeUnsignedShort(0x2a);
        dataOutputStream.writeUnsignedInt(8);

        // Write IFD groups. See JEITA CP-3451C Figure 7. page 12.
        for (int hint = 0; hint < EXIF_TAGS.length; ++hint) {
            if (!mAttributes[hint].isEmpty()) {
                // See JEITA CP-3451C 4.6.2 IFD structure. page 13.
                // Write entry count
                dataOutputStream.writeUnsignedShort(mAttributes[hint].size());

                // Write entry info
                int dataOffset = ifdOffsets[hint] + 2 + mAttributes[hint].size() * 12 + 4;
                for (Map.Entry entry : (Set<Map.Entry>) mAttributes[hint].entrySet()) {
                    // Convert tag name to tag number.
                    final ExifTag tag = (ExifTag) sExifTagMapsForWriting[hint].get(entry.getKey());
                    final int tagNumber = tag.number;
                    final ExifAttribute attribute = (ExifAttribute) entry.getValue();
                    final int size = attribute.size();

                    dataOutputStream.writeUnsignedShort(tagNumber);
                    dataOutputStream.writeUnsignedShort(attribute.format);
                    dataOutputStream.writeInt(attribute.numberOfComponents);
                    if (size > 4) {
                        dataOutputStream.writeUnsignedInt(dataOffset);
                        dataOffset += size;
                    } else {
                        dataOutputStream.write(attribute.bytes);
                        // Fill zero up to 4 bytes
                        if (size < 4) {
                            for (int i = size; i < 4; ++i) {
                                dataOutputStream.writeByte(0);
                            }
                        }
                    }
                }

                // Write the next offset. It writes the offset of thumbnail IFD if there is one or
                // more tags in the thumbnail IFD when the current IFD is the primary image TIFF
                // IFD; Otherwise 0.
                if (hint == 0 && !mAttributes[IFD_THUMBNAIL_HINT].isEmpty()) {
                    dataOutputStream.writeUnsignedInt(ifdOffsets[IFD_THUMBNAIL_HINT]);
                } else {
                    dataOutputStream.writeUnsignedInt(0);
                }

                // Write values of data field exceeding 4 bytes after the next offset.
                for (Map.Entry entry : (Set<Map.Entry>) mAttributes[hint].entrySet()) {
                    ExifAttribute attribute = (ExifAttribute) entry.getValue();

                    if (attribute.bytes.length > 4) {
                        dataOutputStream.write(attribute.bytes, 0, attribute.bytes.length);
                    }
                }
            }
        }

        // Write thumbnail
        if (mHasThumbnail) {
            dataOutputStream.write(getThumbnail());
        }

        // Reset the byte order to big endian in order to write remaining parts of the JPEG file.
        dataOutputStream.setByteOrder(ByteOrder.BIG_ENDIAN);

        return totalSize;
    }

    /**
     * Determines the data format of EXIF entry value.
     *
     * @param entryValue The value to be determined.
     * @return Returns two data formats gussed as a pair in integer. If there is no two candidate
               data formats for the given entry value, returns {@code -1} in the second of the pair.
     */
    private static Pair<Integer, Integer> guessDataFormat(String entryValue) {
        // See TIFF 6.0 spec Types. page 15.
        // Take the first component if there are more than one component.
        if (entryValue.contains(",")) {
            String[] entryValues = entryValue.split(",");
            Pair<Integer, Integer> dataFormat = guessDataFormat(entryValues[0]);
            if (dataFormat.first == IFD_FORMAT_STRING) {
                return dataFormat;
            }
            for (int i = 1; i < entryValues.length; ++i) {
                final Pair<Integer, Integer> guessDataFormat = guessDataFormat(entryValues[i]);
                int first = -1, second = -1;
                if (guessDataFormat.first == dataFormat.first
                        || guessDataFormat.second == dataFormat.first) {
                    first = dataFormat.first;
                }
                if (dataFormat.second != -1 && (guessDataFormat.first == dataFormat.second
                        || guessDataFormat.second == dataFormat.second)) {
                    second = dataFormat.second;
                }
                if (first == -1 && second == -1) {
                    return new Pair<>(IFD_FORMAT_STRING, -1);
                }
                if (first == -1) {
                    dataFormat = new Pair<>(second, -1);
                    continue;
                }
                if (second == -1) {
                    dataFormat = new Pair<>(first, -1);
                    continue;
                }
            }
            return dataFormat;
        }

        if (entryValue.contains("/")) {
            String[] rationalNumber = entryValue.split("/");
            if (rationalNumber.length == 2) {
                try {
                    long numerator = Long.parseLong(rationalNumber[0]);
                    long denominator = Long.parseLong(rationalNumber[1]);
                    if (numerator < 0L || denominator < 0L) {
                        return new Pair<>(IFD_FORMAT_SRATIONAL, - 1);
                    }
                    if (numerator > Integer.MAX_VALUE || denominator > Integer.MAX_VALUE) {
                        return new Pair<>(IFD_FORMAT_URATIONAL, -1);
                    }
                    return new Pair<>(IFD_FORMAT_SRATIONAL, IFD_FORMAT_URATIONAL);
                } catch (NumberFormatException e)  {
                    // Ignored
                }
            }
            return new Pair<>(IFD_FORMAT_STRING, -1);
        }
        try {
            Long longValue = Long.parseLong(entryValue);
            if (longValue >= 0 && longValue <= 65535) {
                return new Pair<>(IFD_FORMAT_USHORT, IFD_FORMAT_ULONG);
            }
            if (longValue < 0) {
                return new Pair<>(IFD_FORMAT_SLONG, -1);
            }
            return new Pair<>(IFD_FORMAT_ULONG, -1);
        } catch (NumberFormatException e) {
            // Ignored
        }
        try {
            Double.parseDouble(entryValue);
            return new Pair<>(IFD_FORMAT_DOUBLE, -1);
        } catch (NumberFormatException e) {
            // Ignored
        }
        return new Pair<>(IFD_FORMAT_STRING, -1);
    }

    // An input stream to parse EXIF data area, which can be written in either little or big endian
    // order.
    private static class ByteOrderAwarenessDataInputStream extends ByteArrayInputStream {
        private static final ByteOrder LITTLE_ENDIAN = ByteOrder.LITTLE_ENDIAN;
        private static final ByteOrder BIG_ENDIAN = ByteOrder.BIG_ENDIAN;

        private ByteOrder mByteOrder = ByteOrder.BIG_ENDIAN;
        private final long mLength;
        private long mPosition;

        public ByteOrderAwarenessDataInputStream(byte[] bytes) {
            super(bytes);
            mLength = bytes.length;
            mPosition = 0L;
        }

        public void setByteOrder(ByteOrder byteOrder) {
            mByteOrder = byteOrder;
        }

        public void seek(long byteCount) throws IOException {
            mPosition = 0L;
            reset();
            if (skip(byteCount) != byteCount) {
                throw new IOException("Couldn't seek up to the byteCount");
            }
        }

        public long peek() {
            return mPosition;
        }

        public void readFully(byte[] buffer) throws IOException {
            mPosition += buffer.length;
            if (mPosition > mLength) {
                throw new EOFException();
            }
            if (super.read(buffer, 0, buffer.length) != buffer.length) {
                throw new IOException("Couldn't read up to the length of buffer");
            }
        }

        public byte readByte() throws IOException {
            ++mPosition;
            if (mPosition > mLength) {
                throw new EOFException();
            }
            int ch = super.read();
            if (ch < 0) {
                throw new EOFException();
            }
            return (byte) ch;
        }

        public short readShort() throws IOException {
            mPosition += 2;
            if (mPosition > mLength) {
                throw new EOFException();
            }
            int ch1 = super.read();
            int ch2 = super.read();
            if ((ch1 | ch2) < 0) {
                throw new EOFException();
            }
            if (mByteOrder == LITTLE_ENDIAN) {
                return (short) ((ch2 << 8) + (ch1));
            } else if (mByteOrder == BIG_ENDIAN) {
                return (short) ((ch1 << 8) + (ch2));
            }
            throw new IOException("Invalid byte order: " + mByteOrder);
        }

        public int readInt() throws IOException {
            mPosition += 4;
            if (mPosition > mLength) {
                throw new EOFException();
            }
            int ch1 = super.read();
            int ch2 = super.read();
            int ch3 = super.read();
            int ch4 = super.read();
            if ((ch1 | ch2 | ch3 | ch4) < 0) {
                throw new EOFException();
            }
            if (mByteOrder == LITTLE_ENDIAN) {
                return ((ch4 << 24) + (ch3 << 16) + (ch2 << 8) + ch1);
            } else if (mByteOrder == BIG_ENDIAN) {
                return ((ch1 << 24) + (ch2 << 16) + (ch3 << 8) + ch4);
            }
            throw new IOException("Invalid byte order: " + mByteOrder);
        }

        @Override
        public long skip(long byteCount) {
            long skipped = super.skip(Math.min(byteCount, mLength - mPosition));
            mPosition += skipped;
            return skipped;
        }

        public int readUnsignedShort() throws IOException {
            mPosition += 2;
            if (mPosition > mLength) {
                throw new EOFException();
            }
            int ch1 = super.read();
            int ch2 = super.read();
            if ((ch1 | ch2) < 0) {
                throw new EOFException();
            }
            if (mByteOrder == LITTLE_ENDIAN) {
                return ((ch2 << 8) + (ch1));
            } else if (mByteOrder == BIG_ENDIAN) {
                return ((ch1 << 8) + (ch2));
            }
            throw new IOException("Invalid byte order: " + mByteOrder);
        }

        public long readUnsignedInt() throws IOException {
            return readInt() & 0xffffffffL;
        }

        public long readLong() throws IOException {
            mPosition += 8;
            if (mPosition > mLength) {
                throw new EOFException();
            }
            int ch1 = super.read();
            int ch2 = super.read();
            int ch3 = super.read();
            int ch4 = super.read();
            int ch5 = super.read();
            int ch6 = super.read();
            int ch7 = super.read();
            int ch8 = super.read();
            if ((ch1 | ch2 | ch3 | ch4 | ch5 | ch6 | ch7 | ch8) < 0) {
                throw new EOFException();
            }
            if (mByteOrder == LITTLE_ENDIAN) {
                return (((long) ch8 << 56) + ((long) ch7 << 48) + ((long) ch6 << 40)
                        + ((long) ch5 << 32) + ((long) ch4 << 24) + ((long) ch3 << 16)
                        + ((long) ch2 << 8) + ch1);
            } else if (mByteOrder == BIG_ENDIAN) {
                return (((long) ch1 << 56) + ((long) ch2 << 48) + ((long) ch3 << 40)
                        + ((long) ch4 << 32) + ((long) ch5 << 24) + ((long) ch6 << 16)
                        + ((long) ch7 << 8) + ch8);
            }
            throw new IOException("Invalid byte order: " + mByteOrder);
        }

        public float readFloat() throws IOException {
            return Float.intBitsToFloat(readInt());
        }

        public double readDouble() throws IOException {
            return Double.longBitsToDouble(readLong());
        }
    }

    // An output stream to write EXIF data area, which can be written in either little or big endian
    // order.
    private static class ByteOrderAwarenessDataOutputStream extends FilterOutputStream {
        private final OutputStream mOutputStream;
        private ByteOrder mByteOrder;

        public ByteOrderAwarenessDataOutputStream(OutputStream out, ByteOrder byteOrder) {
            super(out);
            mOutputStream = out;
            mByteOrder = byteOrder;
        }

        public void setByteOrder(ByteOrder byteOrder) {
            mByteOrder = byteOrder;
        }

        public void write(byte[] bytes) throws IOException {
            mOutputStream.write(bytes);
        }

        public void write(byte[] bytes, int offset, int length) throws IOException {
            mOutputStream.write(bytes, offset, length);
        }

        public void writeByte(int val) throws IOException {
            mOutputStream.write(val);
        }

        public void writeShort(short val) throws IOException {
            if (mByteOrder == ByteOrder.LITTLE_ENDIAN) {
                mOutputStream.write((val >>> 0) & 0xFF);
                mOutputStream.write((val >>> 8) & 0xFF);
            } else if (mByteOrder == ByteOrder.BIG_ENDIAN) {
                mOutputStream.write((val >>> 8) & 0xFF);
                mOutputStream.write((val >>> 0) & 0xFF);
            }
        }

        public void writeInt(int val) throws IOException {
            if (mByteOrder == ByteOrder.LITTLE_ENDIAN) {
                mOutputStream.write((val >>> 0) & 0xFF);
                mOutputStream.write((val >>> 8) & 0xFF);
                mOutputStream.write((val >>> 16) & 0xFF);
                mOutputStream.write((val >>> 24) & 0xFF);
            } else if (mByteOrder == ByteOrder.BIG_ENDIAN) {
                mOutputStream.write((val >>> 24) & 0xFF);
                mOutputStream.write((val >>> 16) & 0xFF);
                mOutputStream.write((val >>> 8) & 0xFF);
                mOutputStream.write((val >>> 0) & 0xFF);
            }
        }

        public void writeUnsignedShort(int val) throws IOException {
            writeShort((short) val);
        }

        public void writeUnsignedInt(long val) throws IOException {
            writeInt((int) val);
        }
    }
}<|MERGE_RESOLUTION|>--- conflicted
+++ resolved
@@ -1039,10 +1039,7 @@
     private int mThumbnailOffset;
     private int mThumbnailLength;
     private byte[] mThumbnailBytes;
-<<<<<<< HEAD
-=======
     private boolean mIsSupportedFile;
->>>>>>> db66afe6
 
     // Pattern to check non zero timestamp
     private static final Pattern sNonZeroTimePattern = Pattern.compile(".*[1-9].*");
@@ -1338,14 +1335,6 @@
         for (int i = 0; i < EXIF_TAGS.length; ++i) {
             mAttributes[i] = new HashMap();
         }
-<<<<<<< HEAD
-        try {
-            InputStream in = new FileInputStream(mFilename);
-            getJpegAttributes(in);
-        } catch (IOException e) {
-            // Ignore exceptions in order to keep the compatibility with the old versions of
-            // ExifInterface.
-=======
         InputStream in = null;
         try {
             in = new FileInputStream(mFilename);
@@ -1355,17 +1344,13 @@
             // Ignore exceptions in order to keep the compatibility with the old versions of
             // ExifInterface.
             mIsSupportedFile = false;
->>>>>>> db66afe6
             Log.w(TAG, "Invalid image.", e);
         } finally {
             addDefaultValuesForCompatibility();
             if (DEBUG) {
                 printAttributes();
             }
-<<<<<<< HEAD
-=======
             IoUtils.closeQuietly(in);
->>>>>>> db66afe6
         }
     }
 
@@ -1388,12 +1373,9 @@
      * and make a single call rather than multiple calls for each attribute.
      */
     public void saveAttributes() throws IOException {
-<<<<<<< HEAD
-=======
         if (!mIsSupportedFile) {
             throw new IOException("ExifInterface only supports saving attributes on JPEG formats.");
         }
->>>>>>> db66afe6
         // Keep the thumbnail in memory
         mThumbnailBytes = getThumbnail();
 
@@ -1864,7 +1846,6 @@
             default:
                 throw new IOException("Invalid byte order: " + Integer.toHexString(byteOrder));
         }
-<<<<<<< HEAD
 
         // Set byte order.
         dataInputStream.setByteOrder(mExifByteOrder);
@@ -2166,309 +2147,6 @@
             }
         }
 
-=======
-
-        // Set byte order.
-        dataInputStream.setByteOrder(mExifByteOrder);
-
-        int startCode = dataInputStream.readUnsignedShort();
-        if (startCode != 0x2a) {
-            throw new IOException("Invalid exif start: " + Integer.toHexString(startCode));
-        }
-
-        // Read first ifd offset
-        long firstIfdOffset = dataInputStream.readUnsignedInt();
-        if (firstIfdOffset < 8 || firstIfdOffset >= exifBytes.length) {
-            throw new IOException("Invalid first Ifd offset: " + firstIfdOffset);
-        }
-        firstIfdOffset -= 8;
-        if (firstIfdOffset > 0) {
-            if (dataInputStream.skip(firstIfdOffset) != firstIfdOffset) {
-                throw new IOException("Couldn't jump to first Ifd: " + firstIfdOffset);
-            }
-        }
-
-        // Read primary image TIFF image file directory.
-        readImageFileDirectory(dataInputStream, IFD_TIFF_HINT);
-
-        // Process thumbnail.
-        String jpegInterchangeFormatString = getAttribute(JPEG_INTERCHANGE_FORMAT_TAG.name);
-        String jpegInterchangeFormatLengthString =
-                getAttribute(JPEG_INTERCHANGE_FORMAT_LENGTH_TAG.name);
-        if (jpegInterchangeFormatString != null && jpegInterchangeFormatLengthString != null) {
-            try {
-                int jpegInterchangeFormat = Integer.parseInt(jpegInterchangeFormatString);
-                int jpegInterchangeFormatLength = Integer
-                        .parseInt(jpegInterchangeFormatLengthString);
-                // The following code limits the size of thumbnail size not to overflow EXIF data area.
-                jpegInterchangeFormatLength = Math.min(jpegInterchangeFormat
-                        + jpegInterchangeFormatLength, exifBytes.length) - jpegInterchangeFormat;
-                if (jpegInterchangeFormat > 0 && jpegInterchangeFormatLength > 0) {
-                    mHasThumbnail = true;
-                    mThumbnailOffset = exifOffsetFromBeginning + jpegInterchangeFormat;
-                    mThumbnailLength = jpegInterchangeFormatLength;
-                }
-            } catch (NumberFormatException e) {
-                // Ignored the corrupted image.
-            }
-        }
-    }
-
-    private void addDefaultValuesForCompatibility() {
-        // The value of DATETIME tag has the same value of DATETIME_ORIGINAL tag.
-        String valueOfDateTimeOriginal = getAttribute(TAG_DATETIME_ORIGINAL);
-        if (valueOfDateTimeOriginal != null) {
-            mAttributes[IFD_TIFF_HINT].put(TAG_DATETIME,
-                    ExifAttribute.createString(valueOfDateTimeOriginal));
-        }
-
-        // Add the default value.
-        if (getAttribute(TAG_IMAGE_WIDTH) == null) {
-            mAttributes[IFD_TIFF_HINT].put(TAG_IMAGE_WIDTH,
-                    ExifAttribute.createULong(0, mExifByteOrder));
-        }
-        if (getAttribute(TAG_IMAGE_LENGTH) == null) {
-            mAttributes[IFD_TIFF_HINT].put(TAG_IMAGE_LENGTH,
-                    ExifAttribute.createULong(0, mExifByteOrder));
-        }
-        if (getAttribute(TAG_ORIENTATION) == null) {
-            mAttributes[IFD_TIFF_HINT].put(TAG_ORIENTATION,
-                    ExifAttribute.createULong(0, mExifByteOrder));
-        }
-        if (getAttribute(TAG_LIGHT_SOURCE) == null) {
-            mAttributes[IFD_EXIF_HINT].put(TAG_LIGHT_SOURCE,
-                    ExifAttribute.createULong(0, mExifByteOrder));
-        }
-    }
-
-    // Reads image file directory, which is a tag group in EXIF.
-    private void readImageFileDirectory(ByteOrderAwarenessDataInputStream dataInputStream, int hint)
-            throws IOException {
-        if (dataInputStream.peek() + 2 > dataInputStream.mLength) {
-            // Return if there is no data from the offset.
-            return;
-        }
-        // See JEITA CP-3451 Figure 5. page 9.
-        short numberOfDirectoryEntry = dataInputStream.readShort();
-        if (dataInputStream.peek() + 12 * numberOfDirectoryEntry > dataInputStream.mLength) {
-            // Return if the size of entries is too big.
-            return;
-        }
-
-        if (DEBUG) {
-            Log.d(TAG, "numberOfDirectoryEntry: " + numberOfDirectoryEntry);
-        }
-
-        for (short i = 0; i < numberOfDirectoryEntry; ++i) {
-            int tagNumber = dataInputStream.readUnsignedShort();
-            int dataFormat = dataInputStream.readUnsignedShort();
-            int numberOfComponents = dataInputStream.readInt();
-            long nextEntryOffset = dataInputStream.peek() + 4;  // next four bytes is for data
-                                                                // offset or value.
-            // Look up a corresponding tag from tag number
-            final ExifTag tag = (ExifTag) sExifTagMapsForReading[hint].get(tagNumber);
-
-            if (DEBUG) {
-                Log.d(TAG, String.format("hint: %d, tagNumber: %d, tagName: %s, dataFormat: %d, " +
-                        "numberOfComponents: %d", hint, tagNumber, tag != null ? tag.name : null,
-                        dataFormat, numberOfComponents));
-            }
-
-            if (tag == null || dataFormat <= 0 ||
-                    dataFormat >= IFD_FORMAT_BYTES_PER_FORMAT.length) {
-                // Skip if the parsed tag number is not defined or invalid data format.
-                if (tag == null) {
-                    Log.w(TAG, "Skip the tag entry since tag number is not defined: " + tagNumber);
-                } else {
-                    Log.w(TAG, "Skip the tag entry since data format is invalid: " + dataFormat);
-                }
-                dataInputStream.seek(nextEntryOffset);
-                continue;
-            }
-
-            // Read a value from data field or seek to the value offset which is stored in data
-            // field if the size of the entry value is bigger than 4.
-            int byteCount = numberOfComponents * IFD_FORMAT_BYTES_PER_FORMAT[dataFormat];
-            if (byteCount > 4) {
-                long offset = dataInputStream.readUnsignedInt();
-                if (DEBUG) {
-                    Log.d(TAG, "seek to data offset: " + offset);
-                }
-                if (offset + byteCount <= dataInputStream.mLength) {
-                    dataInputStream.seek(offset);
-                } else {
-                     // Skip if invalid data offset.
-                    Log.w(TAG, "Skip the tag entry since data offset is invalid: " + offset);
-                    dataInputStream.seek(nextEntryOffset);
-                    continue;
-                }
-            }
-
-            // Recursively parse IFD when a IFD pointer tag appears.
-            int innerIfdHint = getIfdHintFromTagNumber(tagNumber);
-            if (DEBUG) {
-                Log.d(TAG, "innerIfdHint: " + innerIfdHint + " byteCount: " + byteCount);
-            }
-
-            if (innerIfdHint >= 0) {
-                long offset = -1L;
-                // Get offset from data field
-                switch (dataFormat) {
-                    case IFD_FORMAT_USHORT: {
-                        offset = dataInputStream.readUnsignedShort();
-                        break;
-                    }
-                    case IFD_FORMAT_SSHORT: {
-                        offset = dataInputStream.readShort();
-                        break;
-                    }
-                    case IFD_FORMAT_ULONG: {
-                        offset = dataInputStream.readUnsignedInt();
-                        break;
-                    }
-                    case IFD_FORMAT_SLONG: {
-                        offset = dataInputStream.readInt();
-                        break;
-                    }
-                    default: {
-                        // Nothing to do
-                        break;
-                    }
-                }
-                if (DEBUG) {
-                    Log.d(TAG, String.format("Offset: %d, tagName: %s", offset, tag.name));
-                }
-                if (offset > 0L && offset < dataInputStream.mLength) {
-                    dataInputStream.seek(offset);
-                    readImageFileDirectory(dataInputStream, innerIfdHint);
-                } else {
-                    Log.w(TAG, "Skip jump into the IFD since its offset is invalid: " + offset);
-                }
-
-                dataInputStream.seek(nextEntryOffset);
-                continue;
-            }
-
-            byte[] bytes = new byte[numberOfComponents * IFD_FORMAT_BYTES_PER_FORMAT[dataFormat]];
-            dataInputStream.readFully(bytes);
-            mAttributes[hint].put(
-                    tag.name, new ExifAttribute(dataFormat, numberOfComponents, bytes));
-            if (dataInputStream.peek() != nextEntryOffset) {
-                dataInputStream.seek(nextEntryOffset);
-            }
-        }
-
-        if (dataInputStream.peek() + 4 <= dataInputStream.mLength) {
-            long nextIfdOffset = dataInputStream.readUnsignedInt();
-            if (DEBUG) {
-                Log.d(TAG, String.format("nextIfdOffset: %d", nextIfdOffset));
-            }
-            // The next IFD offset needs to be bigger than 8
-            // since the first IFD offset is at least 8.
-            if (nextIfdOffset > 8 && nextIfdOffset < dataInputStream.mLength) {
-                dataInputStream.seek(nextIfdOffset);
-                readImageFileDirectory(dataInputStream, IFD_THUMBNAIL_HINT);
-            }
-        }
-    }
-
-    // Gets the corresponding IFD group index of the given tag number for writing Exif Tags.
-    private static int getIfdHintFromTagNumber(int tagNumber) {
-        for (int i = 0; i < IFD_POINTER_TAG_HINTS.length; ++i) {
-            if (IFD_POINTER_TAGS[i].number == tagNumber) {
-                return IFD_POINTER_TAG_HINTS[i];
-            }
-        }
-        return -1;
-    }
-
-    // Writes an Exif segment into the given output stream.
-    private int writeExifSegment(ByteOrderAwarenessDataOutputStream dataOutputStream,
-            int exifOffsetFromBeginning) throws IOException {
-        // The following variables are for calculating each IFD tag group size in bytes.
-        int[] ifdOffsets = new int[EXIF_TAGS.length];
-        int[] ifdDataSizes = new int[EXIF_TAGS.length];
-
-        // Remove IFD pointer tags (we'll re-add it later.)
-        for (ExifTag tag : IFD_POINTER_TAGS) {
-            removeAttribute(tag.name);
-        }
-        // Remove old thumbnail data
-        removeAttribute(JPEG_INTERCHANGE_FORMAT_TAG.name);
-        removeAttribute(JPEG_INTERCHANGE_FORMAT_LENGTH_TAG.name);
-
-        // Remove null value tags.
-        for (int hint = 0; hint < EXIF_TAGS.length; ++hint) {
-            for (Object obj : mAttributes[hint].entrySet().toArray()) {
-                final Map.Entry entry = (Map.Entry) obj;
-                if (entry.getValue() == null) {
-                    mAttributes[hint].remove(entry.getKey());
-                }
-            }
-        }
-
-        // Add IFD pointer tags. The next offset of primary image TIFF IFD will have thumbnail IFD
-        // offset when there is one or more tags in the thumbnail IFD.
-        if (!mAttributes[IFD_INTEROPERABILITY_HINT].isEmpty()) {
-            mAttributes[IFD_EXIF_HINT].put(IFD_POINTER_TAGS[2].name,
-                    ExifAttribute.createULong(0, mExifByteOrder));
-        }
-        if (!mAttributes[IFD_EXIF_HINT].isEmpty()) {
-            mAttributes[IFD_TIFF_HINT].put(IFD_POINTER_TAGS[0].name,
-                    ExifAttribute.createULong(0, mExifByteOrder));
-        }
-        if (!mAttributes[IFD_GPS_HINT].isEmpty()) {
-            mAttributes[IFD_TIFF_HINT].put(IFD_POINTER_TAGS[1].name,
-                    ExifAttribute.createULong(0, mExifByteOrder));
-        }
-        if (mHasThumbnail) {
-            mAttributes[IFD_TIFF_HINT].put(JPEG_INTERCHANGE_FORMAT_TAG.name,
-                    ExifAttribute.createULong(0, mExifByteOrder));
-            mAttributes[IFD_TIFF_HINT].put(JPEG_INTERCHANGE_FORMAT_LENGTH_TAG.name,
-                    ExifAttribute.createULong(mThumbnailLength, mExifByteOrder));
-        }
-
-        // Calculate IFD group data area sizes. IFD group data area is assigned to save the entry
-        // value which has a bigger size than 4 bytes.
-        for (int i = 0; i < EXIF_TAGS.length; ++i) {
-            int sum = 0;
-            for (Map.Entry entry : (Set<Map.Entry>) mAttributes[i].entrySet()) {
-                final ExifAttribute exifAttribute = (ExifAttribute) entry.getValue();
-                final int size = exifAttribute.size();
-                if (size > 4) {
-                    sum += size;
-                }
-            }
-            ifdDataSizes[i] += sum;
-        }
-
-        // Calculate IFD offsets.
-        int position = 8;
-        for (int hint = 0; hint < EXIF_TAGS.length; ++hint) {
-            if (!mAttributes[hint].isEmpty()) {
-                ifdOffsets[hint] = position;
-                position += 2 + mAttributes[hint].size() * 12 + 4 + ifdDataSizes[hint];
-            }
-        }
-        if (mHasThumbnail) {
-            int thumbnailOffset = position;
-            mAttributes[IFD_TIFF_HINT].put(JPEG_INTERCHANGE_FORMAT_TAG.name,
-                    ExifAttribute.createULong(thumbnailOffset, mExifByteOrder));
-            mThumbnailOffset = exifOffsetFromBeginning + thumbnailOffset;
-            position += mThumbnailLength;
-        }
-
-        // Calculate the total size
-        int totalSize = position + 8;  // eight bytes is for header part.
-        if (DEBUG) {
-            Log.d(TAG, "totalSize length: " + totalSize);
-            for (int i = 0; i < EXIF_TAGS.length; ++i) {
-                Log.d(TAG, String.format("index: %d, offsets: %d, tag count: %d, data sizes: %d",
-                        i, ifdOffsets[i], mAttributes[i].size(), ifdDataSizes[i]));
-            }
-        }
-
->>>>>>> db66afe6
         // Update IFD pointer tags with the calculated offsets.
         if (!mAttributes[IFD_EXIF_HINT].isEmpty()) {
             mAttributes[IFD_TIFF_HINT].put(IFD_POINTER_TAGS[0].name,
