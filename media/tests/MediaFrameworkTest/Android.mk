--- conflicted
+++ resolved
@@ -7,15 +7,8 @@
 
 LOCAL_JAVA_LIBRARIES := android.test.runner
 
-<<<<<<< HEAD
-LOCAL_JAVA_LANGUAGE_VERSION := 1.8
-
 LOCAL_STATIC_JAVA_LIBRARIES := \
     mockito-target-minus-junit4 \
-=======
-LOCAL_STATIC_JAVA_LIBRARIES := easymocklib \
-    mockito-target \
->>>>>>> 3649f7cb
     android-support-test \
     android-ex-camera2
 
