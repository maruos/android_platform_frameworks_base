--- conflicted
+++ resolved
@@ -1602,7 +1602,6 @@
     };
 
     public static final AppFilter FILTER_MOVIES = new AppFilter() {
-<<<<<<< HEAD
         @Override
         public void init() {
         }
@@ -1612,29 +1611,6 @@
             boolean isMovieApp;
             synchronized(entry) {
                 isMovieApp = entry.info.category == ApplicationInfo.CATEGORY_VIDEO;
-            }
-            return isMovieApp;
-        }
-    };
-
-    public static final AppFilter FILTER_OTHER_APPS = new AppFilter() {
-=======
->>>>>>> 57fb5872
-        @Override
-        public void init() {
-        }
-
-        @Override
-        public boolean filterApp(AppEntry entry) {
-            boolean isMovieApp;
-            synchronized(entry) {
-<<<<<<< HEAD
-                isCategorized = entry.info.category == ApplicationInfo.CATEGORY_AUDIO ||
-                    entry.info.category == ApplicationInfo.CATEGORY_GAME ||
-                    entry.info.category == ApplicationInfo.CATEGORY_VIDEO;
-=======
-                isMovieApp = entry.info.category == ApplicationInfo.CATEGORY_VIDEO;
->>>>>>> 57fb5872
             }
             return isMovieApp;
         }
