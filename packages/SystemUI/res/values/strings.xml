--- conflicted
+++ resolved
@@ -1000,27 +1000,6 @@
     <!-- Hide quick settings tile confirmation button -->
     <string name="quick_settings_reset_confirmation_button">Hide</string>
 
-<<<<<<< HEAD
-    <!-- Maru -->
-
-    <!-- QuickSettings: MMirror [CHAR LIMIT=NONE] -->
-    <string name="quick_settings_mirroring_mode_label">Mirror screen</string>
-
-    <!-- Announcement made when mirroring changes to disabled (not shown on the screen). [CHAR LIMIT=NONE] -->
-    <string name="accessibility_qs_mirroring_changed_off">Screen mirroring turned off.</string>
-    <!-- Announcement made when mirroring changes to enabled (not shown on the screen). [CHAR LIMIT=NONE] -->
-    <string name="accessibility_qs_mirroring_changed_on">Screen mirroring turned on.</string>
-
-    <!-- QuickSettings: MDesktop [CHAR LIMIT=NONE] -->
-    <string name="quick_settings_mdesktop_mode_label">Desktop</string>
-
-    <!-- Announcement made when desktop changes to disabled (not shown on the screen). [CHAR LIMIT=NONE] -->
-    <string name="accessibility_qs_mdesktop_changed_off">Maru desktop turned off.</string>
-    <!-- Announcement made when desktop changes to enabled (not shown on the screen). [CHAR LIMIT=NONE] -->
-    <string name="accessibility_qs_mdesktop_changed_on">Maru desktop turned on.</string>
-
-    <!-- /Maru -->
-=======
     <!-- VolumeUI activation dialog: warning message -->
     <string name="volumeui_prompt_message"><xliff:g id="app_name" example="Volume Prototype 1">%1$s</xliff:g> wants to be the volume dialog.</string>
 
@@ -1157,6 +1136,25 @@
 
     <!-- Bluetooth enablement ok text [CHAR LIMIT=40] -->
     <string name="enable_bluetooth_confirmation_ok">Turn on</string>
->>>>>>> 6a431eed
+
+    <!-- Maru -->
+
+    <!-- QuickSettings: MMirror [CHAR LIMIT=NONE] -->
+    <string name="quick_settings_mirroring_mode_label">Mirror screen</string>
+
+    <!-- Announcement made when mirroring changes to disabled (not shown on the screen). [CHAR LIMIT=NONE] -->
+    <string name="accessibility_qs_mirroring_changed_off">Screen mirroring turned off.</string>
+    <!-- Announcement made when mirroring changes to enabled (not shown on the screen). [CHAR LIMIT=NONE] -->
+    <string name="accessibility_qs_mirroring_changed_on">Screen mirroring turned on.</string>
+
+    <!-- QuickSettings: MDesktop [CHAR LIMIT=NONE] -->
+    <string name="quick_settings_mdesktop_mode_label">Desktop</string>
+
+    <!-- Announcement made when desktop changes to disabled (not shown on the screen). [CHAR LIMIT=NONE] -->
+    <string name="accessibility_qs_mdesktop_changed_off">Maru desktop turned off.</string>
+    <!-- Announcement made when desktop changes to enabled (not shown on the screen). [CHAR LIMIT=NONE] -->
+    <string name="accessibility_qs_mdesktop_changed_on">Maru desktop turned on.</string>
+
+    <!-- /Maru -->
 
 </resources>