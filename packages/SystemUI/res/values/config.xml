--- conflicted
+++ resolved
@@ -119,11 +119,7 @@
 
     <!-- The default tiles to display in QuickSettings -->
     <string name="quick_settings_tiles_default" translatable="false">
-<<<<<<< HEAD
-        wifi,bt,inversion,cell,airplane,rotation,flashlight,location,cast,hotspot,mmirror
-=======
-        wifi,bt,inversion,dnd,cell,airplane,rotation,flashlight,location,cast,hotspot
->>>>>>> 6a431eed
+        wifi,bt,inversion,dnd,cell,airplane,rotation,flashlight,location,cast,hotspot,mmirror
     </string>
 
     <!-- The tiles to display in QuickSettings -->
