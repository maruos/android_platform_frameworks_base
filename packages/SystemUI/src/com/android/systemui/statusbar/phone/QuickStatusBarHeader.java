/*
 * Copyright (C) 2015 The Android Open Source Project
 *
 * Licensed under the Apache License, Version 2.0 (the "License");
 * you may not use this file except in compliance with the License.
 * You may obtain a copy of the License at
 *
 *      http://www.apache.org/licenses/LICENSE-2.0
 *
 * Unless required by applicable law or agreed to in writing, software
 * distributed under the License is distributed on an "AS IS" BASIS,
 * WITHOUT WARRANTIES OR CONDITIONS OF ANY KIND, either express or implied.
 * See the License for the specific language governing permissions and
 * limitations under the License
 */

package com.android.systemui.statusbar.phone;

import android.app.AlarmManager;
import android.app.PendingIntent;
import android.content.Context;
import android.content.Intent;
import android.content.res.Configuration;
import android.graphics.drawable.Drawable;
import android.graphics.drawable.RippleDrawable;
import android.os.UserManager;
import android.util.AttributeSet;
import android.view.View;
import android.view.View.OnClickListener;
import android.view.ViewGroup;
import android.widget.ImageView;
import android.widget.TextView;
import android.widget.Toast;

import com.android.internal.logging.MetricsLogger;
import com.android.internal.logging.MetricsProto;
import com.android.keyguard.KeyguardStatusView;
import com.android.systemui.FontSizeUtils;
import com.android.systemui.R;
import com.android.systemui.qs.QSAnimator;
import com.android.systemui.qs.QSPanel;
import com.android.systemui.qs.QuickQSPanel;
import com.android.systemui.qs.TouchAnimator;
import com.android.systemui.statusbar.policy.BatteryController;
import com.android.systemui.statusbar.policy.NextAlarmController;
import com.android.systemui.statusbar.policy.NextAlarmController.NextAlarmChangeCallback;
import com.android.systemui.statusbar.policy.UserInfoController;
import com.android.systemui.statusbar.policy.UserInfoController.OnUserInfoChangedListener;
import com.android.systemui.tuner.TunerService;

public class QuickStatusBarHeader extends BaseStatusBarHeader implements
        NextAlarmChangeCallback, OnClickListener, OnUserInfoChangedListener {

    private static final String TAG = "QuickStatusBarHeader";

    private static final float EXPAND_INDICATOR_THRESHOLD = .93f;

    private ActivityStarter mActivityStarter;
    private NextAlarmController mNextAlarmController;
    private SettingsButton mSettingsButton;
    protected View mSettingsContainer;

    private TextView mAlarmStatus;
    private View mAlarmStatusCollapsed;

    private QSPanel mQsPanel;

    private boolean mExpanded;
    private boolean mAlarmShowing;

    private ViewGroup mDateTimeGroup;
    private ViewGroup mDateTimeAlarmGroup;
    private TextView mEmergencyOnly;

    protected ExpandableIndicator mExpandIndicator;

    private boolean mListening;
    private AlarmManager.AlarmClockInfo mNextAlarm;

    private QuickQSPanel mHeaderQsPanel;
    private boolean mShowEmergencyCallsOnly;
    protected MultiUserSwitch mMultiUserSwitch;
    private ImageView mMultiUserAvatar;

    private float mDateScaleFactor;
    protected float mGearTranslation;

    private TouchAnimator mSecondHalfAnimator;
    private TouchAnimator mFirstHalfAnimator;
    private TouchAnimator mDateSizeAnimator;
    protected TouchAnimator mSettingsAlpha;
    private float mExpansionAmount;
    private QSTileHost mHost;
<<<<<<< HEAD
    private View mEdit;
=======
    private boolean mShowFullAlarm;
>>>>>>> 781e8c2b

    public QuickStatusBarHeader(Context context, AttributeSet attrs) {
        super(context, attrs);
    }

    @Override
    protected void onFinishInflate() {
        super.onFinishInflate();

        mEmergencyOnly = (TextView) findViewById(R.id.header_emergency_calls_only);

        mEdit = findViewById(android.R.id.edit);
        findViewById(android.R.id.edit).setOnClickListener(view ->
                mHost.startRunnableDismissingKeyguard(() -> mQsPanel.showEdit(view)));

        mDateTimeAlarmGroup = (ViewGroup) findViewById(R.id.date_time_alarm_group);
        mDateTimeAlarmGroup.findViewById(R.id.empty_time_view).setVisibility(View.GONE);
        mDateTimeGroup = (ViewGroup) findViewById(R.id.date_time_group);
        mDateTimeGroup.setPivotX(0);
        mDateTimeGroup.setPivotY(0);
        mShowFullAlarm = getResources().getBoolean(R.bool.quick_settings_show_full_alarm);

        mExpandIndicator = (ExpandableIndicator) findViewById(R.id.expand_indicator);

        mHeaderQsPanel = (QuickQSPanel) findViewById(R.id.quick_qs_panel);

        mSettingsButton = (SettingsButton) findViewById(R.id.settings_button);
        mSettingsContainer = findViewById(R.id.settings_button_container);
        mSettingsButton.setOnClickListener(this);

        mAlarmStatusCollapsed = findViewById(R.id.alarm_status_collapsed);
        mAlarmStatus = (TextView) findViewById(R.id.alarm_status);
        mAlarmStatus.setOnClickListener(this);

        mMultiUserSwitch = (MultiUserSwitch) findViewById(R.id.multi_user_switch);
        mMultiUserAvatar = (ImageView) mMultiUserSwitch.findViewById(R.id.multi_user_avatar);

        // RenderThread is doing more harm than good when touching the header (to expand quick
        // settings), so disable it for this view
        ((RippleDrawable) mSettingsButton.getBackground()).setForceSoftware(true);
        ((RippleDrawable) mExpandIndicator.getBackground()).setForceSoftware(true);

        updateResources();
    }

    @Override
    protected void onConfigurationChanged(Configuration newConfig) {
        super.onConfigurationChanged(newConfig);
        updateResources();
    }

    @Override
    public void onRtlPropertiesChanged(int layoutDirection) {
        super.onRtlPropertiesChanged(layoutDirection);
        updateResources();
    }

    private void updateResources() {
        FontSizeUtils.updateFontSize(mAlarmStatus, R.dimen.qs_date_collapsed_size);
        FontSizeUtils.updateFontSize(mEmergencyOnly, R.dimen.qs_emergency_calls_only_text_size);

        mGearTranslation = mContext.getResources().getDimension(R.dimen.qs_header_gear_translation);

        float dateCollapsedSize = mContext.getResources().getDimension(
                R.dimen.qs_date_collapsed_text_size);
        float dateExpandedSize = mContext.getResources().getDimension(
                R.dimen.qs_date_text_size);
        mDateScaleFactor = dateExpandedSize / dateCollapsedSize;

        mSecondHalfAnimator = new TouchAnimator.Builder()
                .addFloat(mShowFullAlarm ? mAlarmStatus : findViewById(R.id.date), "alpha", 0, 1)
                .addFloat(mEmergencyOnly, "alpha", 0, 1)
                .setStartDelay(.5f)
                .build();
        if (mShowFullAlarm) {
            mFirstHalfAnimator = new TouchAnimator.Builder()
                    .addFloat(mAlarmStatusCollapsed, "alpha", 1, 0)
                    .setEndDelay(.5f)
                    .build();
        }
        mDateSizeAnimator = new TouchAnimator.Builder()
                .addFloat(mDateTimeGroup, "scaleX", 1, mDateScaleFactor)
                .addFloat(mDateTimeGroup, "scaleY", 1, mDateScaleFactor)
                .setStartDelay(.36f)
                .build();

        updateSettingsAnimator();
    }

    protected void updateSettingsAnimator() {
        mSettingsAlpha = new TouchAnimator.Builder()
                .addFloat(mEdit, "translationY", -mGearTranslation, 0)
                .addFloat(mMultiUserSwitch, "translationY", -mGearTranslation, 0)
                .addFloat(mEdit, "alpha", 0, 1)
                .addFloat(mMultiUserSwitch, "alpha", 0, 1)
                .setStartDelay(QSAnimator.EXPANDED_TILE_DELAY)
                .build();

        final boolean isRtl = isLayoutRtl();
        if (isRtl && mDateTimeGroup.getWidth() == 0) {
            mDateTimeGroup.addOnLayoutChangeListener(new OnLayoutChangeListener() {
                @Override
                public void onLayoutChange(View v, int left, int top, int right, int bottom,
                        int oldLeft, int oldTop, int oldRight, int oldBottom) {
                    mDateTimeGroup.setPivotX(getWidth());
                    mDateTimeGroup.removeOnLayoutChangeListener(this);
                }
            });
        } else {
            mDateTimeGroup.setPivotX(isRtl ? mDateTimeGroup.getWidth() : 0);
        }
    }

    @Override
    public int getCollapsedHeight() {
        return getHeight();
    }

    @Override
    public int getExpandedHeight() {
        return getHeight();
    }

    @Override
    public void setExpanded(boolean expanded) {
        mExpanded = expanded;
        updateEverything();
    }

    @Override
    public void onNextAlarmChanged(AlarmManager.AlarmClockInfo nextAlarm) {
        mNextAlarm = nextAlarm;
        if (nextAlarm != null) {
            String alarmString = KeyguardStatusView.formatNextAlarm(getContext(), nextAlarm);
            mAlarmStatus.setText(alarmString);
            mAlarmStatus.setContentDescription(mContext.getString(
                    R.string.accessibility_quick_settings_alarm, alarmString));
            mAlarmStatusCollapsed.setContentDescription(mContext.getString(
                    R.string.accessibility_quick_settings_alarm, alarmString));
        }
        if (mAlarmShowing != (nextAlarm != null)) {
            mAlarmShowing = nextAlarm != null;
            updateEverything();
        }
    }

    @Override
    public void setExpansion(float headerExpansionFraction) {
        mExpansionAmount = headerExpansionFraction;
        mSecondHalfAnimator.setPosition(headerExpansionFraction);
        if (mShowFullAlarm) {
            mFirstHalfAnimator.setPosition(headerExpansionFraction);
        }
        mDateSizeAnimator.setPosition(headerExpansionFraction);
        mSettingsAlpha.setPosition(headerExpansionFraction);

        updateAlarmVisibilities();

        mExpandIndicator.setExpanded(headerExpansionFraction > EXPAND_INDICATOR_THRESHOLD);
    }

    @Override
    protected void onDetachedFromWindow() {
        setListening(false);
        mHost.getUserInfoController().remListener(this);
        mHost.getNetworkController().removeEmergencyListener(this);
        super.onDetachedFromWindow();
    }

    private void updateAlarmVisibilities() {
        mAlarmStatus.setVisibility(mAlarmShowing && mShowFullAlarm ? View.VISIBLE : View.INVISIBLE);
        mAlarmStatusCollapsed.setVisibility(mAlarmShowing ? View.VISIBLE : View.INVISIBLE);
    }

    public void setListening(boolean listening) {
        if (listening == mListening) {
            return;
        }
        mHeaderQsPanel.setListening(listening);
        mListening = listening;
        updateListeners();
    }

    @Override
    public void updateEverything() {
        updateVisibilities();
        setClickable(false);
    }

    protected void updateVisibilities() {
        updateAlarmVisibilities();
        mEmergencyOnly.setVisibility(mExpanded && mShowEmergencyCallsOnly
                ? View.VISIBLE : View.INVISIBLE);
        mSettingsContainer.findViewById(R.id.tuner_icon).setVisibility(
                TunerService.isTunerEnabled(mContext) ? View.VISIBLE : View.INVISIBLE);
        final boolean isDemo = UserManager.isDeviceInDemoMode(mContext);
        mMultiUserSwitch.setVisibility(mExpanded && mMultiUserSwitch.hasMultipleUsers() && !isDemo
                ? View.VISIBLE : View.INVISIBLE);
        mEdit.setVisibility(isDemo ? View.INVISIBLE : View.VISIBLE);
    }

    private void updateListeners() {
        if (mListening) {
            mNextAlarmController.addStateChangedCallback(this);
        } else {
            mNextAlarmController.removeStateChangedCallback(this);
        }
    }

    @Override
    public void setActivityStarter(ActivityStarter activityStarter) {
        mActivityStarter = activityStarter;
    }

    @Override
    public void setQSPanel(final QSPanel qsPanel) {
        mQsPanel = qsPanel;
        setupHost(qsPanel.getHost());
        if (mQsPanel != null) {
            mMultiUserSwitch.setQsPanel(qsPanel);
        }
    }

    public void setupHost(final QSTileHost host) {
        mHost = host;
        host.setHeaderView(mExpandIndicator);
        mHeaderQsPanel.setQSPanelAndHeader(mQsPanel, this);
        mHeaderQsPanel.setHost(host, null /* No customization in header */);
        setUserInfoController(host.getUserInfoController());
        setBatteryController(host.getBatteryController());
        setNextAlarmController(host.getNextAlarmController());

        final boolean isAPhone = mHost.getNetworkController().hasVoiceCallingFeature();
        if (isAPhone) {
            mHost.getNetworkController().addEmergencyListener(this);
        }
    }

    @Override
    public void onClick(View v) {
        if (v == mSettingsButton) {
            MetricsLogger.action(mContext,
                    MetricsProto.MetricsEvent.ACTION_QS_EXPANDED_SETTINGS_LAUNCH);
            if (mSettingsButton.isTunerClick()) {
                if (TunerService.isTunerEnabled(mContext)) {
                    TunerService.showResetRequest(mContext, new Runnable() {
                        @Override
                        public void run() {
                            // Relaunch settings so that the tuner disappears.
                            startSettingsActivity();
                        }
                    });
                } else {
                    Toast.makeText(getContext(), R.string.tuner_toast, Toast.LENGTH_LONG).show();
                    TunerService.setTunerEnabled(mContext, true);
                }
            }
            startSettingsActivity();
        } else if (v == mAlarmStatus && mNextAlarm != null) {
            PendingIntent showIntent = mNextAlarm.getShowIntent();
            if (showIntent != null && showIntent.isActivity()) {
                mActivityStarter.startActivity(showIntent.getIntent(), true /* dismissShade */);
            }
        }
    }

    private void startSettingsActivity() {
        mActivityStarter.startActivity(new Intent(android.provider.Settings.ACTION_SETTINGS),
                true /* dismissShade */);
    }

    @Override
    public void setNextAlarmController(NextAlarmController nextAlarmController) {
        mNextAlarmController = nextAlarmController;
    }

    @Override
    public void setBatteryController(BatteryController batteryController) {
        // Don't care
    }

    @Override
    public void setUserInfoController(UserInfoController userInfoController) {
        userInfoController.addListener(this);
    }

    @Override
    public void setEmergencyCallsOnly(boolean show) {
        boolean changed = show != mShowEmergencyCallsOnly;
        if (changed) {
            mShowEmergencyCallsOnly = show;
            if (mExpanded) {
                updateEverything();
            }
        }
    }

    @Override
    public void onUserInfoChanged(String name, Drawable picture) {
        mMultiUserAvatar.setImageDrawable(picture);
    }
}<|MERGE_RESOLUTION|>--- conflicted
+++ resolved
@@ -91,11 +91,8 @@
     protected TouchAnimator mSettingsAlpha;
     private float mExpansionAmount;
     private QSTileHost mHost;
-<<<<<<< HEAD
     private View mEdit;
-=======
     private boolean mShowFullAlarm;
->>>>>>> 781e8c2b
 
     public QuickStatusBarHeader(Context context, AttributeSet attrs) {
         super(context, attrs);
