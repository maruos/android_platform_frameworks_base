/*
 * Copyright (C) 2014 The Android Open Source Project
 *
 * Licensed under the Apache License, Version 2.0 (the "License");
 * you may not use this file except in compliance with the License.
 * You may obtain a copy of the License at
 *
 *      http://www.apache.org/licenses/LICENSE-2.0
 *
 * Unless required by applicable law or agreed to in writing, software
 * distributed under the License is distributed on an "AS IS" BASIS,
 * WITHOUT WARRANTIES OR CONDITIONS OF ANY KIND, either express or implied.
 * See the License for the specific language governing permissions and
 * limitations under the License
 */

package com.android.systemui.statusbar.phone;

import android.app.ActivityManager;
import android.app.ActivityManagerNative;
import android.app.admin.DevicePolicyManager;
import android.content.BroadcastReceiver;
import android.content.ComponentName;
import android.content.Context;
import android.content.Intent;
import android.content.IntentFilter;
import android.content.ServiceConnection;
import android.content.pm.ActivityInfo;
import android.content.pm.PackageManager;
import android.content.pm.ResolveInfo;
import android.content.res.Configuration;
import android.os.AsyncTask;
import android.os.Bundle;
import android.os.IBinder;
import android.os.Message;
import android.os.Messenger;
import android.os.RemoteException;
import android.os.UserHandle;
import android.provider.MediaStore;
import android.service.media.CameraPrewarmService;
import android.telecom.TelecomManager;
import android.util.AttributeSet;
import android.util.Log;
import android.util.TypedValue;
import android.view.View;
import android.view.ViewGroup;
import android.view.accessibility.AccessibilityNodeInfo;
import android.view.animation.AnimationUtils;
import android.view.animation.Interpolator;
import android.widget.FrameLayout;
import android.widget.TextView;

import com.android.internal.widget.LockPatternUtils;
import com.android.keyguard.KeyguardUpdateMonitor;
import com.android.keyguard.KeyguardUpdateMonitorCallback;
import com.android.systemui.EventLogConstants;
import com.android.systemui.EventLogTags;
import com.android.systemui.R;
import com.android.systemui.assist.AssistManager;
import com.android.systemui.statusbar.CommandQueue;
import com.android.systemui.statusbar.KeyguardAffordanceView;
import com.android.systemui.statusbar.KeyguardIndicationController;
import com.android.systemui.statusbar.policy.AccessibilityController;
import com.android.systemui.statusbar.policy.FlashlightController;
import com.android.systemui.statusbar.policy.PreviewInflater;

import static android.view.accessibility.AccessibilityNodeInfo.ACTION_CLICK;
import static android.view.accessibility.AccessibilityNodeInfo.AccessibilityAction;

/**
 * Implementation for the bottom area of the Keyguard, including camera/phone affordance and status
 * text.
 */
public class KeyguardBottomAreaView extends FrameLayout implements View.OnClickListener,
        UnlockMethodCache.OnUnlockMethodChangedListener,
        AccessibilityController.AccessibilityStateChangedCallback, View.OnLongClickListener {

    final static String TAG = "PhoneStatusBar/KeyguardBottomAreaView";

    public static final String CAMERA_LAUNCH_SOURCE_AFFORDANCE = "lockscreen_affordance";
    public static final String CAMERA_LAUNCH_SOURCE_WIGGLE = "wiggle_gesture";
    public static final String CAMERA_LAUNCH_SOURCE_POWER_DOUBLE_TAP = "power_double_tap";

    public static final String EXTRA_CAMERA_LAUNCH_SOURCE
            = "com.android.systemui.camera_launch_source";

    private static final Intent SECURE_CAMERA_INTENT =
            new Intent(MediaStore.INTENT_ACTION_STILL_IMAGE_CAMERA_SECURE)
                    .addFlags(Intent.FLAG_ACTIVITY_EXCLUDE_FROM_RECENTS);
    public static final Intent INSECURE_CAMERA_INTENT =
            new Intent(MediaStore.INTENT_ACTION_STILL_IMAGE_CAMERA);
    private static final Intent PHONE_INTENT = new Intent(Intent.ACTION_DIAL);
    private static final int DOZE_ANIMATION_STAGGER_DELAY = 48;
    private static final int DOZE_ANIMATION_ELEMENT_DURATION = 250;

    private KeyguardAffordanceView mCameraImageView;
    private KeyguardAffordanceView mLeftAffordanceView;
    private LockIcon mLockIcon;
    private TextView mIndicationText;
    private ViewGroup mPreviewContainer;

    private View mLeftPreview;
    private View mCameraPreview;

    private ActivityStarter mActivityStarter;
    private UnlockMethodCache mUnlockMethodCache;
    private LockPatternUtils mLockPatternUtils;
    private FlashlightController mFlashlightController;
    private PreviewInflater mPreviewInflater;
    private KeyguardIndicationController mIndicationController;
    private AccessibilityController mAccessibilityController;
    private PhoneStatusBar mPhoneStatusBar;

    private final Interpolator mLinearOutSlowInInterpolator;
    private boolean mUserSetupComplete;
    private boolean mPrewarmBound;
    private Messenger mPrewarmMessenger;
    private final ServiceConnection mPrewarmConnection = new ServiceConnection() {

        @Override
        public void onServiceConnected(ComponentName name, IBinder service) {
            mPrewarmMessenger = new Messenger(service);
        }

        @Override
        public void onServiceDisconnected(ComponentName name) {
            mPrewarmMessenger = null;
        }
    };

    private boolean mLeftIsVoiceAssist;
    private AssistManager mAssistManager;

    public KeyguardBottomAreaView(Context context) {
        this(context, null);
    }

    public KeyguardBottomAreaView(Context context, AttributeSet attrs) {
        this(context, attrs, 0);
    }

    public KeyguardBottomAreaView(Context context, AttributeSet attrs, int defStyleAttr) {
        this(context, attrs, defStyleAttr, 0);
    }

    public KeyguardBottomAreaView(Context context, AttributeSet attrs, int defStyleAttr,
            int defStyleRes) {
        super(context, attrs, defStyleAttr, defStyleRes);
        mLinearOutSlowInInterpolator =
                AnimationUtils.loadInterpolator(context, android.R.interpolator.linear_out_slow_in);
    }

    private AccessibilityDelegate mAccessibilityDelegate = new AccessibilityDelegate() {
        @Override
        public void onInitializeAccessibilityNodeInfo(View host, AccessibilityNodeInfo info) {
            super.onInitializeAccessibilityNodeInfo(host, info);
            String label = null;
            if (host == mLockIcon) {
                label = getResources().getString(R.string.unlock_label);
            } else if (host == mCameraImageView) {
                label = getResources().getString(R.string.camera_label);
            } else if (host == mLeftAffordanceView) {
                if (mLeftIsVoiceAssist) {
                    label = getResources().getString(R.string.voice_assist_label);
                } else {
                    label = getResources().getString(R.string.phone_label);
                }
            }
            info.addAction(new AccessibilityAction(ACTION_CLICK, label));
        }

        @Override
        public boolean performAccessibilityAction(View host, int action, Bundle args) {
            if (action == ACTION_CLICK) {
                if (host == mLockIcon) {
                    mPhoneStatusBar.animateCollapsePanels(
                            CommandQueue.FLAG_EXCLUDE_RECENTS_PANEL, true /* force */);
                    return true;
                } else if (host == mCameraImageView) {
                    launchCamera(CAMERA_LAUNCH_SOURCE_AFFORDANCE);
                    return true;
                } else if (host == mLeftAffordanceView) {
                    launchLeftAffordance();
                    return true;
                }
            }
            return super.performAccessibilityAction(host, action, args);
        }
    };

    @Override
    protected void onFinishInflate() {
        super.onFinishInflate();
        mLockPatternUtils = new LockPatternUtils(mContext);
        mPreviewContainer = (ViewGroup) findViewById(R.id.preview_container);
        mCameraImageView = (KeyguardAffordanceView) findViewById(R.id.camera_button);
        mLeftAffordanceView = (KeyguardAffordanceView) findViewById(R.id.left_button);
        mLockIcon = (LockIcon) findViewById(R.id.lock_icon);
        mIndicationText = (TextView) findViewById(R.id.keyguard_indication_text);
        watchForCameraPolicyChanges();
        updateCameraVisibility();
        mUnlockMethodCache = UnlockMethodCache.getInstance(getContext());
        mUnlockMethodCache.addListener(this);
        mLockIcon.update();
        setClipChildren(false);
        setClipToPadding(false);
        mPreviewInflater = new PreviewInflater(mContext, new LockPatternUtils(mContext));
        inflateCameraPreview();
        mLockIcon.setOnClickListener(this);
        mLockIcon.setOnLongClickListener(this);
        mCameraImageView.setOnClickListener(this);
        mLeftAffordanceView.setOnClickListener(this);
        initAccessibility();
    }

    private void initAccessibility() {
        mLockIcon.setAccessibilityDelegate(mAccessibilityDelegate);
        mLeftAffordanceView.setAccessibilityDelegate(mAccessibilityDelegate);
        mCameraImageView.setAccessibilityDelegate(mAccessibilityDelegate);
    }

    @Override
    protected void onConfigurationChanged(Configuration newConfig) {
        super.onConfigurationChanged(newConfig);
        int indicationBottomMargin = getResources().getDimensionPixelSize(
                R.dimen.keyguard_indication_margin_bottom);
        MarginLayoutParams mlp = (MarginLayoutParams) mIndicationText.getLayoutParams();
        if (mlp.bottomMargin != indicationBottomMargin) {
            mlp.bottomMargin = indicationBottomMargin;
            mIndicationText.setLayoutParams(mlp);
        }

        // Respect font size setting.
        mIndicationText.setTextSize(TypedValue.COMPLEX_UNIT_PX,
                getResources().getDimensionPixelSize(
                        com.android.internal.R.dimen.text_size_small_material));
    }

    public void setActivityStarter(ActivityStarter activityStarter) {
        mActivityStarter = activityStarter;
    }

    public void setFlashlightController(FlashlightController flashlightController) {
        mFlashlightController = flashlightController;
    }

    public void setAccessibilityController(AccessibilityController accessibilityController) {
        mAccessibilityController = accessibilityController;
        mLockIcon.setAccessibilityController(accessibilityController);
        accessibilityController.addStateChangedCallback(this);
    }

    public void setPhoneStatusBar(PhoneStatusBar phoneStatusBar) {
        mPhoneStatusBar = phoneStatusBar;
        updateCameraVisibility(); // in case onFinishInflate() was called too early
<<<<<<< HEAD
=======
    }

    public void setUserSetupComplete(boolean userSetupComplete) {
        mUserSetupComplete = userSetupComplete;
        updateCameraVisibility();
        updateLeftAffordanceIcon();
>>>>>>> 6a431eed
    }

    private Intent getCameraIntent() {
        KeyguardUpdateMonitor updateMonitor = KeyguardUpdateMonitor.getInstance(mContext);
        boolean canSkipBouncer = updateMonitor.getUserCanSkipBouncer(
                KeyguardUpdateMonitor.getCurrentUser());
        boolean secure = mLockPatternUtils.isSecure(KeyguardUpdateMonitor.getCurrentUser());
        return (secure && !canSkipBouncer) ? SECURE_CAMERA_INTENT : INSECURE_CAMERA_INTENT;
    }

<<<<<<< HEAD
    private void updateCameraVisibility() {
        if (mCameraImageView == null) {
            // Things are not set up yet; reply hazy, ask again later
            return;
        }
        ResolveInfo resolved = mContext.getPackageManager().resolveActivityAsUser(getCameraIntent(),
=======
    /**
     * Resolves the intent to launch the camera application.
     */
    public ResolveInfo resolveCameraIntent() {
        return mContext.getPackageManager().resolveActivityAsUser(getCameraIntent(),
>>>>>>> 6a431eed
                PackageManager.MATCH_DEFAULT_ONLY,
                KeyguardUpdateMonitor.getCurrentUser());
    }

    private void updateCameraVisibility() {
        if (mCameraImageView == null) {
            // Things are not set up yet; reply hazy, ask again later
            return;
        }
        ResolveInfo resolved = resolveCameraIntent();
        boolean visible = !isCameraDisabledByDpm() && resolved != null
                && getResources().getBoolean(R.bool.config_keyguardShowCameraAffordance)
                && mUserSetupComplete;
        mCameraImageView.setVisibility(visible ? View.VISIBLE : View.GONE);
    }

    private void updateLeftAffordanceIcon() {
        mLeftIsVoiceAssist = canLaunchVoiceAssist();
        int drawableId;
        int contentDescription;
        boolean visible = mUserSetupComplete;
        if (mLeftIsVoiceAssist) {
            drawableId = R.drawable.ic_mic_26dp;
            contentDescription = R.string.accessibility_voice_assist_button;
        } else {
            visible &= isPhoneVisible();
            drawableId = R.drawable.ic_phone_24dp;
            contentDescription = R.string.accessibility_phone_button;
        }
        mLeftAffordanceView.setVisibility(visible ? View.VISIBLE : View.GONE);
        mLeftAffordanceView.setImageDrawable(mContext.getDrawable(drawableId));
        mLeftAffordanceView.setContentDescription(mContext.getString(contentDescription));
    }

    public boolean isLeftVoiceAssist() {
        return mLeftIsVoiceAssist;
    }

    private boolean isPhoneVisible() {
        PackageManager pm = mContext.getPackageManager();
        return pm.hasSystemFeature(PackageManager.FEATURE_TELEPHONY)
                && pm.resolveActivity(PHONE_INTENT, 0) != null;
    }

    private boolean isCameraDisabledByDpm() {
        final DevicePolicyManager dpm =
                (DevicePolicyManager) getContext().getSystemService(Context.DEVICE_POLICY_SERVICE);
        if (dpm != null && mPhoneStatusBar != null) {
            try {
                final int userId = ActivityManagerNative.getDefault().getCurrentUser().id;
                final int disabledFlags = dpm.getKeyguardDisabledFeatures(null, userId);
                final  boolean disabledBecauseKeyguardSecure =
                        (disabledFlags & DevicePolicyManager.KEYGUARD_DISABLE_SECURE_CAMERA) != 0
                                && mPhoneStatusBar.isKeyguardSecure();
                return dpm.getCameraDisabled(null) || disabledBecauseKeyguardSecure;
            } catch (RemoteException e) {
                Log.e(TAG, "Can't get userId", e);
            }
        }
        return false;
    }

    private void watchForCameraPolicyChanges() {
        final IntentFilter filter = new IntentFilter();
        filter.addAction(DevicePolicyManager.ACTION_DEVICE_POLICY_MANAGER_STATE_CHANGED);
        getContext().registerReceiverAsUser(mDevicePolicyReceiver,
                UserHandle.ALL, filter, null, null);
        KeyguardUpdateMonitor.getInstance(mContext).registerCallback(mUpdateMonitorCallback);
    }

    @Override
    public void onStateChanged(boolean accessibilityEnabled, boolean touchExplorationEnabled) {
        mCameraImageView.setClickable(touchExplorationEnabled);
        mLeftAffordanceView.setClickable(touchExplorationEnabled);
        mCameraImageView.setFocusable(accessibilityEnabled);
        mLeftAffordanceView.setFocusable(accessibilityEnabled);
        mLockIcon.update();
    }

    @Override
    public void onClick(View v) {
        if (v == mCameraImageView) {
            launchCamera(CAMERA_LAUNCH_SOURCE_AFFORDANCE);
        } else if (v == mLeftAffordanceView) {
            launchLeftAffordance();
        } if (v == mLockIcon) {
            if (!mAccessibilityController.isAccessibilityEnabled()) {
                handleTrustCircleClick();
            } else {
                mPhoneStatusBar.animateCollapsePanels(
                        CommandQueue.FLAG_EXCLUDE_NONE, true /* force */);
            }
        }
    }

    @Override
    public boolean onLongClick(View v) {
        handleTrustCircleClick();
        return true;
    }

    private void handleTrustCircleClick() {
        EventLogTags.writeSysuiLockscreenGesture(
                EventLogConstants.SYSUI_LOCKSCREEN_GESTURE_TAP_LOCK, 0 /* lengthDp - N/A */,
                0 /* velocityDp - N/A */);
        mIndicationController.showTransientIndication(
                R.string.keyguard_indication_trust_disabled);
        mLockPatternUtils.requireCredentialEntry(KeyguardUpdateMonitor.getCurrentUser());
    }

    public void bindCameraPrewarmService() {
        Intent intent = getCameraIntent();
        ActivityInfo targetInfo = PreviewInflater.getTargetActivityInfo(mContext, intent,
                KeyguardUpdateMonitor.getCurrentUser());
        if (targetInfo != null && targetInfo.metaData != null) {
            String clazz = targetInfo.metaData.getString(
                    MediaStore.META_DATA_STILL_IMAGE_CAMERA_PREWARM_SERVICE);
            if (clazz != null) {
                Intent serviceIntent = new Intent();
                serviceIntent.setClassName(targetInfo.packageName, clazz);
                serviceIntent.setAction(CameraPrewarmService.ACTION_PREWARM);
                try {
                    if (getContext().bindServiceAsUser(serviceIntent, mPrewarmConnection,
                            Context.BIND_AUTO_CREATE | Context.BIND_FOREGROUND_SERVICE,
                            new UserHandle(UserHandle.USER_CURRENT))) {
                        mPrewarmBound = true;
                    }
                } catch (SecurityException e) {
                    Log.w(TAG, "Unable to bind to prewarm service package=" + targetInfo.packageName
                            + " class=" + clazz, e);
                }
            }
        }
    }

    public void unbindCameraPrewarmService(boolean launched) {
        if (mPrewarmBound) {
            if (mPrewarmMessenger != null && launched) {
                try {
                    mPrewarmMessenger.send(Message.obtain(null /* handler */,
                            CameraPrewarmService.MSG_CAMERA_FIRED));
                } catch (RemoteException e) {
                    Log.w(TAG, "Error sending camera fired message", e);
                }
            }
            mContext.unbindService(mPrewarmConnection);
            mPrewarmBound = false;
        }
    }

    public void launchCamera(String source) {
        final Intent intent = getCameraIntent();
        intent.putExtra(EXTRA_CAMERA_LAUNCH_SOURCE, source);
        boolean wouldLaunchResolverActivity = PreviewInflater.wouldLaunchResolverActivity(
                mContext, intent, KeyguardUpdateMonitor.getCurrentUser());
        if (intent == SECURE_CAMERA_INTENT && !wouldLaunchResolverActivity) {
            AsyncTask.execute(new Runnable() {
                @Override
                public void run() {
                    int result = ActivityManager.START_CANCELED;
                    try {
                        result = ActivityManagerNative.getDefault().startActivityAsUser(
                                null, getContext().getBasePackageName(),
                                intent,
                                intent.resolveTypeIfNeeded(getContext().getContentResolver()),
                                null, null, 0, Intent.FLAG_ACTIVITY_NEW_TASK, null, null,
                                UserHandle.CURRENT.getIdentifier());
                    } catch (RemoteException e) {
                        Log.w(TAG, "Unable to start camera activity", e);
                    }
                    mActivityStarter.preventNextAnimation();
                    final boolean launched = isSuccessfulLaunch(result);
                    post(new Runnable() {
                        @Override
                        public void run() {
                            unbindCameraPrewarmService(launched);
                        }
                    });
                }
            });
        } else {

            // We need to delay starting the activity because ResolverActivity finishes itself if
            // launched behind lockscreen.
            mActivityStarter.startActivity(intent, false /* dismissShade */,
                    new ActivityStarter.Callback() {
                        @Override
                        public void onActivityStarted(int resultCode) {
                            unbindCameraPrewarmService(isSuccessfulLaunch(resultCode));
                        }
                    });
        }
    }

    private static boolean isSuccessfulLaunch(int result) {
        return result == ActivityManager.START_SUCCESS
                || result == ActivityManager.START_DELIVERED_TO_TOP
                || result == ActivityManager.START_TASK_TO_FRONT;
    }

    public void launchLeftAffordance() {
        if (mLeftIsVoiceAssist) {
            launchVoiceAssist();
        } else {
            launchPhone();
        }
    }

    private void launchVoiceAssist() {
        Runnable runnable = new Runnable() {
            @Override
            public void run() {
                mAssistManager.launchVoiceAssistFromKeyguard();
                mActivityStarter.preventNextAnimation();
            }
        };
        if (mPhoneStatusBar.isKeyguardCurrentlySecure()) {
            AsyncTask.execute(runnable);
        } else {
            mPhoneStatusBar.executeRunnableDismissingKeyguard(runnable, null /* cancelAction */,
                    false /* dismissShade */, false /* afterKeyguardGone */);
        }
    }

    private boolean canLaunchVoiceAssist() {
        return mAssistManager.canVoiceAssistBeLaunchedFromKeyguard();
    }

    private void launchPhone() {
        final TelecomManager tm = TelecomManager.from(mContext);
        if (tm.isInCall()) {
            AsyncTask.execute(new Runnable() {
                @Override
                public void run() {
                    tm.showInCallScreen(false /* showDialpad */);
                }
            });
        } else {
            mActivityStarter.startActivity(PHONE_INTENT, false /* dismissShade */);
        }
    }


    @Override
    protected void onVisibilityChanged(View changedView, int visibility) {
        super.onVisibilityChanged(changedView, visibility);
        if (changedView == this && visibility == VISIBLE) {
            mLockIcon.update();
            updateCameraVisibility();
        }
    }

    public KeyguardAffordanceView getLeftView() {
        return mLeftAffordanceView;
    }

    public KeyguardAffordanceView getRightView() {
        return mCameraImageView;
    }

    public View getLeftPreview() {
        return mLeftPreview;
    }

    public View getRightPreview() {
        return mCameraPreview;
    }

    public LockIcon getLockIcon() {
        return mLockIcon;
    }

    public View getIndicationView() {
        return mIndicationText;
    }

    @Override
    public boolean hasOverlappingRendering() {
        return false;
    }

    @Override
    public void onUnlockMethodStateChanged() {
        mLockIcon.update();
        updateCameraVisibility();
    }

    private void inflateCameraPreview() {
        mCameraPreview = mPreviewInflater.inflatePreview(getCameraIntent());
        if (mCameraPreview != null) {
            mPreviewContainer.addView(mCameraPreview);
            mCameraPreview.setVisibility(View.INVISIBLE);
        }
    }

    private void updateLeftPreview() {
        View previewBefore = mLeftPreview;
        if (previewBefore != null) {
            mPreviewContainer.removeView(previewBefore);
        }
        if (mLeftIsVoiceAssist) {
            mLeftPreview = mPreviewInflater.inflatePreviewFromService(
                    mAssistManager.getVoiceInteractorComponentName());
        } else {
            mLeftPreview = mPreviewInflater.inflatePreview(PHONE_INTENT);
        }
        if (mLeftPreview != null) {
            mPreviewContainer.addView(mLeftPreview);
            mLeftPreview.setVisibility(View.INVISIBLE);
        }
    }

    public void startFinishDozeAnimation() {
        long delay = 0;
        if (mLeftAffordanceView.getVisibility() == View.VISIBLE) {
            startFinishDozeAnimationElement(mLeftAffordanceView, delay);
            delay += DOZE_ANIMATION_STAGGER_DELAY;
        }
        startFinishDozeAnimationElement(mLockIcon, delay);
        delay += DOZE_ANIMATION_STAGGER_DELAY;
        if (mCameraImageView.getVisibility() == View.VISIBLE) {
            startFinishDozeAnimationElement(mCameraImageView, delay);
        }
        mIndicationText.setAlpha(0f);
        mIndicationText.animate()
                .alpha(1f)
                .setInterpolator(mLinearOutSlowInInterpolator)
                .setDuration(NotificationPanelView.DOZE_ANIMATION_DURATION);
    }

    private void startFinishDozeAnimationElement(View element, long delay) {
        element.setAlpha(0f);
        element.setTranslationY(element.getHeight() / 2);
        element.animate()
                .alpha(1f)
                .translationY(0f)
                .setInterpolator(mLinearOutSlowInInterpolator)
                .setStartDelay(delay)
                .setDuration(DOZE_ANIMATION_ELEMENT_DURATION);
    }

    private final BroadcastReceiver mDevicePolicyReceiver = new BroadcastReceiver() {
        @Override
        public void onReceive(Context context, Intent intent) {
            post(new Runnable() {
                @Override
                public void run() {
                    updateCameraVisibility();
                }
            });
        }
    };

    private final KeyguardUpdateMonitorCallback mUpdateMonitorCallback =
            new KeyguardUpdateMonitorCallback() {
        @Override
        public void onUserSwitchComplete(int userId) {
            updateCameraVisibility();
        }

        @Override
        public void onStartedWakingUp() {
            mLockIcon.setDeviceInteractive(true);
        }

        @Override
        public void onFinishedGoingToSleep(int why) {
            mLockIcon.setDeviceInteractive(false);
        }

        @Override
        public void onScreenTurnedOn() {
            mLockIcon.setScreenOn(true);
        }

        @Override
        public void onScreenTurnedOff() {
            mLockIcon.setScreenOn(false);
        }

        @Override
        public void onKeyguardVisibilityChanged(boolean showing) {
            mLockIcon.update();
        }

        @Override
        public void onFingerprintRunningStateChanged(boolean running) {
            mLockIcon.update();
        }

        @Override
        public void onStrongAuthStateChanged(int userId) {
            mLockIcon.update();
        }
    };

    public void setKeyguardIndicationController(
            KeyguardIndicationController keyguardIndicationController) {
        mIndicationController = keyguardIndicationController;
    }

    public void setAssistManager(AssistManager assistManager) {
        mAssistManager = assistManager;
        updateLeftAffordance();
    }

    public void updateLeftAffordance() {
        updateLeftAffordanceIcon();
        updateLeftPreview();
    }
}<|MERGE_RESOLUTION|>--- conflicted
+++ resolved
@@ -253,15 +253,12 @@
     public void setPhoneStatusBar(PhoneStatusBar phoneStatusBar) {
         mPhoneStatusBar = phoneStatusBar;
         updateCameraVisibility(); // in case onFinishInflate() was called too early
-<<<<<<< HEAD
-=======
     }
 
     public void setUserSetupComplete(boolean userSetupComplete) {
         mUserSetupComplete = userSetupComplete;
         updateCameraVisibility();
         updateLeftAffordanceIcon();
->>>>>>> 6a431eed
     }
 
     private Intent getCameraIntent() {
@@ -272,20 +269,11 @@
         return (secure && !canSkipBouncer) ? SECURE_CAMERA_INTENT : INSECURE_CAMERA_INTENT;
     }
 
-<<<<<<< HEAD
-    private void updateCameraVisibility() {
-        if (mCameraImageView == null) {
-            // Things are not set up yet; reply hazy, ask again later
-            return;
-        }
-        ResolveInfo resolved = mContext.getPackageManager().resolveActivityAsUser(getCameraIntent(),
-=======
     /**
      * Resolves the intent to launch the camera application.
      */
     public ResolveInfo resolveCameraIntent() {
         return mContext.getPackageManager().resolveActivityAsUser(getCameraIntent(),
->>>>>>> 6a431eed
                 PackageManager.MATCH_DEFAULT_ONLY,
                 KeyguardUpdateMonitor.getCurrentUser());
     }
