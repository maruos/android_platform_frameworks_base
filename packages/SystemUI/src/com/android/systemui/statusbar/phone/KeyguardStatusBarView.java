--- conflicted
+++ resolved
@@ -155,11 +155,7 @@
         } else if (mMultiUserSwitch.getParent() == this && mKeyguardUserSwitcherShowing) {
             removeView(mMultiUserSwitch);
         }
-<<<<<<< HEAD
-        boolean showBatteryLevel = getResources().getBoolean(R.bool.config_showBatteryPercentage);
-        mBatteryLevel.setVisibility(
-                mBatteryCharging || showBatteryLevel ? View.VISIBLE : View.GONE);
-=======
+
         if (mKeyguardUserSwitcher == null) {
             // If we have no keyguard switcher, the screen width is under 600dp. In this case,
             // we don't show the multi-user avatar unless there is more than 1 user on the device.
@@ -170,8 +166,10 @@
                 mMultiUserSwitch.setVisibility(View.GONE);
             }
         }
-        mBatteryLevel.setVisibility(mBatteryCharging ? View.VISIBLE : View.GONE);
->>>>>>> b5375056
+
+        boolean showBatteryLevel = getResources().getBoolean(R.bool.config_showBatteryPercentage);
+        mBatteryLevel.setVisibility(
+                mBatteryCharging || showBatteryLevel ? View.VISIBLE : View.GONE);
     }
 
     private void updateSystemIconsLayoutParams() {
