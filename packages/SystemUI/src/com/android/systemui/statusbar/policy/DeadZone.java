--- conflicted
+++ resolved
@@ -135,7 +135,6 @@
                 Slog.v(TAG, this + " ACTION_DOWN: " + event.getX() + "," + event.getY());
             }
             int size = (int) getSize(event.getEventTime());
-<<<<<<< HEAD
             boolean isCaptured;
             if (mVertical && mStartFromRight) {
                 // Landscape on the left side of the screen
@@ -149,21 +148,6 @@
                 isCaptured = event.getY() < size;
             }
             if (isCaptured) {
-=======
-            // In the vertical orientation consume taps along the left edge.
-            // In horizontal orientation consume taps along the top edge.
-            final boolean consumeEvent;
-            if (mVertical) {
-                if (mDisplayRotation == Surface.ROTATION_270) {
-                    consumeEvent = event.getX() > getWidth() - size;
-                } else {
-                    consumeEvent = event.getX() < size;
-                }
-            } else {
-                consumeEvent = event.getY() < size;
-            }
-            if (consumeEvent) {
->>>>>>> 6422e8fb
                 if (CHATTY) {
                     Slog.v(TAG, "consuming errant click: (" + event.getX() + "," + event.getY() + ")");
                 }
@@ -205,7 +189,6 @@
         }
 
         final int size = (int) getSize(SystemClock.uptimeMillis());
-<<<<<<< HEAD
         if (mVertical && mStartFromRight) {
             // Landscape on the left side of the screen
             can.clipRect(can.getWidth() - size, 0, can.getWidth(), can.getHeight());
@@ -214,15 +197,6 @@
             can.clipRect(0, 0, size, can.getHeight());
         } else {
             // Portrait
-=======
-        if (mVertical) {
-            if (mDisplayRotation == Surface.ROTATION_270) {
-                can.clipRect(can.getWidth() - size, 0, can.getWidth(), can.getHeight());
-            } else {
-                can.clipRect(0, 0, size, can.getHeight());
-            }
-        } else {
->>>>>>> 6422e8fb
             can.clipRect(0, 0, can.getWidth(), size);
         }
 
