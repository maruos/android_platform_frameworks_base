--- conflicted
+++ resolved
@@ -55,12 +55,7 @@
     private static final int MSG_TOGGLE_RECENT_APPS         = 13 << MSG_SHIFT;
     private static final int MSG_PRELOAD_RECENT_APPS        = 14 << MSG_SHIFT;
     private static final int MSG_CANCEL_PRELOAD_RECENT_APPS = 15 << MSG_SHIFT;
-<<<<<<< HEAD
-    private static final int MSG_SET_NAVIGATION_ICON_HINTS  = 16 << MSG_SHIFT;
-    private static final int MSG_SET_WINDOW_STATE           = 17 << MSG_SHIFT;
-=======
     private static final int MSG_SET_WINDOW_STATE           = 16 << MSG_SHIFT;
->>>>>>> bac61807
 
     public static final int FLAG_EXCLUDE_NONE = 0;
     public static final int FLAG_EXCLUDE_SEARCH_PANEL = 1 << 0;
@@ -102,10 +97,6 @@
         public void showSearchPanel();
         public void hideSearchPanel();
         public void cancelPreloadRecentApps();
-<<<<<<< HEAD
-        public void setNavigationIconHints(int hints);
-=======
->>>>>>> bac61807
         public void setWindowState(int window, int state);
     }
 
@@ -231,13 +222,6 @@
         synchronized (mList) {
             mHandler.removeMessages(MSG_CANCEL_PRELOAD_RECENT_APPS);
             mHandler.obtainMessage(MSG_CANCEL_PRELOAD_RECENT_APPS, 0, 0, null).sendToTarget();
-        }
-    }
-
-    public void setWindowState(int window, int state) {
-        synchronized (mList) {
-            // don't coalesce these
-            mHandler.obtainMessage(MSG_SET_WINDOW_STATE, window, state, null).sendToTarget();
         }
     }
 
@@ -328,9 +312,6 @@
                 case MSG_SET_WINDOW_STATE:
                     mCallbacks.setWindowState(msg.arg1, msg.arg2);
                     break;
-                case MSG_SET_WINDOW_STATE:
-                    mCallbacks.setWindowState(msg.arg1, msg.arg2);
-                    break;
             }
         }
     }
