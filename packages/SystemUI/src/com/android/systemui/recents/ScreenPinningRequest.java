/*
 * Copyright (C) 2014 The Android Open Source Project
 *
 * Licensed under the Apache License, Version 2.0 (the "License");
 * you may not use this file except in compliance with the License.
 * You may obtain a copy of the License at
 *
 *      http://www.apache.org/licenses/LICENSE-2.0
 *
 * Unless required by applicable law or agreed to in writing, software
 * distributed under the License is distributed on an "AS IS" BASIS,
 * WITHOUT WARRANTIES OR CONDITIONS OF ANY KIND, either express or implied.
 * See the License for the specific language governing permissions and
 * limitations under the License.
 */

package com.android.systemui.recents;

import android.animation.ArgbEvaluator;
import android.animation.ValueAnimator;
import android.app.ActivityManager;
import android.app.ActivityManagerNative;
import android.content.BroadcastReceiver;
import android.content.Context;
import android.content.Intent;
import android.content.IntentFilter;
import android.content.res.Configuration;
import android.graphics.PixelFormat;
import android.graphics.Rect;
import android.graphics.drawable.ColorDrawable;
import android.os.RemoteException;
import android.util.DisplayMetrics;
import android.view.Gravity;
import android.view.IWindowManager;
import android.view.View;
import android.view.ViewGroup;
import android.view.WindowManager;
import android.view.WindowManagerGlobal;
import android.view.accessibility.AccessibilityManager;
import android.view.animation.DecelerateInterpolator;
import android.widget.Button;
import android.widget.FrameLayout;
import android.widget.LinearLayout;
import android.widget.TextView;

import com.android.systemui.R;

import java.util.ArrayList;

public class ScreenPinningRequest implements View.OnClickListener {
    private final Context mContext;

    private final AccessibilityManager mAccessibilityService;
    private final WindowManager mWindowManager;
    private final IWindowManager mWindowManagerService;

    private RequestWindowView mRequestWindow;

    // Id of task to be pinned or locked.
    private int taskId;

    public ScreenPinningRequest(Context context) {
        mContext = context;
        mAccessibilityService = (AccessibilityManager)
                mContext.getSystemService(Context.ACCESSIBILITY_SERVICE);
        mWindowManager = (WindowManager)
                mContext.getSystemService(Context.WINDOW_SERVICE);
        mWindowManagerService = WindowManagerGlobal.getWindowManagerService();
    }

    public void clearPrompt() {
        if (mRequestWindow != null) {
            mWindowManager.removeView(mRequestWindow);
            mRequestWindow = null;
        }
    }

    public void showPrompt(int taskId, boolean allowCancel) {
        try {
            clearPrompt();
        } catch (IllegalArgumentException e) {
            // If the call to show the prompt fails due to the request window not already being
            // attached, then just ignore the error since we will be re-adding it below.
        }

        this.taskId = taskId;

        mRequestWindow = new RequestWindowView(mContext, allowCancel);

        mRequestWindow.setSystemUiVisibility(View.SYSTEM_UI_FLAG_LAYOUT_STABLE);

        // show the confirmation
        WindowManager.LayoutParams lp = getWindowLayoutParams();
        mWindowManager.addView(mRequestWindow, lp);
    }

    public void onConfigurationChanged() {
        if (mRequestWindow != null) {
            mRequestWindow.onConfigurationChanged();
        }
    }

    private WindowManager.LayoutParams getWindowLayoutParams() {
        final WindowManager.LayoutParams lp = new WindowManager.LayoutParams(
                ViewGroup.LayoutParams.MATCH_PARENT,
                ViewGroup.LayoutParams.MATCH_PARENT,
                WindowManager.LayoutParams.TYPE_NAVIGATION_BAR_PANEL,
                0
                        | WindowManager.LayoutParams.FLAG_LAYOUT_IN_SCREEN
                        | WindowManager.LayoutParams.FLAG_NOT_FOCUSABLE
                        | WindowManager.LayoutParams.FLAG_HARDWARE_ACCELERATED
                ,
                PixelFormat.TRANSLUCENT);
        lp.privateFlags |= WindowManager.LayoutParams.PRIVATE_FLAG_SHOW_FOR_ALL_USERS;
        lp.setTitle("ScreenPinningConfirmation");
        lp.gravity = Gravity.FILL;
        return lp;
    }

    @Override
    public void onClick(View v) {
        if (v.getId() == R.id.screen_pinning_ok_button || mRequestWindow == v) {
            try {
                ActivityManagerNative.getDefault().startSystemLockTaskMode(taskId);
            } catch (RemoteException e) {}
        }
        clearPrompt();
    }

    public FrameLayout.LayoutParams getRequestLayoutParams(boolean isLandscape) {
        return new FrameLayout.LayoutParams(
                ViewGroup.LayoutParams.WRAP_CONTENT,
                ViewGroup.LayoutParams.WRAP_CONTENT,
                isLandscape ? (Gravity.CENTER_VERTICAL | Gravity.RIGHT)
                            : (Gravity.CENTER_HORIZONTAL | Gravity.BOTTOM));
    }

    private class RequestWindowView extends FrameLayout {
        private static final int OFFSET_DP = 96;

        private final ColorDrawable mColor = new ColorDrawable(0);
        private ValueAnimator mColorAnim;
        private ViewGroup mLayout;
        private boolean mShowCancel;

        public RequestWindowView(Context context, boolean showCancel) {
            super(context);
            setClickable(true);
            setOnClickListener(ScreenPinningRequest.this);
            setBackground(mColor);
            mShowCancel = showCancel;
        }

        @Override
        public void onAttachedToWindow() {
            DisplayMetrics metrics = new DisplayMetrics();
            mWindowManager.getDefaultDisplay().getMetrics(metrics);
            float density = metrics.density;
            boolean isLandscape = isLandscapePhone(mContext);

            inflateView(isLandscape);
            int bgColor = mContext.getColor(
                    R.color.screen_pinning_request_window_bg);
            if (ActivityManager.isHighEndGfx()) {
                mLayout.setAlpha(0f);
                if (isLandscape) {
                    mLayout.setTranslationX(OFFSET_DP * density);
                } else {
                    mLayout.setTranslationY(OFFSET_DP * density);
                }
                mLayout.animate()
                        .alpha(1f)
                        .translationX(0)
                        .translationY(0)
                        .setDuration(300)
                        .setInterpolator(new DecelerateInterpolator())
                        .start();

                mColorAnim = ValueAnimator.ofObject(new ArgbEvaluator(), 0, bgColor);
                mColorAnim.addUpdateListener(new ValueAnimator.AnimatorUpdateListener() {
                    @Override
                    public void onAnimationUpdate(ValueAnimator animation) {
                        final int c = (Integer) animation.getAnimatedValue();
                        mColor.setColor(c);
                    }
                });
                mColorAnim.setDuration(1000);
                mColorAnim.start();
            } else {
                mColor.setColor(bgColor);
            }

            IntentFilter filter = new IntentFilter(Intent.ACTION_CONFIGURATION_CHANGED);
            filter.addAction(Intent.ACTION_USER_SWITCHED);
            filter.addAction(Intent.ACTION_SCREEN_OFF);
            mContext.registerReceiver(mReceiver, filter);
        }

        private boolean isLandscapePhone(Context context) {
            Configuration config = mContext.getResources().getConfiguration();
            return config.orientation == Configuration.ORIENTATION_LANDSCAPE
                    && config.smallestScreenWidthDp < 600;
        }

        private void inflateView(boolean isLandscape) {
            // We only want this landscape orientation on <600dp, so rather than handle
            // resource overlay for -land and -sw600dp-land, just inflate this
            // other view for this single case.
            mLayout = (ViewGroup) View.inflate(getContext(), isLandscape
                    ? R.layout.screen_pinning_request_land_phone : R.layout.screen_pinning_request,
                    null);
            // Catch touches so they don't trigger cancel/activate, like outside does.
            mLayout.setClickable(true);
            // Status bar is always on the right.
            mLayout.setLayoutDirection(View.LAYOUT_DIRECTION_LTR);
            // Buttons and text do switch sides though.
            mLayout.findViewById(R.id.screen_pinning_text_area)
                    .setLayoutDirection(View.LAYOUT_DIRECTION_LOCALE);
            View buttons = mLayout.findViewById(R.id.screen_pinning_buttons);
            if (Recents.getSystemServices().hasSoftNavigationBar()) {
                buttons.setLayoutDirection(View.LAYOUT_DIRECTION_LOCALE);
                swapChildrenIfRtlAndVertical(buttons);
            } else {
                buttons.setVisibility(View.GONE);
            }

            ((Button) mLayout.findViewById(R.id.screen_pinning_ok_button))
                    .setOnClickListener(ScreenPinningRequest.this);
            if (mShowCancel) {
                ((Button) mLayout.findViewById(R.id.screen_pinning_cancel_button))
                        .setOnClickListener(ScreenPinningRequest.this);
            } else {
                ((Button) mLayout.findViewById(R.id.screen_pinning_cancel_button))
                        .setVisibility(View.INVISIBLE);
            }

<<<<<<< HEAD
            final int description;
            if (hasNavigationBar()) {
                description = R.string.screen_pinning_description;
                final int backBgVisibility =
                        mAccessibilityService.isEnabled() ? View.INVISIBLE : View.VISIBLE;
                mLayout.findViewById(R.id.screen_pinning_back_bg).setVisibility(backBgVisibility);
                mLayout.findViewById(R.id.screen_pinning_back_bg_light).setVisibility(backBgVisibility);
            } else {
                description = R.string.screen_pinning_description_no_navbar;
                ((ViewGroup) buttons.getParent()).removeView(buttons);
            }

            ((TextView) mLayout.findViewById(R.id.screen_pinning_description))
                    .setText(description);
=======
            boolean touchExplorationEnabled = mAccessibilityService.isTouchExplorationEnabled();
            ((TextView) mLayout.findViewById(R.id.screen_pinning_description))
                    .setText(touchExplorationEnabled
                            ? R.string.screen_pinning_description_accessible
                            : R.string.screen_pinning_description);
            final int backBgVisibility = touchExplorationEnabled ? View.INVISIBLE : View.VISIBLE;
            mLayout.findViewById(R.id.screen_pinning_back_bg).setVisibility(backBgVisibility);
            mLayout.findViewById(R.id.screen_pinning_back_bg_light).setVisibility(backBgVisibility);
>>>>>>> 6422e8fb

            addView(mLayout, getRequestLayoutParams(isLandscape));
        }

        private boolean hasNavigationBar() {
            try {
                return mWindowManagerService.hasNavigationBar();
            } catch (RemoteException e) {
                //ignore
            }
            return false;
        }
        private void swapChildrenIfRtlAndVertical(View group) {
            if (mContext.getResources().getConfiguration().getLayoutDirection()
                    != View.LAYOUT_DIRECTION_RTL) {
                return;
            }
            LinearLayout linearLayout = (LinearLayout) group;
            if (linearLayout.getOrientation() == LinearLayout.VERTICAL) {
                int childCount = linearLayout.getChildCount();
                ArrayList<View> childList = new ArrayList<>(childCount);
                for (int i = 0; i < childCount; i++) {
                    childList.add(linearLayout.getChildAt(i));
                }
                linearLayout.removeAllViews();
                for (int i = childCount - 1; i >= 0; i--) {
                    linearLayout.addView(childList.get(i));
                }
            }
        }

        @Override
        public void onDetachedFromWindow() {
            mContext.unregisterReceiver(mReceiver);
        }

        protected void onConfigurationChanged() {
            removeAllViews();
            inflateView(isLandscapePhone(mContext));
        }

        private final Runnable mUpdateLayoutRunnable = new Runnable() {
            @Override
            public void run() {
                if (mLayout != null && mLayout.getParent() != null) {
                    mLayout.setLayoutParams(getRequestLayoutParams(isLandscapePhone(mContext)));
                }
            }
        };

        private final BroadcastReceiver mReceiver = new BroadcastReceiver() {
            @Override
            public void onReceive(Context context, Intent intent) {
                if (intent.getAction().equals(Intent.ACTION_CONFIGURATION_CHANGED)) {
                    post(mUpdateLayoutRunnable);
                } else if (intent.getAction().equals(Intent.ACTION_USER_SWITCHED)
                        || intent.getAction().equals(Intent.ACTION_SCREEN_OFF)) {
                    clearPrompt();
                }
            }
        };
    }

}<|MERGE_RESOLUTION|>--- conflicted
+++ resolved
@@ -234,31 +234,20 @@
                         .setVisibility(View.INVISIBLE);
             }
 
-<<<<<<< HEAD
-            final int description;
             if (hasNavigationBar()) {
-                description = R.string.screen_pinning_description;
-                final int backBgVisibility =
-                        mAccessibilityService.isEnabled() ? View.INVISIBLE : View.VISIBLE;
+                boolean touchExplorationEnabled = mAccessibilityService.isTouchExplorationEnabled();
+                ((TextView) mLayout.findViewById(R.id.screen_pinning_description))
+                    .setText(touchExplorationEnabled
+                            ? R.string.screen_pinning_description_accessible
+                            : R.string.screen_pinning_description);
+                final int backBgVisibility = touchExplorationEnabled ? View.INVISIBLE : View.VISIBLE;
                 mLayout.findViewById(R.id.screen_pinning_back_bg).setVisibility(backBgVisibility);
                 mLayout.findViewById(R.id.screen_pinning_back_bg_light).setVisibility(backBgVisibility);
             } else {
-                description = R.string.screen_pinning_description_no_navbar;
                 ((ViewGroup) buttons.getParent()).removeView(buttons);
-            }
-
-            ((TextView) mLayout.findViewById(R.id.screen_pinning_description))
-                    .setText(description);
-=======
-            boolean touchExplorationEnabled = mAccessibilityService.isTouchExplorationEnabled();
-            ((TextView) mLayout.findViewById(R.id.screen_pinning_description))
-                    .setText(touchExplorationEnabled
-                            ? R.string.screen_pinning_description_accessible
-                            : R.string.screen_pinning_description);
-            final int backBgVisibility = touchExplorationEnabled ? View.INVISIBLE : View.VISIBLE;
-            mLayout.findViewById(R.id.screen_pinning_back_bg).setVisibility(backBgVisibility);
-            mLayout.findViewById(R.id.screen_pinning_back_bg_light).setVisibility(backBgVisibility);
->>>>>>> 6422e8fb
+                ((TextView) mLayout.findViewById(R.id.screen_pinning_description))
+                        .setText(R.string.screen_pinning_description_no_navbar);
+            }
 
             addView(mLayout, getRequestLayoutParams(isLandscape));
         }
