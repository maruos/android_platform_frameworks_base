--- conflicted
+++ resolved
@@ -71,15 +71,13 @@
 
     private long mScreenOffTime = -1;
 
-<<<<<<< HEAD
-    // For filtering ACTION_POWER_DISCONNECTED on boot
-    private boolean mIgnoredFirstPowerBroadcast;
-=======
     private float mThresholdTemp;
     private float[] mRecentTemps = new float[MAX_RECENT_TEMPS];
     private int mNumTemps;
     private long mNextLogTime;
->>>>>>> 6422e8fb
+
+    // For filtering ACTION_POWER_DISCONNECTED on boot
+    private boolean mIgnoredFirstPowerBroadcast;
 
     public void start() {
         mPowerManager = (PowerManager) mContext.getSystemService(Context.POWER_SERVICE);
@@ -253,7 +251,6 @@
         }
     };
 
-<<<<<<< HEAD
     private void playPowerNotificationSound() {
         String soundPath = CMSettings.Global.getString(mContext.getContentResolver(),
                 CMSettings.Global.POWER_NOTIFICATIONS_RINGTONE);
@@ -272,7 +269,8 @@
                 vibrator.vibrate(250);
             }
         }
-=======
+    }
+
     private void initTemperatureWarning() {
         ContentResolver resolver = mContext.getContentResolver();
         Resources resources = mContext.getResources();
@@ -372,7 +370,6 @@
 
     private void setNextLogTime() {
         mNextLogTime = System.currentTimeMillis() + TEMPERATURE_LOGGING_INTERVAL;
->>>>>>> 6422e8fb
     }
 
     public void dump(FileDescriptor fd, PrintWriter pw, String[] args) {
