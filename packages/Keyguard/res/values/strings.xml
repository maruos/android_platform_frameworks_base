<?xml version="1.0" encoding="utf-8"?>
<!--
/* //device/apps/common/assets/res/any/strings.xml
**
** Copyright 2006, The Android Open Source Project
**
** Licensed under the Apache License, Version 2.0 (the "License");
** you may not use this file except in compliance with the License.
** You may obtain a copy of the License at
**
**     http://www.apache.org/licenses/LICENSE-2.0
**
** Unless required by applicable law or agreed to in writing, software
** distributed under the License is distributed on an "AS IS" BASIS,
** WITHOUT WARRANTIES OR CONDITIONS OF ANY KIND, either express or implied.
** See the License for the specific language governing permissions and
** limitations under the License.
*/
-->
<resources xmlns:xliff="urn:oasis:names:tc:xliff:document:1.2">
    <!-- App label in the manifest  -->
    <string name="app_name">Keyguard</string>
    <!-- Instructions telling the user to enter their SIM PIN to unlock the keyguard.
         Displayed in one line in a large font.  -->
    <string name="keyguard_password_enter_pin_code">Type PIN code</string>

    <!-- Instructions telling the user to enter their SIM PUK to unlock the keyguard.
         Displayed in one line in a large font.  -->
    <string name="keyguard_password_enter_puk_code">Type SIM PUK and new PIN code</string>

    <!-- Prompt to enter SIM PUK in Edit Text Box in unlock screen -->
    <string name="keyguard_password_enter_puk_prompt">SIM PUK code</string>
    <!-- Prompt to enter New SIM PIN in Edit Text Box in unlock screen -->
    <string name="keyguard_password_enter_pin_prompt">New SIM PIN code</string>

    <!-- Displayed as hint in passwordEntry EditText on PasswordUnlockScreen [CHAR LIMIT=30]-->
    <string name="keyguard_password_entry_touch_hint"><font size="17">Touch to type password</font></string>

    <!-- Instructions telling the user to enter their text password to unlock the keyguard.
         Displayed in one line in a large font.  -->
    <string name="keyguard_password_enter_password_code">Type password to unlock</string>

    <!-- Instructions telling the user to enter their PIN password to unlock the keyguard.
         Displayed in one line in a large font.  -->
    <string name="keyguard_password_enter_pin_password_code">Type PIN to unlock</string>

    <!-- Instructions telling the user that they entered the wrong pin while trying
         to unlock the keyguard.  Displayed in one line in a large font.  -->
    <string name="keyguard_password_wrong_pin_code">Incorrect PIN code.</string>

    <!-- When the lock screen is showing, the phone is plugged in and the battery is fully
         charged, say that it is charged. -->
    <string name="keyguard_charged">Charged</string>

    <!-- When the lock screen is showing and the phone plugged in, and the battery
         is not fully charged, say that it's charging.  -->
    <string name="keyguard_plugged_in">Charging</string>

    <!-- When the lock screen is showing and the phone plugged in, and the battery
         is not fully charged, and it's plugged into a fast charger, say that it's charging fast.  -->
    <string name="keyguard_plugged_in_charging_fast">Charging rapidly</string>

    <!-- When the lock screen is showing and the phone plugged in, and the battery
         is not fully charged, and it's plugged into a slow charger, say that it's charging slowly.  -->
    <string name="keyguard_plugged_in_charging_slowly">Charging slowly</string>

    <!-- When the lock screen is showing and the battery is low, warn user to plug
         in the phone soon. -->
    <string name="keyguard_low_battery">Connect your charger.</string>

    <!-- On the keyguard screen, when pattern lock is disabled, only tell them to press menu to unlock.  This is shown in small font at the bottom. -->
    <string name="keyguard_instructions_when_pattern_disabled">Press Menu to unlock.</string>

    <!-- SIM messages --><skip />
    <!-- When the user inserts a sim card from an unsupported network, it becomes network locked -->
    <string name="keyguard_network_locked_message">Network locked</string>
    <!-- Shown when there is no SIM card. -->
    <string name="keyguard_missing_sim_message_short">No SIM card</string>
    <!-- Shown when there is no SIM card. -->
    <string name="keyguard_missing_sim_message" product="tablet">No SIM card in tablet.</string>
    <!-- Shown when there is no SIM card. -->
    <string name="keyguard_missing_sim_message" product="default">No SIM card in phone.</string>
    <!-- Shown to ask the user to insert a SIM card. -->
    <string name="keyguard_missing_sim_instructions">Insert a SIM card.</string>
    <!-- Shown to ask the user to insert a SIM card when sim is missing or not readable. -->
    <string name="keyguard_missing_sim_instructions_long">The SIM card is missing or not readable. Insert a SIM card.</string>
    <!-- Shown when SIM card is permanently disabled. -->
    <string name="keyguard_permanent_disabled_sim_message_short">Unusable SIM card.</string>
    <!-- Shown to inform the user to SIM card is permanently disabled. -->
    <string name="keyguard_permanent_disabled_sim_instructions">Your SIM card has been permanently disabled.\n
    Contact your wireless service provider for another SIM card.</string>
    <!-- Shown to tell the user that their SIM is locked and they must unlock it. -->
    <string name="keyguard_sim_locked_message">SIM card is locked.</string>
    <!-- When the user enters a wrong sim pin too many times, it becomes PUK locked (Pin Unlock Kode) -->
    <string name="keyguard_sim_puk_locked_message">SIM card is PUK-locked.</string>
    <!-- For the unlock screen, When the user enters a sim unlock code, it takes a little while to check
         whether it is valid, and to unlock the sim if it is valid.  we display a
         progress dialog in the meantime.  this is the emssage. -->
    <string name="keyguard_sim_unlock_progress_dialog_message">Unlocking SIM card\u2026</string>

    <!-- Time format strings for fall-back clock widget -->
    <string name="keyguard_widget_12_hours_format" translatable="false">h\uee01mm</string>
    <!-- Time format strings for fall-back clock widget -->
    <string name="keyguard_widget_24_hours_format" translatable="false">kk\uee01mm</string>

    <string name="keyguard_accessibility_pattern_unlock">Pattern unlock.</string>
    <!-- Accessibility description of the pin lock. [CHAR_LIMIT=none] -->
    <string name="keyguard_accessibility_pin_unlock">Pin unlock.</string>
    <!-- Accessibility description of the password lock. [CHAR_LIMIT=none] -->
    <string name="keyguard_accessibility_password_unlock">Password unlock.</string>
    <!-- Accessibility description of the unlock pattern area. [CHAR_LIMIT=none] -->
    <string name="keyguard_accessibility_pattern_area" msgid="7679891324509597904">Pattern area.</string>
    <!-- Accessibility description of the unlock slide area. [CHAR_LIMIT=none] -->
    <string name="keyguard_accessibility_slide_area">Slide area.</string>
    <!-- Accessibility description of the PIN password view. [CHAR_LIMIT=none] -->
    <string name="keyguard_accessibility_pin_area">PIN area</string>
    <!-- Accessibility description of the SIM PIN password view. [CHAR_LIMIT=none] -->
    <string name="keyguard_accessibility_sim_pin_area">SIM PIN area</string>
    <!-- Accessibility description of the SIM PUK password view. [CHAR_LIMIT=none] -->
    <string name="keyguard_accessibility_sim_puk_area">SIM PUK area</string>

    <!-- Accessibility description for the text view that indicates when the next alarm is set (not shown on screen). [CHAR_LIMIT=none] -->
    <string name="keyguard_accessibility_next_alarm">Next alarm set for <xliff:g id="alarm" example="Fri 8:30 AM">%1$s</xliff:g></string>

    <!-- KeyguardPinView - accessibility support --><skip />
    <!-- Description of the Delete button in a KeyboardView. [CHAR LIMIT=NONE] -->
    <string name="keyboardview_keycode_delete">Delete</string>
    <!-- Description of the Enter button in a KeyboardView. [CHAR LIMIT=NONE] -->
    <string name="keyboardview_keycode_enter">Enter</string>

    <!-- Message shown in pattern unlock after some number of unsuccessful attempts -->
    <string name="kg_forgot_pattern_button_text">Forgot Pattern</string>
    <!-- Message shown when user enters wrong pattern -->
    <string name="kg_wrong_pattern">Wrong Pattern</string>
    <!-- Message shown when user enters wrong password -->
    <string name="kg_wrong_password">Wrong Password</string>
    <!-- Message shown when user enters wrong PIN -->
    <string name="kg_wrong_pin">Wrong PIN</string>
    <!-- Countdown message shown after too many failed unlock attempts -->
    <string name="kg_too_many_failed_attempts_countdown">Try again in <xliff:g id="number">%d</xliff:g> seconds.</string>
    <!-- Instructions for using the pattern unlock screen -->
    <string name="kg_pattern_instructions">Draw your pattern</string>
    <!-- Instructions for using the SIM PIN unlock screen -->
    <string name="kg_sim_pin_instructions">Enter SIM PIN</string>
    <!-- Instructions for using the SIM PIN unlock screen when there's more than one SIM -->
    <string name="kg_sim_pin_instructions_multi">Enter SIM PIN for \"<xliff:g id="carrier" example="CARD 1">%1$s</xliff:g>\"</string>
    <!-- Instructions for using the PIN unlock screen -->
    <string name="kg_pin_instructions">Enter PIN</string>
    <!-- Instructions for using the password unlock screen -->
    <string name="kg_password_instructions">Enter Password</string>
    <!-- Hint shown in the PUK screen that asks the user to enter the PUK code given to them by their provider -->
    <string name="kg_puk_enter_puk_hint">SIM is now disabled. Enter PUK code to continue. Contact carrier for details.</string>
    <!-- Hint shown when there are multiple SIMs in the device to ask the user to enter the PUK code given to them by their provider -->
    <string name="kg_puk_enter_puk_hint_multi">SIM \"<xliff:g id="carrier" example="CARD 1">%1$s</xliff:g>\" is now disabled. Enter PUK code to continue. Contact carrier for details.</string>
    <!-- Hint shown in the PUK unlock screen PIN TextView -->
    <string name="kg_puk_enter_pin_hint">Enter desired PIN code</string>
    <!-- Message shown when the user needs to confirm the PIN they just entered in the PUK screen -->
    <string name="kg_enter_confirm_pin_hint">Confirm desired PIN code</string>
    <!-- Message shown in dialog while the device is unlocking the SIM card -->
    <string name="kg_sim_unlock_progress_dialog_message">Unlocking SIM card\u2026</string>
    <!-- Message shown when the user enters an invalid SIM pin password in PUK screen -->
    <string name="kg_invalid_sim_pin_hint">Type a PIN that is 4 to 8 numbers.</string>
    <!-- Message shown when the user enters an invalid PUK code in the PUK screen -->
    <string name="kg_invalid_sim_puk_hint">PUK code should be 8 numbers or more.</string>
    <!-- Message shown when the user enters an invalid PUK code -->
    <string name="kg_invalid_puk">Re-enter the correct PUK code. Repeated attempts will permanently disable the SIM.</string>
      <!-- String shown in PUK screen when PIN codes don't match -->
    <string name="kg_invalid_confirm_pin_hint" product="default">PIN codes does not match</string>
    <!-- Message shown when the user exceeds the maximum number of pattern attempts -->
    <string name="kg_login_too_many_attempts">Too many pattern attempts</string>
    <!-- Message shown in dialog when max number of attempts are reached for PIN screen of keyguard -->
    <string name="kg_too_many_failed_pin_attempts_dialog_message">
        You have incorrectly typed your PIN <xliff:g id="number">%d</xliff:g> times.
        \n\nTry again in <xliff:g id="number">%d</xliff:g> seconds.
    </string>
    <!-- Message shown in dialog when max number of attempts are reached for password screen of keyguard -->
    <string name="kg_too_many_failed_password_attempts_dialog_message">
        You have incorrectly typed your password <xliff:g id="number">%d</xliff:g> times.
        \n\nTry again in <xliff:g id="number">%d</xliff:g> seconds.
    </string>
    <string name="kg_too_many_failed_pattern_attempts_dialog_message">
        You have incorrectly drawn your unlock pattern <xliff:g id="number">%d</xliff:g> times.
        \n\nTry again in <xliff:g id="number">%d</xliff:g> seconds.
    </string>

    <!-- Message shown when user is almost at the limit of password attempts where the device will be wiped. [CHAR LIMIT=none] -->
    <string name="kg_failed_attempts_almost_at_wipe" product="tablet">
       You have incorrectly attempted to unlock the tablet <xliff:g id="number">%d</xliff:g> times.
       After <xliff:g id="number">%d</xliff:g> more unsuccessful attempts,
       this tablet will be reset, which will delete all its data.
    </string>
    <!-- Message shown when user is almost at the limit of password attempts where the device will be wiped. [CHAR LIMIT=none] -->
    <string name="kg_failed_attempts_almost_at_wipe" product="default">
       You have incorrectly attempted to unlock the phone <xliff:g id="number">%d</xliff:g> times.
       After <xliff:g id="number">%d</xliff:g> more unsuccessful attempts,
       this phone will be reset, which will delete all its data.
    </string>
    <!-- Message shown in dialog when user has exceeded the maximum attempts and the device will now be wiped [CHAR LIMIT=none] -->
    <string name="kg_failed_attempts_now_wiping" product="tablet">
       You have incorrectly attempted to unlock the tablet <xliff:g id="number">%d</xliff:g> times.
       This tablet will be reset, which will delete all its data.
    </string>
    <!-- Message shown in dialog when user has exceeded the maximum attempts and the device will now be wiped [CHAR LIMIT=none] -->
    <string name="kg_failed_attempts_now_wiping" product="default">
       You have incorrectly attempted to unlock the phone <xliff:g id="number">%d</xliff:g> times.
       This phone will be reset, which will delete all its data.
    </string>

    <!-- Message shown when user is almost at the limit of password attempts where the user will be removed. [CHAR LIMIT=none] -->
    <string name="kg_failed_attempts_almost_at_erase_user" product="tablet">
       You have incorrectly attempted to unlock the tablet <xliff:g id="number">%d</xliff:g> times.
       After <xliff:g id="number">%d</xliff:g> more unsuccessful attempts,
       this user will be removed, which will delete all user data.
    </string>
    <!-- Message shown when user is almost at the limit of password attempts where the user will be removed. [CHAR LIMIT=none] -->
    <string name="kg_failed_attempts_almost_at_erase_user" product="default">
       You have incorrectly attempted to unlock the phone <xliff:g id="number">%d</xliff:g> times.
       After <xliff:g id="number">%d</xliff:g> more unsuccessful attempts,
       this user will be removed, which will delete all user data.
    </string>
    <!-- Message shown in dialog when user has exceeded the maximum attempts and the user will be removed. [CHAR LIMIT=none] -->
    <string name="kg_failed_attempts_now_erasing_user" product="tablet">
       You have incorrectly attempted to unlock the tablet <xliff:g id="number">%d</xliff:g> times.
       This user will be removed, which will delete all user data.
    </string>
    <!-- Message shown in dialog when user has exceeded the maximum attempts and the user will be removed. [CHAR LIMIT=none] -->
    <string name="kg_failed_attempts_now_erasing_user" product="default">
       You have incorrectly attempted to unlock the phone <xliff:g id="number">%d</xliff:g> times.
       This user will be removed, which will delete all user data.
    </string>

    <!-- Message shown when user is almost at the limit of password attempts where the profile will be removed. [CHAR LIMIT=none] -->
    <string name="kg_failed_attempts_almost_at_erase_profile" product="tablet">
       You have incorrectly attempted to unlock the tablet <xliff:g id="number">%d</xliff:g> times.
       After <xliff:g id="number">%d</xliff:g> more unsuccessful attempts,
       the work profile will be removed, which will delete all profile data.
    </string>
    <!-- Message shown when user is almost at the limit of password attempts where the profile will be removed. [CHAR LIMIT=none] -->
    <string name="kg_failed_attempts_almost_at_erase_profile" product="default">
       You have incorrectly attempted to unlock the phone <xliff:g id="number">%d</xliff:g> times.
       After <xliff:g id="number">%d</xliff:g> more unsuccessful attempts,
       the work profile will be removed, which will delete all profile data.
    </string>
    <!-- Message shown in dialog when user has exceeded the maximum attempts and the profile will be removed. [CHAR LIMIT=none] -->
    <string name="kg_failed_attempts_now_erasing_profile" product="tablet">
       You have incorrectly attempted to unlock the tablet <xliff:g id="number">%d</xliff:g> times.
       The work profile will be removed, which will delete all profile data.
    </string>
    <!-- Message shown in dialog when user has exceeded the maximum attempts and the profile will be removed. [CHAR LIMIT=none] -->
    <string name="kg_failed_attempts_now_erasing_profile" product="default">
       You have incorrectly attempted to unlock the phone <xliff:g id="number">%d</xliff:g> times.
       The work profile will be removed, which will delete all profile data.
    </string>

    <!-- Message shown in dialog when user is almost at the limit where they will be
    locked out and may have to enter an alternate username/password to unlock the phone -->
    <string name="kg_failed_attempts_almost_at_login" product="tablet">
       You have incorrectly drawn your unlock pattern <xliff:g id="number">%d</xliff:g> times.
       After <xliff:g id="number">%d</xliff:g> more unsuccessful attempts,
       you will be asked to unlock your tablet using an email account.\n\n
       Try again in <xliff:g id="number">%d</xliff:g> seconds.
    </string>
    <!-- Message shown in dialog when user is almost at the limit where they will be
    locked out and may have to enter an alternate username/password to unlock the phone -->
    <string name="kg_failed_attempts_almost_at_login" product="default">
       You have incorrectly drawn your unlock pattern <xliff:g id="number">%d</xliff:g> times.
       After <xliff:g id="number">%d</xliff:g> more unsuccessful attempts,
       you will be asked to unlock your phone using an email account.\n\n
       Try again in <xliff:g id="number">%d</xliff:g> seconds.
    </string>

    <!-- Instructions telling the user that they entered the wrong SIM PIN for the last time.
         Displayed in a dialog box.  -->
    <string name="kg_password_wrong_pin_code_pukked">Incorrect SIM PIN code you must now contact your carrier to unlock your device.</string>
    <!-- Instructions telling the user that they entered the wrong SIM PIN while trying
         to unlock the keyguard.  Displayed in a dialog box.  -->
    <plurals name="kg_password_wrong_pin_code">
        <item quantity="one">Incorrect SIM PIN code, you have <xliff:g id="number">%d</xliff:g> remaining attempt before you must contact your carrier to unlock your device.</item>
        <item quantity="other">Incorrect SIM PIN code, you have <xliff:g id="number">%d</xliff:g> remaining attempts.</item>
    </plurals>

    <!-- Instructions telling the user that they have exhausted SIM PUK retries and the SIM is now unusable.
         Displayed in a dialog box.  -->
    <string name="kg_password_wrong_puk_code_dead">SIM is unusable. Contact your carrier.</string>
    <!-- Instructions telling the user that they entered the wrong puk while trying
         to unlock the keyguard.  Displayed in a dialog box.  -->
    <plurals name="kg_password_wrong_puk_code">
        <item quantity="one">Incorrect SIM PUK code, you have <xliff:g id="number">%d</xliff:g> remaining attempt before SIM becomes permanently unusable.</item>
        <item quantity="other">Incorrect SIM PUK code, you have <xliff:g id="number">%d</xliff:g> remaining attempts before SIM becomes permanently unusable.</item>
    </plurals>
    <!-- Instructions telling the user that the operation to unlock the keyguard
         with SIM PIN failed. Displayed in one line in a large font.  -->
    <string name="kg_password_pin_failed">SIM PIN operation failed!</string>
    <!-- Instructions telling the user that the operation to unlock the keyguard
         with PUK failed. Displayed in one line in a large font.  -->
    <string name="kg_password_puk_failed">SIM PUK operation failed!</string>
    <!-- Notification telling the user that the PIN1 they entered is valid -->
    <string name="kg_pin_accepted">Code Accepted!</string>

    <!-- On the keyguard screen, it shows the carrier the phone is connected to.
        This is displayed if the phone is not connected to a carrier.-->
    <string name="keyguard_carrier_default">No service.</string>

    <!-- Content description of the switch input method button for accessibility (not shown on the screen). [CHAR LIMIT=NONE] -->
    <string name="accessibility_ime_switch_button" msgid="5032926134740456424">Switch input method button.</string>

<<<<<<< HEAD
=======
    <!-- Description of airplane mode -->
    <string name="airplane_mode">Airplane mode</string>

    <!-- An explanation text that the pattern needs to be solved since the device has just been restarted. [CHAR LIMIT=80] -->
    <string name="kg_prompt_reason_restart_pattern">Pattern required when you restart device.</string>

    <!-- An explanation text that the pin needs to be entered since the device has just been restarted. [CHAR LIMIT=80] -->
    <string name="kg_prompt_reason_restart_pin">PIN required when you restart device.</string>

    <!-- An explanation text that the password needs to be entered since the device has just been restarted. [CHAR LIMIT=80] -->
    <string name="kg_prompt_reason_restart_password">Password required when you restart device.</string>

    <!-- An explanation text that the pattern needs to be solved since the user hasn't used strong authentication since quite some time. [CHAR LIMIT=80] -->
    <string name="kg_prompt_reason_timeout_pattern">Pattern required for additional security.</string>

    <!-- An explanation text that the pin needs to be entered since the user hasn't used strong authentication since quite some time. [CHAR LIMIT=80] -->
    <string name="kg_prompt_reason_timeout_pin">PIN required for additional security.</string>

    <!-- An explanation text that the password needs to be entered since the user hasn't used strong authentication since quite some time. [CHAR LIMIT=80] -->
    <string name="kg_prompt_reason_timeout_password">Password required for additional security.</string>

    <!-- An explanation text that the pattern needs to be solved since profiles have just been switched. [CHAR LIMIT=80] -->
    <string name="kg_prompt_reason_switch_profiles_pattern">Pattern required when you switch profiles.</string>

    <!-- An explanation text that the pin needs to be entered since profiles have just been switched. [CHAR LIMIT=80] -->
    <string name="kg_prompt_reason_switch_profiles_pin">PIN required when you switch profiles.</string>

    <!-- An explanation text that the password needs to be entered since profiles have just been switched. [CHAR LIMIT=80] -->
    <string name="kg_prompt_reason_switch_profiles_password">Password required when you switch profiles.</string>

    <!-- An explanation text that the pattern needs to be solved since it hasn't been solved in a while. [CHAR LIMIT=80]-->
    <plurals name="kg_prompt_reason_time_pattern">
        <item quantity="one">Device hasn\'t been unlocked for <xliff:g id="number">%d</xliff:g> hour. Confirm pattern.</item>
        <item quantity="other">Device hasn\'t been unlocked for <xliff:g id="number">%d</xliff:g> hours. Confirm pattern.</item>
    </plurals>

    <!-- An explanation text that the pin needs to be entered since it hasn't been entered in a while. [CHAR LIMIT=80]-->
    <plurals name="kg_prompt_reason_time_pin">
        <item quantity="one">Device hasn\'t been unlocked for <xliff:g id="number">%d</xliff:g> hour. Confirm PIN.</item>
        <item quantity="other">Device hasn\'t been unlocked for <xliff:g id="number">%d</xliff:g> hours. Confirm PIN.</item>
    </plurals>

    <!-- An explanation text that the password needs to be entered since it hasn't been entered in a while. [CHAR LIMIT=80]-->
    <plurals name="kg_prompt_reason_time_password">
        <item quantity="one">Device hasn\'t been unlocked for <xliff:g id="number">%d</xliff:g> hour. Confirm password.</item>
        <item quantity="other">Device hasn\'t been unlocked for <xliff:g id="number">%d</xliff:g> hours. Confirm password.</item>
    </plurals>

    <!-- Fingerprint hint message when finger was not recognized.-->
    <string name="fingerprint_not_recognized">Not recognized</string>

>>>>>>> 6a431eed
</resources><|MERGE_RESOLUTION|>--- conflicted
+++ resolved
@@ -304,8 +304,6 @@
     <!-- Content description of the switch input method button for accessibility (not shown on the screen). [CHAR LIMIT=NONE] -->
     <string name="accessibility_ime_switch_button" msgid="5032926134740456424">Switch input method button.</string>
 
-<<<<<<< HEAD
-=======
     <!-- Description of airplane mode -->
     <string name="airplane_mode">Airplane mode</string>
 
@@ -357,5 +355,4 @@
     <!-- Fingerprint hint message when finger was not recognized.-->
     <string name="fingerprint_not_recognized">Not recognized</string>
 
->>>>>>> 6a431eed
 </resources>