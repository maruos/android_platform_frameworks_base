/*
 * Copyright (C) 2008 The Android Open Source Project
 *
 * Licensed under the Apache License, Version 2.0 (the "License");
 * you may not use this file except in compliance with the License.
 * You may obtain a copy of the License at
 *
 *      http://www.apache.org/licenses/LICENSE-2.0
 *
 * Unless required by applicable law or agreed to in writing, software
 * distributed under the License is distributed on an "AS IS" BASIS,
 * WITHOUT WARRANTIES OR CONDITIONS OF ANY KIND, either express or implied.
 * See the License for the specific language governing permissions and
 * limitations under the License.
 */

package com.android.tools.layoutlib.create;

import com.android.tools.layoutlib.annotations.LayoutlibDelegate;

/**
 * Describes the work to be done by {@link AsmGenerator}.
 */
public final class CreateInfo implements ICreateInfo {

    /**
     * Returns the list of class from layoutlib_create to inject in layoutlib.
     * The list can be empty but must not be null.
     */
    @Override
    public Class<?>[] getInjectedClasses() {
        return INJECTED_CLASSES;
    }

    /**
     * Returns the list of methods to rewrite as delegates.
     * The list can be empty but must not be null.
     */
    @Override
    public String[] getDelegateMethods() {
        return DELEGATE_METHODS;
    }

    /**
     * Returns the list of classes on which to delegate all native methods.
     * The list can be empty but must not be null.
     */
    @Override
    public String[] getDelegateClassNatives() {
        return DELEGATE_CLASS_NATIVES;
    }

    /**
     * Returns The list of methods to stub out. Each entry must be in the form
     * "package.package.OuterClass$InnerClass#MethodName".
     * The list can be empty but must not be null.
     * <p/>
     * This usage is deprecated. Please use method 'delegates' instead.
     */
    @Override
    public String[] getOverriddenMethods() {
        return OVERRIDDEN_METHODS;
    }

    /**
     * Returns the list of classes to rename, must be an even list: the binary FQCN
     * of class to replace followed by the new FQCN.
     * The list can be empty but must not be null.
     */
    @Override
    public String[] getRenamedClasses() {
        return RENAMED_CLASSES;
    }

    /**
     * Returns the list of classes for which the methods returning them should be deleted.
     * The array contains a list of null terminated section starting with the name of the class
     * to rename in which the methods are deleted, followed by a list of return types identifying
     * the methods to delete.
     * The list can be empty but must not be null.
     */
    @Override
    public String[] getDeleteReturns() {
        return DELETE_RETURNS;
    }

    //-----

    /**
     * The list of class from layoutlib_create to inject in layoutlib.
     */
    private final static Class<?>[] INJECTED_CLASSES = new Class<?>[] {
            OverrideMethod.class,
            MethodListener.class,
            MethodAdapter.class,
            ICreateInfo.class,
            CreateInfo.class,
            LayoutlibDelegate.class
        };

    /**
     * The list of methods to rewrite as delegates.
     */
    public final static String[] DELEGATE_METHODS = new String[] {
        "android.app.Fragment#instantiate", //(Landroid/content/Context;Ljava/lang/String;Landroid/os/Bundle;)Landroid/app/Fragment;",
        "android.content.res.Resources$Theme#obtainStyledAttributes",
        "android.content.res.Resources$Theme#resolveAttribute",
        "android.content.res.TypedArray#getValueAt",
        "android.graphics.BitmapFactory#finishDecode",
        "android.os.Handler#sendMessageAtTime",
        "android.os.HandlerThread#run",
        "android.os.Build#getString",
<<<<<<< HEAD
        "android.view.Choreographer#getRefreshRate",
        "android.view.Display#updateDisplayInfoLocked",
=======
        "android.view.Display#getWindowManager",
        "android.text.format.Time#format1",
>>>>>>> 9f2f5e77
        "android.view.LayoutInflater#rInflate",
        "android.view.LayoutInflater#parseInclude",
        "android.view.View#isInEditMode",
        "android.view.ViewRootImpl#isInTouchMode",
        "android.view.WindowManagerGlobal#getWindowManagerService",
        "android.view.inputmethod.InputMethodManager#getInstance",
        "com.android.internal.util.XmlUtils#convertValueToInt",
        "com.android.internal.textservice.ITextServicesManager$Stub#asInterface",
    };

    /**
     * The list of classes on which to delegate all native methods.
     */
    public final static String[] DELEGATE_CLASS_NATIVES = new String[] {
        "android.animation.PropertyValuesHolder",
        "android.graphics.AvoidXfermode",
        "android.graphics.Bitmap",
        "android.graphics.BitmapFactory",
        "android.graphics.BitmapShader",
        "android.graphics.BlurMaskFilter",
        "android.graphics.Canvas",
        "android.graphics.ColorFilter",
        "android.graphics.ColorMatrixColorFilter",
        "android.graphics.ComposePathEffect",
        "android.graphics.ComposeShader",
        "android.graphics.CornerPathEffect",
        "android.graphics.DashPathEffect",
        "android.graphics.DiscretePathEffect",
        "android.graphics.DrawFilter",
        "android.graphics.EmbossMaskFilter",
        "android.graphics.LayerRasterizer",
        "android.graphics.LightingColorFilter",
        "android.graphics.LinearGradient",
        "android.graphics.MaskFilter",
        "android.graphics.Matrix",
        "android.graphics.NinePatch",
        "android.graphics.Paint",
        "android.graphics.PaintFlagsDrawFilter",
        "android.graphics.Path",
        "android.graphics.PathDashPathEffect",
        "android.graphics.PathEffect",
        "android.graphics.PixelXorXfermode",
        "android.graphics.PorterDuffColorFilter",
        "android.graphics.PorterDuffXfermode",
        "android.graphics.RadialGradient",
        "android.graphics.Rasterizer",
        "android.graphics.Region",
        "android.graphics.Shader",
        "android.graphics.SumPathEffect",
        "android.graphics.SweepGradient",
        "android.graphics.Typeface",
        "android.graphics.Xfermode",
        "android.os.SystemClock",
        "android.text.AndroidBidi",
        "android.util.FloatMath",
        "android.view.Display",
        "libcore.icu.ICU",
    };

    /**
     * The list of methods to stub out. Each entry must be in the form
     *  "package.package.OuterClass$InnerClass#MethodName".
     *  This usage is deprecated. Please use method 'delegates' instead.
     */
    private final static String[] OVERRIDDEN_METHODS = new String[] {
    };

    /**
     *  The list of classes to rename, must be an even list: the binary FQCN
     *  of class to replace followed by the new FQCN.
     */
    private final static String[] RENAMED_CLASSES =
        new String[] {
            "android.os.ServiceManager",                       "android.os._Original_ServiceManager",
            "android.util.LruCache",                           "android.util._Original_LruCache",
            "android.view.SurfaceView",                        "android.view._Original_SurfaceView",
            "android.view.accessibility.AccessibilityManager", "android.view.accessibility._Original_AccessibilityManager",
            "android.webkit.WebView",                          "android.webkit._Original_WebView",
            "com.android.internal.policy.PolicyManager",       "com.android.internal.policy._Original_PolicyManager",
        };

    /**
     * List of classes for which the methods returning them should be deleted.
     * The array contains a list of null terminated section starting with the name of the class
     * to rename in which the methods are deleted, followed by a list of return types identifying
     * the methods to delete.
     */
    private final static String[] DELETE_RETURNS =
        new String[] {
            null };                         // separator, for next class/methods list.
}
<|MERGE_RESOLUTION|>--- conflicted
+++ resolved
@@ -110,13 +110,10 @@
         "android.os.Handler#sendMessageAtTime",
         "android.os.HandlerThread#run",
         "android.os.Build#getString",
-<<<<<<< HEAD
         "android.view.Choreographer#getRefreshRate",
         "android.view.Display#updateDisplayInfoLocked",
-=======
         "android.view.Display#getWindowManager",
         "android.text.format.Time#format1",
->>>>>>> 9f2f5e77
         "android.view.LayoutInflater#rInflate",
         "android.view.LayoutInflater#parseInclude",
         "android.view.View#isInEditMode",
