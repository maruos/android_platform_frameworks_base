#!/usr/bin/env python

import collections
import copy
import glob
import itertools
from os import path
import sys
from xml.etree import ElementTree

from fontTools import ttLib

EMOJI_VS = 0xFE0F

LANG_TO_SCRIPT = {
    'as': 'Beng',
    'bn': 'Beng',
    'cy': 'Latn',
    'da': 'Latn',
    'de': 'Latn',
    'en': 'Latn',
    'es': 'Latn',
    'et': 'Latn',
    'eu': 'Latn',
    'fr': 'Latn',
    'ga': 'Latn',
    'gu': 'Gujr',
    'hi': 'Deva',
    'hr': 'Latn',
    'hu': 'Latn',
    'hy': 'Armn',
    'ja': 'Jpan',
    'kn': 'Knda',
    'ko': 'Kore',
    'ml': 'Mlym',
    'mn': 'Cyrl',
    'mr': 'Deva',
    'nb': 'Latn',
    'nn': 'Latn',
    'or': 'Orya',
    'pa': 'Guru',
    'pt': 'Latn',
    'sl': 'Latn',
    'ta': 'Taml',
    'te': 'Telu',
    'tk': 'Latn',
}

def lang_to_script(lang_code):
    lang = lang_code.lower()
    while lang not in LANG_TO_SCRIPT:
        hyphen_idx = lang.rfind('-')
        assert hyphen_idx != -1, (
            'We do not know what script the "%s" language is written in.'
            % lang_code)
        assumed_script = lang[hyphen_idx+1:]
        if len(assumed_script) == 4 and assumed_script.isalpha():
            # This is actually the script
            return assumed_script.title()
        lang = lang[:hyphen_idx]
    return LANG_TO_SCRIPT[lang]


def printable(inp):
    if type(inp) is set:  # set of character sequences
        return '{' + ', '.join([printable(seq) for seq in inp]) + '}'
    if type(inp) is tuple:  # character sequence
        return '<' + (', '.join([printable(ch) for ch in inp])) + '>'
    else:  # single character
        return 'U+%04X' % inp


def open_font(font):
    font_file, index = font
    font_path = path.join(_fonts_dir, font_file)
    if index is not None:
        return ttLib.TTFont(font_path, fontNumber=index)
    else:
        return ttLib.TTFont(font_path)


def get_best_cmap(font):
    ttfont = open_font(font)
    all_unicode_cmap = None
    bmp_cmap = None
    for cmap in ttfont['cmap'].tables:
        specifier = (cmap.format, cmap.platformID, cmap.platEncID)
        if specifier == (4, 3, 1):
            assert bmp_cmap is None, 'More than one BMP cmap in %s' % (font, )
            bmp_cmap = cmap
        elif specifier == (12, 3, 10):
            assert all_unicode_cmap is None, (
                'More than one UCS-4 cmap in %s' % (font, ))
            all_unicode_cmap = cmap

    return all_unicode_cmap.cmap if all_unicode_cmap else bmp_cmap.cmap


def get_variation_sequences_cmap(font):
    ttfont = open_font(font)
    vs_cmap = None
    for cmap in ttfont['cmap'].tables:
        specifier = (cmap.format, cmap.platformID, cmap.platEncID)
        if specifier == (14, 0, 5):
            assert vs_cmap is None, 'More than one VS cmap in %s' % (font, )
            vs_cmap = cmap
    return vs_cmap


def get_emoji_map(font):
    # Add normal characters
    emoji_map = copy.copy(get_best_cmap(font))
    reverse_cmap = {glyph: code for code, glyph in emoji_map.items()}

    # Add variation sequences
    vs_dict = get_variation_sequences_cmap(font).uvsDict
    for vs in vs_dict:
        for base, glyph in vs_dict[vs]:
            if glyph is None:
                emoji_map[(base, vs)] = emoji_map[base]
            else:
                emoji_map[(base, vs)] = glyph

    # Add GSUB rules
    ttfont = open_font(font)
    for lookup in ttfont['GSUB'].table.LookupList.Lookup:
        assert lookup.LookupType == 4, 'We only understand type 4 lookups'
        for subtable in lookup.SubTable:
            ligatures = subtable.ligatures
            for first_glyph in ligatures:
                for ligature in ligatures[first_glyph]:
                    sequence = [first_glyph] + ligature.Component
                    sequence = [reverse_cmap[glyph] for glyph in sequence]
                    sequence = tuple(sequence)
                    # Make sure no starting subsequence of 'sequence' has been
                    # seen before.
                    for sub_len in range(2, len(sequence)+1):
                        subsequence = sequence[:sub_len]
                        assert subsequence not in emoji_map
                    emoji_map[sequence] = ligature.LigGlyph

    return emoji_map


def assert_font_supports_any_of_chars(font, chars):
    best_cmap = get_best_cmap(font)
    for char in chars:
        if char in best_cmap:
            return
    sys.exit('None of characters in %s were found in %s' % (chars, font))


def assert_font_supports_all_of_chars(font, chars):
    best_cmap = get_best_cmap(font)
    for char in chars:
        assert char in best_cmap, (
            'U+%04X was not found in %s' % (char, font))


def assert_font_supports_none_of_chars(font, chars):
    best_cmap = get_best_cmap(font)
    for char in chars:
        assert char not in best_cmap, (
            'U+%04X was found in %s' % (char, font))


def assert_font_supports_all_sequences(font, sequences):
    vs_dict = get_variation_sequences_cmap(font).uvsDict
    for base, vs in sorted(sequences):
        assert vs in vs_dict and (base, None) in vs_dict[vs], (
            '<U+%04X, U+%04X> was not found in %s' % (base, vs, font))


def check_hyphens(hyphens_dir):
    # Find all the scripts that need automatic hyphenation
    scripts = set()
    for hyb_file in glob.iglob(path.join(hyphens_dir, '*.hyb')):
        hyb_file = path.basename(hyb_file)
        assert hyb_file.startswith('hyph-'), (
            'Unknown hyphenation file %s' % hyb_file)
        lang_code = hyb_file[hyb_file.index('-')+1:hyb_file.index('.')]
        scripts.add(lang_to_script(lang_code))

    HYPHENS = {0x002D, 0x2010}
    for script in scripts:
        fonts = _script_to_font_map[script]
        assert fonts, 'No fonts found for the "%s" script' % script
        for font in fonts:
            assert_font_supports_any_of_chars(font, HYPHENS)


class FontRecord(object):
    def __init__(self, name, scripts, variant, weight, style, font):
        self.name = name
        self.scripts = scripts
        self.variant = variant
        self.weight = weight
        self.style = style
        self.font = font


def parse_fonts_xml(fonts_xml_path):
    global _script_to_font_map, _fallback_chain
    _script_to_font_map = collections.defaultdict(set)
    _fallback_chain = []
    tree = ElementTree.parse(fonts_xml_path)
    for family in tree.findall('family'):
        name = family.get('name')
        variant = family.get('variant')
        langs = family.get('lang')
        if name:
            assert variant is None, (
                'No variant expected for LGC font %s.' % name)
            assert langs is None, (
                'No language expected for LGC fonts %s.' % name)
        else:
            assert variant in {None, 'elegant', 'compact'}, (
                'Unexpected value for variant: %s' % variant)

        if langs:
            langs = langs.split()
            scripts = {lang_to_script(lang) for lang in langs}
        else:
            scripts = set()

        for child in family:
            assert child.tag == 'font', (
                'Unknown tag <%s>' % child.tag)
            font_file = child.text
            weight = int(child.get('weight'))
            assert weight % 100 == 0, (
                'Font weight "%d" is not a multiple of 100.' % weight)

            style = child.get('style')
            assert style in {'normal', 'italic'}, (
                'Unknown style "%s"' % style)

            index = child.get('index')
            if index:
                index = int(index)

            _fallback_chain.append(FontRecord(
                name,
                frozenset(scripts),
                variant,
                weight,
                style,
                (font_file, index)))

            if name: # non-empty names are used for default LGC fonts
                map_scripts = {'Latn', 'Grek', 'Cyrl'}
            else:
                map_scripts = scripts
            for script in map_scripts:
                _script_to_font_map[script].add((font_file, index))


def check_emoji_coverage(all_emoji, equivalent_emoji):
  emoji_font = get_emoji_font()
  check_emoji_font_coverage(emoji_font, all_emoji, equivalent_emoji)


def get_emoji_font():
    emoji_fonts = [
        record.font for record in _fallback_chain
        if 'Zsye' in record.scripts]
    assert len(emoji_fonts) == 1, 'There are %d emoji fonts.' % len(emoji_fonts)
    return emoji_fonts[0]
<<<<<<< HEAD


=======


>>>>>>> a77343f8
def check_emoji_font_coverage(emoji_font, all_emoji, equivalent_emoji):
    coverage = get_emoji_map(emoji_font)
    for sequence in all_emoji:
        assert sequence in coverage, (
            '%s is not supported in the emoji font.' % printable(sequence))

    # disable temporarily - we cover more than this
    """
    for sequence in coverage:
        if sequence in {0x0000, 0x000D, 0x0020}:
            # The font needs to support a few extra characters, which is OK
            continue
        assert sequence in all_emoji, (
            'Emoji font should not support %s.' % printable(sequence))
    """

    for first, second in sorted(equivalent_emoji.items()):
        assert coverage[first] == coverage[second], (
            '%s and %s should map to the same glyph.' % (
                printable(first),
                printable(second)))

    # disable temporarily - some equivalent sequences we don't even know about
    """
    for glyph in set(coverage.values()):
        maps_to_glyph = [seq for seq in coverage if coverage[seq] == glyph]
        if len(maps_to_glyph) > 1:
            # There are more than one sequences mapping to the same glyph. We
            # need to make sure they were expected to be equivalent.
            equivalent_seqs = set()
            for seq in maps_to_glyph:
                equivalent_seq = seq
                while equivalent_seq in equivalent_emoji:
                    equivalent_seq = equivalent_emoji[equivalent_seq]
                equivalent_seqs.add(equivalent_seq)
            assert len(equivalent_seqs) == 1, (
                'The sequences %s should not result in the same glyph %s' % (
                    printable(equivalent_seqs),
                    glyph))
    """

def check_emoji_defaults(default_emoji):
    missing_text_chars = _emoji_properties['Emoji'] - default_emoji
    emoji_font_seen = False
    for record in _fallback_chain:
        if 'Zsye' in record.scripts:
            emoji_font_seen = True
            # No need to check the emoji font
            continue
        # For later fonts, we only check them if they have a script
        # defined, since the defined script may get them to a higher
        # score even if they appear after the emoji font.
        if emoji_font_seen and not record.scripts:
            continue

        # Check default emoji-style characters
        assert_font_supports_none_of_chars(record.font, sorted(default_emoji))

        # Mark default text-style characters appearing in fonts above the emoji
        # font as seen
        if not emoji_font_seen:
            missing_text_chars -= set(get_best_cmap(record.font))

    # Noto does not have monochrome glyphs for Unicode 7.0 wingdings and
    # webdings yet.
    missing_text_chars -= _chars_by_age['7.0']
    # TODO: Remove these after b/26113320 is fixed
    missing_text_chars -= {
        0x263A, # WHITE SMILING FACE
        0x270C, # VICTORY HAND
        0x2744, # SNOWFLAKE
        0x2764, # HEAVY BLACK HEART
    }
    assert missing_text_chars == set(), (
        'Text style version of some emoji characters are missing: ' + repr(missing_text_chars))


# Setting reverse to true returns a dictionary that maps the values to sets of
# characters, useful for some binary properties. Otherwise, we get a
# dictionary that maps characters to the property values, assuming there's only
# one property in the file.
def parse_unicode_datafile(file_path, reverse=False):
    if reverse:
        output_dict = collections.defaultdict(set)
    else:
        output_dict = {}
    with open(file_path) as datafile:
        for line in datafile:
            if '#' in line:
                line = line[:line.index('#')]
            line = line.strip()
            if not line:
                continue

            chars, prop = line.split(';')
            chars = chars.strip()
            prop = prop.strip()

            if ' ' in chars:  # character sequence
                sequence = [int(ch, 16) for ch in chars.split(' ')]
                additions = [tuple(sequence)]
            elif '..' in chars:  # character range
                char_start, char_end = chars.split('..')
                char_start = int(char_start, 16)
                char_end = int(char_end, 16)
                additions = xrange(char_start, char_end+1)
            else:  # singe character
                additions = [int(chars, 16)]
            if reverse:
                output_dict[prop].update(additions)
            else:
                for addition in additions:
                    assert addition not in output_dict
                    output_dict[addition] = prop
    return output_dict


def parse_standardized_variants(file_path):
    emoji_set = set()
    text_set = set()
    with open(file_path) as datafile:
        for line in datafile:
            if '#' in line:
                line = line[:line.index('#')]
            line = line.strip()
            if not line:
                continue
            sequence, description, _ = line.split(';')
            sequence = sequence.strip().split(' ')
            base = int(sequence[0], 16)
            vs = int(sequence[1], 16)
            description = description.strip()
            if description == 'text style':
                text_set.add((base, vs))
            elif description == 'emoji style':
                emoji_set.add((base, vs))
    return text_set, emoji_set


def parse_ucd(ucd_path):
    global _emoji_properties, _chars_by_age
    global _text_variation_sequences, _emoji_variation_sequences
    global _emoji_sequences, _emoji_zwj_sequences
    _emoji_properties = parse_unicode_datafile(
        path.join(ucd_path, 'emoji-data.txt'), reverse=True)
    _chars_by_age = parse_unicode_datafile(
        path.join(ucd_path, 'DerivedAge.txt'), reverse=True)
    sequences = parse_standardized_variants(
        path.join(ucd_path, 'StandardizedVariants.txt'))
    _text_variation_sequences, _emoji_variation_sequences = sequences
    _emoji_sequences = parse_unicode_datafile(
        path.join(ucd_path, 'emoji-sequences.txt'))
    _emoji_zwj_sequences = parse_unicode_datafile(
        path.join(ucd_path, 'emoji-zwj-sequences.txt'))


    # add in UN flag
    UN_seq = flag_sequence('UN')
    _emoji_sequences[UN_seq] = 'Emoji_Flag_Sequence'


    # add in UN flag
    UN_seq = flag_sequence('UN')
    _emoji_sequences[UN_seq] = 'Emoji_Flag_Sequence'


def flag_sequence(territory_code):
    return tuple(0x1F1E6 + ord(ch) - ord('A') for ch in territory_code)


UNSUPPORTED_FLAGS = frozenset({
    flag_sequence('BL'), flag_sequence('BQ'), flag_sequence('DG'),
    flag_sequence('EA'), flag_sequence('EH'), flag_sequence('FK'),
    flag_sequence('GF'), flag_sequence('GP'), flag_sequence('GS'),
    flag_sequence('MF'), flag_sequence('MQ'), flag_sequence('NC'),
    flag_sequence('PM'), flag_sequence('RE'), flag_sequence('TF'),
    flag_sequence('WF'), flag_sequence('XK'), flag_sequence('YT'),
})

EQUIVALENT_FLAGS = {
    flag_sequence('BV'): flag_sequence('NO'),
    flag_sequence('CP'): flag_sequence('FR'),
    flag_sequence('HM'): flag_sequence('AU'),
    flag_sequence('SJ'): flag_sequence('NO'),
    flag_sequence('UM'): flag_sequence('US'),
}

COMBINING_KEYCAP = 0x20E3

LEGACY_ANDROID_EMOJI = {
    0xFE4E5: flag_sequence('JP'),
    0xFE4E6: flag_sequence('US'),
    0xFE4E7: flag_sequence('FR'),
    0xFE4E8: flag_sequence('DE'),
    0xFE4E9: flag_sequence('IT'),
    0xFE4EA: flag_sequence('GB'),
    0xFE4EB: flag_sequence('ES'),
    0xFE4EC: flag_sequence('RU'),
    0xFE4ED: flag_sequence('CN'),
    0xFE4EE: flag_sequence('KR'),
    0xFE82C: (ord('#'), COMBINING_KEYCAP),
    0xFE82E: (ord('1'), COMBINING_KEYCAP),
    0xFE82F: (ord('2'), COMBINING_KEYCAP),
    0xFE830: (ord('3'), COMBINING_KEYCAP),
    0xFE831: (ord('4'), COMBINING_KEYCAP),
    0xFE832: (ord('5'), COMBINING_KEYCAP),
    0xFE833: (ord('6'), COMBINING_KEYCAP),
    0xFE834: (ord('7'), COMBINING_KEYCAP),
    0xFE835: (ord('8'), COMBINING_KEYCAP),
    0xFE836: (ord('9'), COMBINING_KEYCAP),
    0xFE837: (ord('0'), COMBINING_KEYCAP),
}

ZWJ_IDENTICALS = {
    # KISS
    (0x1F469, 0x200D, 0x2764, 0x200D, 0x1F48B, 0x200D, 0x1F468): 0x1F48F,
    # COUPLE WITH HEART
    (0x1F469, 0x200D, 0x2764, 0x200D, 0x1F468): 0x1F491,
    # FAMILY
    (0x1F468, 0x200D, 0x1F469, 0x200D, 0x1F466): 0x1F46A,
}


def is_fitzpatrick_modifier(cp):
  return 0x1f3fb <= cp <= 0x1f3ff


def compute_expected_emoji():
    equivalent_emoji = {}
    sequence_pieces = set()
    all_sequences = set()
    all_sequences.update(_emoji_variation_sequences)

    for sequence in _emoji_sequences.keys():
        sequence = tuple(ch for ch in sequence if ch != EMOJI_VS)
        all_sequences.add(sequence)
        sequence_pieces.update(sequence)

    for sequence in _emoji_zwj_sequences.keys():
        sequence = tuple(ch for ch in sequence if ch != EMOJI_VS)
        all_sequences.add(sequence)
        sequence_pieces.update(sequence)
        # Add reverse of all emoji ZWJ sequences, which are added to the fonts
        # as a workaround to get the sequences work in RTL text.
        reversed_seq = list(reversed(sequence))
        # if there are fitzpatrick modifiers in the sequence, keep them after
        # the emoji they modify
        for i in xrange(1, len(reversed_seq)):
          if is_fitzpatrick_modifier(reversed_seq[i - 1]):
            tmp = reversed_seq[i]
            reversed_seq[i] = reversed_seq[i-1]
            reversed_seq[i-1] = tmp
        reversed_seq = tuple(reversed_seq)
        all_sequences.add(reversed_seq)
        equivalent_emoji[reversed_seq] = sequence

    # Add all two-letter flag sequences, as even the unsupported ones should
    # resolve to a flag tofu.
    all_letters = [chr(code) for code in range(ord('A'), ord('Z')+1)]
    all_two_letter_codes = itertools.product(all_letters, repeat=2)
    all_flags = {flag_sequence(code) for code in all_two_letter_codes}
    all_sequences.update(all_flags)
    tofu_flags = UNSUPPORTED_FLAGS | (all_flags - set(_emoji_sequences.keys()))

    all_emoji = (
        _emoji_properties['Emoji'] |
        all_sequences |
        sequence_pieces |
        set(LEGACY_ANDROID_EMOJI.keys()))
    default_emoji = (
        _emoji_properties['Emoji_Presentation'] |
        all_sequences |
        set(LEGACY_ANDROID_EMOJI.keys()))

    first_tofu_flag = sorted(tofu_flags)[0]
    for flag in tofu_flags:
        if flag != first_tofu_flag:
            equivalent_emoji[flag] = first_tofu_flag
    equivalent_emoji.update(EQUIVALENT_FLAGS)
    equivalent_emoji.update(LEGACY_ANDROID_EMOJI)
    equivalent_emoji.update(ZWJ_IDENTICALS)
    for seq in _emoji_variation_sequences:
        equivalent_emoji[seq] = seq[0]

    return all_emoji, default_emoji, equivalent_emoji


def main():
    global _fonts_dir
    target_out = sys.argv[1]
    _fonts_dir = path.join(target_out, 'fonts')

    fonts_xml_path = path.join(target_out, 'etc', 'fonts.xml')
    parse_fonts_xml(fonts_xml_path)

    hyphens_dir = path.join(target_out, 'usr', 'hyphen-data')
    check_hyphens(hyphens_dir)

    check_emoji = sys.argv[2]
    if check_emoji == 'true':
        ucd_path = sys.argv[3]
        parse_ucd(ucd_path)
        all_emoji, default_emoji, equivalent_emoji = compute_expected_emoji()
        check_emoji_coverage(all_emoji, equivalent_emoji)
        check_emoji_defaults(default_emoji)


if __name__ == '__main__':
    main()<|MERGE_RESOLUTION|>--- conflicted
+++ resolved
@@ -266,13 +266,8 @@
         if 'Zsye' in record.scripts]
     assert len(emoji_fonts) == 1, 'There are %d emoji fonts.' % len(emoji_fonts)
     return emoji_fonts[0]
-<<<<<<< HEAD
-
-
-=======
-
-
->>>>>>> a77343f8
+
+
 def check_emoji_font_coverage(emoji_font, all_emoji, equivalent_emoji):
     coverage = get_emoji_map(emoji_font)
     for sequence in all_emoji:
