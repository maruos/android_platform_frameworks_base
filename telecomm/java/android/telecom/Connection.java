--- conflicted
+++ resolved
@@ -191,12 +191,6 @@
     public static final int CAPABILITY_GENERIC_CONFERENCE = 0x00004000;
 
     /**
-<<<<<<< HEAD
-     * Speed up audio setup for MT call.
-     * @hide
-    */
-    public static final int CAPABILITY_SPEED_UP_MT_AUDIO = 0x00008000;
-=======
      * Connection is using high definition audio.
      * @hide
      */
@@ -280,7 +274,6 @@
      * {@link PhoneAccount} supports the capability {@link PhoneAccount#CAPABILITY_CALL_SUBJECT}.
      */
     public static final String EXTRA_CALL_SUBJECT = "android.telecom.extra.CALL_SUBJECT";
->>>>>>> 6a431eed
 
     // Flag controlling whether PII is emitted into the logs
     private static final boolean PII_DEBUG = Log.isLoggable(android.util.Log.DEBUG);
@@ -380,10 +373,6 @@
         if (can(capabilities, CAPABILITY_GENERIC_CONFERENCE)) {
             builder.append(" CAPABILITY_GENERIC_CONFERENCE");
         }
-<<<<<<< HEAD
-        if (can(capabilities, CAPABILITY_SPEED_UP_MT_AUDIO)) {
-            builder.append(" CAPABILITY_SPEED_UP_IMS_MT_AUDIO");
-=======
         if (can(capabilities, CAPABILITY_SHOW_CALLBACK_NUMBER)) {
             builder.append(" CAPABILITY_SHOW_CALLBACK_NUMBER");
         }
@@ -398,7 +387,6 @@
         }
         if (can(capabilities, CAPABILITY_CONFERENCE_HAS_NO_CHILDREN)) {
             builder.append(" CAPABILITY_SINGLE_PARTY_CONFERENCE");
->>>>>>> 6a431eed
         }
         builder.append("]");
         return builder.toString();
