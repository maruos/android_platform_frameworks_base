/*
 * Copyright (C) 2007 The Android Open Source Project
 *
 * Licensed under the Apache License, Version 2.0 (the "License");
 * you may not use this file except in compliance with the License.
 * You may obtain a copy of the License at
 *
 *      http://www.apache.org/licenses/LICENSE-2.0
 *
 * Unless required by applicable law or agreed to in writing, software
 * distributed under the License is distributed on an "AS IS" BASIS,
 * WITHOUT WARRANTIES OR CONDITIONS OF ANY KIND, either express or implied.
 * See the License for the specific language governing permissions and
 * limitations under the License.
 */

package com.android.internal.telephony;

import android.app.ActivityManagerNative;
import android.app.IActivityManager;
import android.content.Context;
import android.content.res.Configuration;
import android.content.SharedPreferences;
import android.net.NetworkProperties;
import android.net.wifi.WifiManager;
import android.os.AsyncResult;
import android.os.Handler;
import android.os.Looper;
import android.os.Message;
import android.os.RegistrantList;
import android.os.SystemProperties;
import android.preference.PreferenceManager;
import android.provider.Settings;
import android.telephony.ServiceState;
import android.text.TextUtils;
import android.util.Log;

import com.android.internal.R;
import com.android.internal.telephony.test.SimulatedRadioControl;

import java.util.Locale;


/**
 * (<em>Not for SDK use</em>)
 * A base implementation for the com.android.internal.telephony.Phone interface.
 *
 * Note that implementations of Phone.java are expected to be used
 * from a single application thread. This should be the same thread that
 * originally called PhoneFactory to obtain the interface.
 *
 *  {@hide}
 *
 */

public abstract class PhoneBase extends Handler implements Phone {
    private static final String LOG_TAG = "PHONE";
    private static final boolean LOCAL_DEBUG = true;

    // Key used to read and write the saved network selection numeric value
    public static final String NETWORK_SELECTION_KEY = "network_selection_key";
    // Key used to read and write the saved network selection operator name
    public static final String NETWORK_SELECTION_NAME_KEY = "network_selection_name_key";


    // Key used to read/write "disable data connection on boot" pref (used for testing)
    public static final String DATA_DISABLED_ON_BOOT_KEY = "disabled_on_boot_key";

    /* Event Constants */
    protected static final int EVENT_RADIO_AVAILABLE             = 1;
    /** Supplementary Service Notification received. */
    protected static final int EVENT_SSN                         = 2;
    protected static final int EVENT_SIM_RECORDS_LOADED          = 3;
    protected static final int EVENT_MMI_DONE                    = 4;
    protected static final int EVENT_RADIO_ON                    = 5;
    protected static final int EVENT_GET_BASEBAND_VERSION_DONE   = 6;
    protected static final int EVENT_USSD                        = 7;
    protected static final int EVENT_RADIO_OFF_OR_NOT_AVAILABLE  = 8;
    protected static final int EVENT_GET_IMEI_DONE               = 9;
    protected static final int EVENT_GET_IMEISV_DONE             = 10;
    protected static final int EVENT_GET_SIM_STATUS_DONE         = 11;
    protected static final int EVENT_SET_CALL_FORWARD_DONE       = 12;
    protected static final int EVENT_GET_CALL_FORWARD_DONE       = 13;
    protected static final int EVENT_CALL_RING                   = 14;
    protected static final int EVENT_CALL_RING_CONTINUE          = 15;

    // Used to intercept the carrier selection calls so that
    // we can save the values.
    protected static final int EVENT_SET_NETWORK_MANUAL_COMPLETE    = 16;
    protected static final int EVENT_SET_NETWORK_AUTOMATIC_COMPLETE = 17;
    protected static final int EVENT_SET_CLIR_COMPLETE              = 18;
    protected static final int EVENT_REGISTERED_TO_NETWORK          = 19;
    protected static final int EVENT_SET_VM_NUMBER_DONE             = 20;
    // Events for CDMA support
    protected static final int EVENT_GET_DEVICE_IDENTITY_DONE       = 21;
    protected static final int EVENT_RUIM_RECORDS_LOADED            = 22;
    protected static final int EVENT_NV_READY                       = 23;
    protected static final int EVENT_SET_ENHANCED_VP                = 24;
    protected static final int EVENT_EMERGENCY_CALLBACK_MODE_ENTER  = 25;
    protected static final int EVENT_EXIT_EMERGENCY_CALLBACK_RESPONSE = 26;

    // Key used to read/write current CLIR setting
    public static final String CLIR_KEY = "clir_key";

    // Key used to read/write "disable DNS server check" pref (used for testing)
    public static final String DNS_SERVER_CHECK_DISABLED_KEY = "dns_server_check_disabled_key";

    /* Instance Variables */
    public CommandsInterface mCM;
    protected IccFileHandler mIccFileHandler;
    boolean mDnsCheckDisabled = false;
    public DataConnectionTracker mDataConnection;
    boolean mDoesRilSendMultipleCallRing;
    int mCallRingContinueToken = 0;
    int mCallRingDelay;
    public boolean mIsTheCurrentActivePhone = true;

    /**
     * Set a system property, unless we're in unit test mode
     */
    public void
    setSystemProperty(String property, String value) {
        if(getUnitTestMode()) {
            return;
        }
        SystemProperties.set(property, value);
    }


    protected final RegistrantList mPreciseCallStateRegistrants
            = new RegistrantList();

    protected final RegistrantList mNewRingingConnectionRegistrants
            = new RegistrantList();

    protected final RegistrantList mIncomingRingRegistrants
            = new RegistrantList();

    protected final RegistrantList mDisconnectRegistrants
            = new RegistrantList();

    protected final RegistrantList mServiceStateRegistrants
            = new RegistrantList();

    protected final RegistrantList mMmiCompleteRegistrants
            = new RegistrantList();

    protected final RegistrantList mMmiRegistrants
            = new RegistrantList();

    protected final RegistrantList mUnknownConnectionRegistrants
            = new RegistrantList();

    protected final RegistrantList mSuppServiceFailedRegistrants
            = new RegistrantList();

    protected Looper mLooper; /* to insure registrants are in correct thread*/

    protected Context mContext;

    /**
     * PhoneNotifier is an abstraction for all system-wide
     * state change notification. DefaultPhoneNotifier is
     * used here unless running we're inside a unit test.
     */
    protected PhoneNotifier mNotifier;

    protected SimulatedRadioControl mSimulatedRadioControl;

    boolean mUnitTestMode;

    /**
     * Constructs a PhoneBase in normal (non-unit test) mode.
     *
     * @param context Context object from hosting application
     * @param notifier An instance of DefaultPhoneNotifier,
     * unless unit testing.
     */
    protected PhoneBase(PhoneNotifier notifier, Context context, CommandsInterface ci) {
        this(notifier, context, ci, false);
    }

    /**
     * Constructs a PhoneBase in normal (non-unit test) mode.
     *
     * @param context Context object from hosting application
     * @param notifier An instance of DefaultPhoneNotifier,
     * unless unit testing.
     * @param unitTestMode when true, prevents notifications
     * of state change events
     */
    protected PhoneBase(PhoneNotifier notifier, Context context, CommandsInterface ci,
            boolean unitTestMode) {
        this.mNotifier = notifier;
        this.mContext = context;
        mLooper = Looper.myLooper();
        mCM = ci;

        setPropertiesByCarrier();

        setUnitTestMode(unitTestMode);

        SharedPreferences sp = PreferenceManager.getDefaultSharedPreferences(context);
        mDnsCheckDisabled = sp.getBoolean(DNS_SERVER_CHECK_DISABLED_KEY, false);
        mCM.setOnCallRing(this, EVENT_CALL_RING, null);

        /**
         *  Some RIL's don't always send RIL_UNSOL_CALL_RING so it needs
         *  to be generated locally. Ideally all ring tones should be loops
         * and this wouldn't be necessary. But to minimize changes to upper
         * layers it is requested that it be generated by lower layers.
         *
         * By default old phones won't have the property set but do generate
         * the RIL_UNSOL_CALL_RING so the default if there is no property is
         * true.
         */
        mDoesRilSendMultipleCallRing = SystemProperties.getBoolean(
                TelephonyProperties.PROPERTY_RIL_SENDS_MULTIPLE_CALL_RING, true);
        Log.d(LOG_TAG, "mDoesRilSendMultipleCallRing=" + mDoesRilSendMultipleCallRing);

        mCallRingDelay = SystemProperties.getInt(
                TelephonyProperties.PROPERTY_CALL_RING_DELAY, 3000);
        Log.d(LOG_TAG, "mCallRingDelay=" + mCallRingDelay);
    }

    public void dispose() {
        synchronized(PhoneProxy.lockForRadioTechnologyChange) {
            mCM.unSetOnCallRing(this);
            mDataConnection.onCleanUpConnection(false, REASON_RADIO_TURNED_OFF);
            mIsTheCurrentActivePhone = false;
        }
    }

    /**
     * When overridden the derived class needs to call
     * super.handleMessage(msg) so this method has a
     * a chance to process the message.
     *
     * @param msg
     */
    @Override
    public void handleMessage(Message msg) {
        AsyncResult ar;

        switch(msg.what) {
            case EVENT_CALL_RING:
                Log.d(LOG_TAG, "Event EVENT_CALL_RING Received state=" + getState());
                ar = (AsyncResult)msg.obj;
                if (ar.exception == null) {
                    Phone.State state = getState();
                    if ((!mDoesRilSendMultipleCallRing)
                            && ((state == Phone.State.RINGING) || (state == Phone.State.IDLE))) {
                        mCallRingContinueToken += 1;
                        sendIncomingCallRingNotification(mCallRingContinueToken);
                    } else {
                        notifyIncomingRing();
                    }
                }
                break;

            case EVENT_CALL_RING_CONTINUE:
                Log.d(LOG_TAG, "Event EVENT_CALL_RING_CONTINUE Received stat=" + getState());
                if (getState() == Phone.State.RINGING) {
                    sendIncomingCallRingNotification(msg.arg1);
                }
                break;

            default:
                throw new RuntimeException("unexpected event not handled");
        }
    }

    // Inherited documentation suffices.
    public Context getContext() {
        return mContext;
    }

    /**
     * Disables the DNS check (i.e., allows "0.0.0.0").
     * Useful for lab testing environment.
     * @param b true disables the check, false enables.
     */
    public void disableDnsCheck(boolean b) {
        mDnsCheckDisabled = b;
        SharedPreferences sp = PreferenceManager.getDefaultSharedPreferences(getContext());
        SharedPreferences.Editor editor = sp.edit();
        editor.putBoolean(DNS_SERVER_CHECK_DISABLED_KEY, b);
        editor.commit();
    }

    /**
     * Returns true if the DNS check is currently disabled.
     */
    public boolean isDnsCheckDisabled() {
        return mDnsCheckDisabled;
    }

    // Inherited documentation suffices.
    public void registerForPreciseCallStateChanged(Handler h, int what, Object obj) {
        checkCorrectThread(h);

        mPreciseCallStateRegistrants.addUnique(h, what, obj);
    }

    // Inherited documentation suffices.
    public void unregisterForPreciseCallStateChanged(Handler h) {
        mPreciseCallStateRegistrants.remove(h);
    }

    /**
     * Subclasses of Phone probably want to replace this with a
     * version scoped to their packages
     */
    protected void notifyPreciseCallStateChangedP() {
        AsyncResult ar = new AsyncResult(null, this, null);
        mPreciseCallStateRegistrants.notifyRegistrants(ar);
    }

    // Inherited documentation suffices.
    public void registerForUnknownConnection(Handler h, int what, Object obj) {
        checkCorrectThread(h);

        mUnknownConnectionRegistrants.addUnique(h, what, obj);
    }

    // Inherited documentation suffices.
    public void unregisterForUnknownConnection(Handler h) {
        mUnknownConnectionRegistrants.remove(h);
    }

    // Inherited documentation suffices.
    public void registerForNewRingingConnection(
            Handler h, int what, Object obj) {
        checkCorrectThread(h);

        mNewRingingConnectionRegistrants.addUnique(h, what, obj);
    }

    // Inherited documentation suffices.
    public void unregisterForNewRingingConnection(Handler h) {
        mNewRingingConnectionRegistrants.remove(h);
    }

    // Inherited documentation suffices.
    public void registerForInCallVoicePrivacyOn(Handler h, int what, Object obj){
        mCM.registerForInCallVoicePrivacyOn(h,what,obj);
    }

    // Inherited documentation suffices.
    public void unregisterForInCallVoicePrivacyOn(Handler h){
        mCM.unregisterForInCallVoicePrivacyOn(h);
    }

    // Inherited documentation suffices.
    public void registerForInCallVoicePrivacyOff(Handler h, int what, Object obj){
        mCM.registerForInCallVoicePrivacyOff(h,what,obj);
    }

    // Inherited documentation suffices.
    public void unregisterForInCallVoicePrivacyOff(Handler h){
        mCM.unregisterForInCallVoicePrivacyOff(h);
    }

    // Inherited documentation suffices.
    public void registerForIncomingRing(
            Handler h, int what, Object obj) {
        checkCorrectThread(h);

        mIncomingRingRegistrants.addUnique(h, what, obj);
    }

    // Inherited documentation suffices.
    public void unregisterForIncomingRing(Handler h) {
        mIncomingRingRegistrants.remove(h);
    }

    // Inherited documentation suffices.
    public void registerForDisconnect(Handler h, int what, Object obj) {
        checkCorrectThread(h);

        mDisconnectRegistrants.addUnique(h, what, obj);
    }

    // Inherited documentation suffices.
    public void unregisterForDisconnect(Handler h) {
        mDisconnectRegistrants.remove(h);
    }

    // Inherited documentation suffices.
    public void registerForSuppServiceFailed(Handler h, int what, Object obj) {
        checkCorrectThread(h);

        mSuppServiceFailedRegistrants.addUnique(h, what, obj);
    }

    // Inherited documentation suffices.
    public void unregisterForSuppServiceFailed(Handler h) {
        mSuppServiceFailedRegistrants.remove(h);
    }

    // Inherited documentation suffices.
    public void registerForMmiInitiate(Handler h, int what, Object obj) {
        checkCorrectThread(h);

        mMmiRegistrants.addUnique(h, what, obj);
    }

    // Inherited documentation suffices.
    public void unregisterForMmiInitiate(Handler h) {
        mMmiRegistrants.remove(h);
    }

    // Inherited documentation suffices.
    public void registerForMmiComplete(Handler h, int what, Object obj) {
        checkCorrectThread(h);

        mMmiCompleteRegistrants.addUnique(h, what, obj);
    }

    // Inherited documentation suffices.
    public void unregisterForMmiComplete(Handler h) {
        checkCorrectThread(h);

        mMmiCompleteRegistrants.remove(h);
    }

    /**
     * Method to retrieve the saved operator id from the Shared Preferences
     */
    private String getSavedNetworkSelection() {
        // open the shared preferences and search with our key.
        SharedPreferences sp = PreferenceManager.getDefaultSharedPreferences(getContext());
        return sp.getString(NETWORK_SELECTION_KEY, "");
    }

    /**
     * Method to restore the previously saved operator id, or reset to
     * automatic selection, all depending upon the value in the shared
     * preferences.
     */
    public void restoreSavedNetworkSelection(Message response) {
        // retrieve the operator id
        String networkSelection = getSavedNetworkSelection();

        // set to auto if the id is empty, otherwise select the network.
        if (TextUtils.isEmpty(networkSelection)) {
            mCM.setNetworkSelectionModeAutomatic(response);
        } else {
            mCM.setNetworkSelectionModeManual(networkSelection, response);
        }
    }

    // Inherited documentation suffices.
    public void setUnitTestMode(boolean f) {
        mUnitTestMode = f;
    }

    // Inherited documentation suffices.
    public boolean getUnitTestMode() {
        return mUnitTestMode;
    }

    /**
     * To be invoked when a voice call Connection disconnects.
     *
     * Subclasses of Phone probably want to replace this with a
     * version scoped to their packages
     */
    protected void notifyDisconnectP(Connection cn) {
        AsyncResult ar = new AsyncResult(null, cn, null);
        mDisconnectRegistrants.notifyRegistrants(ar);
    }

    // Inherited documentation suffices.
    public void registerForServiceStateChanged(
            Handler h, int what, Object obj) {
        checkCorrectThread(h);

        mServiceStateRegistrants.add(h, what, obj);
    }

    // Inherited documentation suffices.
    public void unregisterForServiceStateChanged(Handler h) {
        mServiceStateRegistrants.remove(h);
    }

    // Inherited documentation suffices.
    public void registerForRingbackTone(Handler h, int what, Object obj) {
        mCM.registerForRingbackTone(h,what,obj);
    }

    // Inherited documentation suffices.
    public void unregisterForRingbackTone(Handler h) {
        mCM.unregisterForRingbackTone(h);
    }

    // Inherited documentation suffices.
    public void registerForResendIncallMute(Handler h, int what, Object obj) {
        mCM.registerForResendIncallMute(h,what,obj);
    }

    // Inherited documentation suffices.
    public void unregisterForResendIncallMute(Handler h) {
        mCM.unregisterForResendIncallMute(h);
    }

    /**
     * Subclasses of Phone probably want to replace this with a
     * version scoped to their packages
     */
    protected void notifyServiceStateChangedP(ServiceState ss) {
        AsyncResult ar = new AsyncResult(null, ss, null);
        mServiceStateRegistrants.notifyRegistrants(ar);

        mNotifier.notifyServiceState(this);
    }

    // Inherited documentation suffices.
    public SimulatedRadioControl getSimulatedRadioControl() {
        return mSimulatedRadioControl;
    }

    /**
     * Verifies the current thread is the same as the thread originally
     * used in the initialization of this instance. Throws RuntimeException
     * if not.
     *
     * @exception RuntimeException if the current thread is not
     * the thread that originally obtained this PhoneBase instance.
     */
    private void checkCorrectThread(Handler h) {
        if (h.getLooper() != mLooper) {
            throw new RuntimeException(
                    "com.android.internal.telephony.Phone must be used from within one thread");
        }
    }

    /**
     * Set the properties by matching the carrier string in
     * a string-array resource
     */
    private void setPropertiesByCarrier() {
        String carrier = SystemProperties.get("ro.carrier");

        if (null == carrier || 0 == carrier.length() || "unknown".equals(carrier)) {
            return;
        }

        CharSequence[] carrierLocales = mContext.
                getResources().getTextArray(R.array.carrier_properties);

        for (int i = 0; i < carrierLocales.length; i+=3) {
            String c = carrierLocales[i].toString();
            if (carrier.equals(c)) {
                String l = carrierLocales[i+1].toString();
                int wifiChannels = 0;
                try {
                    wifiChannels = Integer.parseInt(
                            carrierLocales[i+2].toString());
                } catch (NumberFormatException e) { }

                String language = l.substring(0, 2);
                String country = "";
                if (l.length() >=5) {
                    country = l.substring(3, 5);
                }
                setSystemLocale(language, country);

                if (wifiChannels != 0) {
                    try {
                        Settings.Secure.getInt(mContext.getContentResolver(),
                                Settings.Secure.WIFI_NUM_ALLOWED_CHANNELS);
                    } catch (Settings.SettingNotFoundException e) {
                        // note this is not persisting
                        WifiManager wM = (WifiManager)
                                mContext.getSystemService(Context.WIFI_SERVICE);
                        wM.setNumAllowedChannels(wifiChannels, false);
                    }
                }
                return;
            }
        }
    }

    /**
     * Utility code to set the system locale if it's not set already
     * @param language Two character language code desired
     * @param country Two character country code desired
     *
     *  {@hide}
     */
    public void setSystemLocale(String language, String country) {
        String l = SystemProperties.get("persist.sys.language");
        String c = SystemProperties.get("persist.sys.country");

        if (null == language) {
            return; // no match possible
        }
        language = language.toLowerCase();
        if (null == country) {
            country = "";
        }
        country = country.toUpperCase();

        if((null == l || 0 == l.length()) && (null == c || 0 == c.length())) {
            try {
                // try to find a good match
                String[] locales = mContext.getAssets().getLocales();
                final int N = locales.length;
                String bestMatch = null;
                for(int i = 0; i < N; i++) {
                    // only match full (lang + country) locales
                    if (locales[i]!=null && locales[i].length() >= 5 &&
                            locales[i].substring(0,2).equals(language)) {
                        if (locales[i].substring(3,5).equals(country)) {
                            bestMatch = locales[i];
                            break;
                        } else if (null == bestMatch) {
                            bestMatch = locales[i];
                        }
                    }
                }
                if (null != bestMatch) {
                    IActivityManager am = ActivityManagerNative.getDefault();
                    Configuration config = am.getConfiguration();
                    config.locale = new Locale(bestMatch.substring(0,2),
                                               bestMatch.substring(3,5));
                    config.userSetLocale = true;
                    am.updateConfiguration(config);
                }
            } catch (Exception e) {
                // Intentionally left blank
            }
        }
    }

    /**
     * Get state
     */
    public abstract Phone.State getState();

    /**
     * Retrieves the IccFileHandler of the Phone instance
     */
    public abstract IccFileHandler getIccFileHandler();

    /*
     * Retrieves the Handler of the Phone instance
     */
    public Handler getHandler() {
        return this;
    }

    /**
     *  Query the status of the CDMA roaming preference
     */
    public void queryCdmaRoamingPreference(Message response) {
        mCM.queryCdmaRoamingPreference(response);
    }

    /**
     *  Set the status of the CDMA roaming preference
     */
    public void setCdmaRoamingPreference(int cdmaRoamingType, Message response) {
        mCM.setCdmaRoamingPreference(cdmaRoamingType, response);
    }

    /**
     *  Set the status of the CDMA subscription mode
     */
    public void setCdmaSubscription(int cdmaSubscriptionType, Message response) {
        mCM.setCdmaSubscription(cdmaSubscriptionType, response);
    }

    /**
     *  Set the preferred Network Type: Global, CDMA only or GSM/UMTS only
     */
    public void setPreferredNetworkType(int networkType, Message response) {
        mCM.setPreferredNetworkType(networkType, response);
    }

    public void getPreferredNetworkType(Message response) {
        mCM.getPreferredNetworkType(response);
    }

    public void getSmscAddress(Message result) {
        mCM.getSmscAddress(result);
    }

    public void setSmscAddress(String address, Message result) {
        mCM.setSmscAddress(address, result);
    }

    public void setTTYMode(int ttyMode, Message onComplete) {
        // This function should be overridden by the class CDMAPhone. Not implemented in GSMPhone.
        logUnexpectedCdmaMethodCall("setTTYMode");
    }

    public void queryTTYMode(Message onComplete) {
        // This function should be overridden by the class CDMAPhone. Not implemented in GSMPhone.
        logUnexpectedCdmaMethodCall("queryTTYMode");
    }

    public void enableEnhancedVoicePrivacy(boolean enable, Message onComplete) {
        // This function should be overridden by the class CDMAPhone. Not implemented in GSMPhone.
        logUnexpectedCdmaMethodCall("enableEnhancedVoicePrivacy");
    }

    public void getEnhancedVoicePrivacy(Message onComplete) {
        // This function should be overridden by the class CDMAPhone. Not implemented in GSMPhone.
        logUnexpectedCdmaMethodCall("getEnhancedVoicePrivacy");
    }

    public void setBandMode(int bandMode, Message response) {
        mCM.setBandMode(bandMode, response);
    }

    public void queryAvailableBandMode(Message response) {
        mCM.queryAvailableBandMode(response);
    }

    public void invokeOemRilRequestRaw(byte[] data, Message response) {
        mCM.invokeOemRilRequestRaw(data, response);
    }

    public void invokeOemRilRequestStrings(String[] strings, Message response) {
        mCM.invokeOemRilRequestStrings(strings, response);
    }

    public void notifyDataActivity() {
        mNotifier.notifyDataActivity(this);
    }

    public void notifyMessageWaitingIndicator() {
        // This function is added to send the notification to DefaultPhoneNotifier.
        mNotifier.notifyMessageWaitingChanged(this);
    }

    public void notifyDataConnection(String reason, String apnType,
            Phone.DataState state) {
        mNotifier.notifyDataConnection(this, reason, apnType, state);
    }

    public void notifyDataConnection(String reason, String apnType) {
        mNotifier.notifyDataConnection(this, reason, apnType);
    }

    public abstract String getPhoneName();

    public abstract int getPhoneType();

    /** @hide */
    public int getVoiceMessageCount(){
        return 0;
    }

    /**
     * Returns the CDMA ERI icon index to display
     */
    public int getCdmaEriIconIndex() {
        logUnexpectedCdmaMethodCall("getCdmaEriIconIndex");
        return -1;
    }

    /**
     * Returns the CDMA ERI icon mode,
     * 0 - ON
     * 1 - FLASHING
     */
    public int getCdmaEriIconMode() {
        logUnexpectedCdmaMethodCall("getCdmaEriIconMode");
        return -1;
    }

    /**
     * Returns the CDMA ERI text,
     */
    public String getCdmaEriText() {
        logUnexpectedCdmaMethodCall("getCdmaEriText");
        return "GSM nw, no ERI";
    }

    public String getCdmaMin() {
        // This function should be overridden by the class CDMAPhone. Not implemented in GSMPhone.
        logUnexpectedCdmaMethodCall("getCdmaMin");
        return null;
    }

    public boolean isMinInfoReady() {
        // This function should be overridden by the class CDMAPhone. Not implemented in GSMPhone.
        logUnexpectedCdmaMethodCall("isMinInfoReady");
        return false;
    }

    public String getCdmaPrlVersion(){
        //  This function should be overridden by the class CDMAPhone. Not implemented in GSMPhone.
        logUnexpectedCdmaMethodCall("getCdmaPrlVersion");
        return null;
    }

    public void sendBurstDtmf(String dtmfString, int on, int off, Message onComplete) {
        // This function should be overridden by the class CDMAPhone. Not implemented in GSMPhone.
        logUnexpectedCdmaMethodCall("sendBurstDtmf");
    }

    public void exitEmergencyCallbackMode() {
        // This function should be overridden by the class CDMAPhone. Not implemented in GSMPhone.
        logUnexpectedCdmaMethodCall("exitEmergencyCallbackMode");
    }

    public void registerForCdmaOtaStatusChange(Handler h, int what, Object obj) {
        // This function should be overridden by the class CDMAPhone. Not implemented in GSMPhone.
        logUnexpectedCdmaMethodCall("registerForCdmaOtaStatusChange");
    }

    public void unregisterForCdmaOtaStatusChange(Handler h) {
        // This function should be overridden by the class CDMAPhone. Not implemented in GSMPhone.
        logUnexpectedCdmaMethodCall("unregisterForCdmaOtaStatusChange");
    }

    public void registerForSubscriptionInfoReady(Handler h, int what, Object obj) {
        // This function should be overridden by the class CDMAPhone. Not implemented in GSMPhone.
        logUnexpectedCdmaMethodCall("registerForSubscriptionInfoReady");
    }

    public void unregisterForSubscriptionInfoReady(Handler h) {
        // This function should be overridden by the class CDMAPhone. Not implemented in GSMPhone.
        logUnexpectedCdmaMethodCall("unregisterForSubscriptionInfoReady");
    }

    /**
     * Returns true if OTA Service Provisioning needs to be performed.
     * If not overridden return false.
     */
    public boolean needsOtaServiceProvisioning() {
        return false;
    }

    /**
     * Return true if number is an OTASP number.
     * If not overridden return false.
     */
    public  boolean isOtaSpNumber(String dialStr) {
        return false;
    }

    public void registerForCallWaiting(Handler h, int what, Object obj){
        // This function should be overridden by the class CDMAPhone. Not implemented in GSMPhone.
        logUnexpectedCdmaMethodCall("registerForCallWaiting");
    }

    public void unregisterForCallWaiting(Handler h){
        // This function should be overridden by the class CDMAPhone. Not implemented in GSMPhone.
        logUnexpectedCdmaMethodCall("unregisterForCallWaiting");
    }

    public void registerForEcmTimerReset(Handler h, int what, Object obj) {
        // This function should be overridden by the class CDMAPhone. Not implemented in GSMPhone.
        logUnexpectedCdmaMethodCall("registerForEcmTimerReset");
    }

    public void unregisterForEcmTimerReset(Handler h) {
        // This function should be overridden by the class CDMAPhone. Not implemented in GSMPhone.
        logUnexpectedCdmaMethodCall("unregisterForEcmTimerReset");
    }

    public void registerForSignalInfo(Handler h, int what, Object obj) {
        mCM.registerForSignalInfo(h, what, obj);
    }

    public void unregisterForSignalInfo(Handler h) {
        mCM.unregisterForSignalInfo(h);
    }

    public void registerForDisplayInfo(Handler h, int what, Object obj) {
        mCM.registerForDisplayInfo(h, what, obj);
    }

     public void unregisterForDisplayInfo(Handler h) {
         mCM.unregisterForDisplayInfo(h);
     }

    public void registerForNumberInfo(Handler h, int what, Object obj) {
        mCM.registerForNumberInfo(h, what, obj);
    }

    public void unregisterForNumberInfo(Handler h) {
        mCM.unregisterForNumberInfo(h);
    }

    public void registerForRedirectedNumberInfo(Handler h, int what, Object obj) {
        mCM.registerForRedirectedNumberInfo(h, what, obj);
    }

    public void unregisterForRedirectedNumberInfo(Handler h) {
        mCM.unregisterForRedirectedNumberInfo(h);
    }

    public void registerForLineControlInfo(Handler h, int what, Object obj) {
        mCM.registerForLineControlInfo( h, what, obj);
    }

    public void unregisterForLineControlInfo(Handler h) {
        mCM.unregisterForLineControlInfo(h);
    }

    public void registerFoT53ClirlInfo(Handler h, int what, Object obj) {
        mCM.registerFoT53ClirlInfo(h, what, obj);
    }

    public void unregisterForT53ClirInfo(Handler h) {
        mCM.unregisterForT53ClirInfo(h);
    }

    public void registerForT53AudioControlInfo(Handler h, int what, Object obj) {
        mCM.registerForT53AudioControlInfo( h, what, obj);
    }

    public void unregisterForT53AudioControlInfo(Handler h) {
        mCM.unregisterForT53AudioControlInfo(h);
    }

     public void setOnEcbModeExitResponse(Handler h, int what, Object obj){
         // This function should be overridden by the class CDMAPhone. Not implemented in GSMPhone.
         logUnexpectedCdmaMethodCall("setOnEcbModeExitResponse");
     }

     public void unsetOnEcbModeExitResponse(Handler h){
        // This function should be overridden by the class CDMAPhone. Not implemented in GSMPhone.
         logUnexpectedCdmaMethodCall("unsetOnEcbModeExitResponse");
     }

    public boolean isDataConnectivityEnabled() {
        return mDataConnection.getDataEnabled();
    }

    public String[] getActiveApnTypes() {
        return mDataConnection.getActiveApnTypes();
    }

    public NetworkProperties getNetworkProperties(String apnType) {
        return mDataConnection.getNetworkProperties(apnType);
    }

    public String getActiveApn() {
        return mDataConnection.getActiveApnString();
    }

    public int enableApnType(String type) {
        return mDataConnection.enableApnType(type);
    }

    public int disableApnType(String type) {
        return mDataConnection.disableApnType(type);
    }

    public boolean isDataConnectivityPossible() {
        return ((mDataConnection != null) && (mDataConnection.isDataPossible()));
    }

    /**
     * simulateDataConnection
     *
     * simulates various data connection states. This messes with
     * DataConnectionTracker's internal states, but doesn't actually change
     * the underlying radio connection states.
     *
     * @param state Phone.DataState enum.
     */
    public void simulateDataConnection(Phone.DataState state) {
        DataConnectionTracker.State dcState;

        switch (state) {
            case CONNECTED:
                dcState = DataConnectionTracker.State.CONNECTED;
                break;
            case SUSPENDED:
                dcState = DataConnectionTracker.State.CONNECTED;
                break;
            case DISCONNECTED:
                dcState = DataConnectionTracker.State.FAILED;
                break;
            default:
                dcState = DataConnectionTracker.State.CONNECTING;
                break;
        }

        mDataConnection.setState(dcState);
        notifyDataConnection(null, Phone.APN_TYPE_DEFAULT);
    }

    /**
     * Notify registrants of a new ringing Connection.
     * Subclasses of Phone probably want to replace this with a
     * version scoped to their packages
     */
    protected void notifyNewRingingConnectionP(Connection cn) {
        AsyncResult ar = new AsyncResult(null, cn, null);
        mNewRingingConnectionRegistrants.notifyRegistrants(ar);
    }

    /**
     * Notify registrants of a RING event.
     */
    private void notifyIncomingRing() {
        AsyncResult ar = new AsyncResult(null, this, null);
        mIncomingRingRegistrants.notifyRegistrants(ar);
    }

    /**
     * Send the incoming call Ring notification if conditions are right.
     */
    private void sendIncomingCallRingNotification(int token) {
        if (!mDoesRilSendMultipleCallRing && (token == mCallRingContinueToken)) {
            Log.d(LOG_TAG, "Sending notifyIncomingRing");
            notifyIncomingRing();
            sendMessageDelayed(
                    obtainMessage(EVENT_CALL_RING_CONTINUE, token, 0), mCallRingDelay);
        } else {
            Log.d(LOG_TAG, "Ignoring ring notification request,"
                    + " mDoesRilSendMultipleCallRing=" + mDoesRilSendMultipleCallRing
                    + " token=" + token
                    + " mCallRingContinueToken=" + mCallRingContinueToken);
        }
    }

    public boolean isCspPlmnEnabled() {
        // This function should be overridden by the class GSMPhone.
        // Not implemented in CDMAPhone.
        logUnexpectedGsmMethodCall("isCspPlmnEnabled");
        return false;
    }

    /**
     * Common error logger method for unexpected calls to CDMA-only methods.
     */
    private void logUnexpectedCdmaMethodCall(String name)
    {
        Log.e(LOG_TAG, "Error! " + name + "() in PhoneBase should not be " +
                "called, CDMAPhone inactive.");
    }

<<<<<<< HEAD
    public DataState getDataConnectionState() {
        return getDataConnectionState(APN_TYPE_DEFAULT);
=======
    /**
     * Common error logger method for unexpected calls to GSM/WCDMA-only methods.
     */
    private void logUnexpectedGsmMethodCall(String name) {
        Log.e(LOG_TAG, "Error! " + name + "() in PhoneBase should not be " +
                "called, GSMPhone inactive.");
>>>>>>> ff749b9a
    }
}<|MERGE_RESOLUTION|>--- conflicted
+++ resolved
@@ -1040,16 +1040,15 @@
                 "called, CDMAPhone inactive.");
     }
 
-<<<<<<< HEAD
     public DataState getDataConnectionState() {
         return getDataConnectionState(APN_TYPE_DEFAULT);
-=======
+    }
+
     /**
      * Common error logger method for unexpected calls to GSM/WCDMA-only methods.
      */
     private void logUnexpectedGsmMethodCall(String name) {
         Log.e(LOG_TAG, "Error! " + name + "() in PhoneBase should not be " +
                 "called, GSMPhone inactive.");
->>>>>>> ff749b9a
     }
 }