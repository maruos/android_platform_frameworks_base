page.title=Metrics and Grids
<<<<<<< HEAD
page.tags=layout,screens
=======
page.metaDescription=Optimize your app's UI by designing layouts based on density-independent grids.
page.tags="layout","screens"
meta.tags="multiple screens, layout, tablets"
page.image=/design/media/metrics_closeup.png
>>>>>>> 93ccd1a2
@jd:body

<p>Devices vary not only in physical size, but also in screen density (<acronym title="Dots per
inch">DPI</acronym>). To simplify the way you design for multiple screens, think of each device as
falling into a particular size bucket and density bucket:</p>
<ul>
 <li>The size buckets are <em>handset</em> (smaller than
600<acronym title="Density-independent pixels: One dp is one pixel on a 160 dpi (mdpi)
screen.">dp</acronym>) and <em>tablet</em> (larger than or equal 600dp).</li>
 <li>The density buckets are <acronym
title="Low density (120 dpi)">LDPI</acronym>, <acronym title="Medium density (160
dpi)">MDPI</acronym>, <acronym title="High density (240 dpi)">HDPI</acronym>, <acronym title
="Extra-high density (320 dpi)">XHDPI</acronym>, <acronym title
="Extra-extra!-high density (480 dpi)">XXHDPI</acronym>, and <acronym title
="Extra-extra-extra!-high density (640 dpi)">XXXHDPI</acronym>.</li>
</ul>

<p>Optimize your application's UI by designing
alternative layouts for some of the different size buckets, and provide alternative bitmap images
for different density buckets.</p>

<p>Because it's important that you design and implement your layouts for multiple densities,
the guidelines below and throught the documentation
refer to layout dimensions with <acronym title="Density-independent pixels: One dp is one pixel
on a 160 dpi (mdpi) screen.">dp</acronym> measurements instead of pixels.</p>


<div class="layout-content-row">
  <div class="layout-content-col span-8">

    <img src="{@docRoot}design/media/metrics_diagram.png">

  </div>
  <div class="layout-content-col span-5">

<h4>Space considerations</h4>
<p>Devices vary in the amount of density-independent pixels (dp) they can display.</p>
<p>To see more, visit the
<a href="http://developer.android.com/resources/dashboard/screens.html" target="_blank">
Screen Sizes and Densities Device Dashboard</a>.</p>

  </div>
</div>


<h2 id="48dp-rhythm">48dp Rhythm</h2>

<p>Touchable UI components are generally laid out along 48dp units.</p>

<img src="{@docRoot}design/media/metrics_48.png">

<div class="vspace size-2">&nbsp;</div>

<h4>Why 48dp?</h4>
<p>On average, 48dp translate to a physical size of about 9mm (with some variability). This is
comfortably in the range of recommended target sizes (7-10 mm) for touchscreen objects and users
will be able to reliably and accurately target them with their fingers.</p>
<p>If you design your elements to be at least 48dp high and wide you can guarantee that:</p>
<ul>
<li>your targets will never be smaller than the minimum recommended target size of 7mm regardless of
  what screen they are displayed on.</li>
<li>you strike a good compromise between overall information density on the one hand, and
  targetability of UI elements on the other.</li>
</ul>

<img src="{@docRoot}design/media/metrics_closeup.png">

<div class="vspace size-2">&nbsp;</div>

<h4>Mind the gaps</h4>
<p>Spacing between each UI element is 8dp.</p>

<h2 id="examples">Examples</h2>

<img src="{@docRoot}design/media/metrics_forms.png"><|MERGE_RESOLUTION|>--- conflicted
+++ resolved
@@ -1,12 +1,8 @@
 page.title=Metrics and Grids
-<<<<<<< HEAD
-page.tags=layout,screens
-=======
 page.metaDescription=Optimize your app's UI by designing layouts based on density-independent grids.
 page.tags="layout","screens"
 meta.tags="multiple screens, layout, tablets"
 page.image=/design/media/metrics_closeup.png
->>>>>>> 93ccd1a2
 @jd:body
 
 <p>Devices vary not only in physical size, but also in screen density (<acronym title="Dots per
