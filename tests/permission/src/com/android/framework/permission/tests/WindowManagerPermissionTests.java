--- conflicted
+++ resolved
@@ -93,11 +93,7 @@
         }
         
         try {
-<<<<<<< HEAD
-            mWm.addAppToken(0, null, 0, 0, 0, false, false, 0);
-=======
             mWm.addAppToken(0, null, 0, 0, 0, false, false, 0, 0);
->>>>>>> bac61807
             fail("IWindowManager.addAppToken did not throw SecurityException as"
                     + " expected");
         } catch (SecurityException e) {
