/*
 * Copyright (C) 2009 The Android Open Source Project
 *
 * Licensed under the Apache License, Version 2.0 (the "License");
 * you may not use this file except in compliance with the License.
 * You may obtain a copy of the License at
 *
 *      http://www.apache.org/licenses/LICENSE-2.0
 *
 * Unless required by applicable law or agreed to in writing, software
 * distributed under the License is distributed on an "AS IS" BASIS,
 * WITHOUT WARRANTIES OR CONDITIONS OF ANY KIND, either express or implied.
 * See the License for the specific language governing permissions and
 * limitations under the License.
 */

#include "JNIHelp.h"
#include "jni.h"
#include "utils/Log.h"
#include "utils/misc.h"

namespace android {
int register_android_server_ActivityManagerService(JNIEnv* env);
int register_android_server_AlarmManagerService(JNIEnv* env);
int register_android_server_AssetAtlasService(JNIEnv* env);
int register_android_server_BatteryStatsService(JNIEnv* env);
int register_android_server_ConsumerIrService(JNIEnv *env);
int register_android_server_InputApplicationHandle(JNIEnv* env);
int register_android_server_InputWindowHandle(JNIEnv* env);
int register_android_server_InputManager(JNIEnv* env);
int register_android_server_LightsService(JNIEnv* env);
int register_android_server_PowerManagerService(JNIEnv* env);
int register_android_server_SerialService(JNIEnv* env);
int register_android_server_SystemServer(JNIEnv* env);
int register_android_server_UsbDeviceManager(JNIEnv* env);
int register_android_server_UsbMidiDevice(JNIEnv* env);
int register_android_server_UsbHostManager(JNIEnv* env);
int register_android_server_VibratorService(JNIEnv* env);
int register_android_server_location_GpsLocationProvider(JNIEnv* env);
int register_android_server_location_FlpHardwareProvider(JNIEnv* env);
int register_android_server_connectivity_Vpn(JNIEnv* env);
int register_android_server_hdmi_HdmiCecController(JNIEnv* env);
int register_android_server_tv_TvInputHal(JNIEnv* env);
int register_android_server_PersistentDataBlockService(JNIEnv* env);
int register_android_server_Watchdog(JNIEnv* env);

// maru
int register_android_server_mperspective_PerspectiveService(JNIEnv* env);
};

using namespace android;

extern "C" jint JNI_OnLoad(JavaVM* vm, void* /* reserved */)
{
    JNIEnv* env = NULL;
    jint result = -1;

    if (vm->GetEnv((void**) &env, JNI_VERSION_1_4) != JNI_OK) {
        ALOGE("GetEnv failed!");
        return result;
    }
    ALOG_ASSERT(env, "Could not retrieve the env!");

    register_android_server_ActivityManagerService(env);
    register_android_server_PowerManagerService(env);
    register_android_server_SerialService(env);
    register_android_server_InputApplicationHandle(env);
    register_android_server_InputWindowHandle(env);
    register_android_server_InputManager(env);
    register_android_server_LightsService(env);
    register_android_server_AlarmManagerService(env);
    register_android_server_UsbDeviceManager(env);
    register_android_server_UsbMidiDevice(env);
    register_android_server_UsbHostManager(env);
    register_android_server_VibratorService(env);
    register_android_server_SystemServer(env);
    register_android_server_location_GpsLocationProvider(env);
    register_android_server_location_FlpHardwareProvider(env);
    register_android_server_connectivity_Vpn(env);
    register_android_server_AssetAtlasService(env);
    register_android_server_ConsumerIrService(env);
    register_android_server_BatteryStatsService(env);
    register_android_server_hdmi_HdmiCecController(env);
    register_android_server_tv_TvInputHal(env);
    register_android_server_PersistentDataBlockService(env);
    register_android_server_Watchdog(env);

<<<<<<< HEAD
    // maru
    register_android_server_mperspective_PerspectiveService(env);
=======
>>>>>>> 6a431eed

    return JNI_VERSION_1_4;
}<|MERGE_RESOLUTION|>--- conflicted
+++ resolved
@@ -85,11 +85,8 @@
     register_android_server_PersistentDataBlockService(env);
     register_android_server_Watchdog(env);
 
-<<<<<<< HEAD
     // maru
     register_android_server_mperspective_PerspectiveService(env);
-=======
->>>>>>> 6a431eed
 
     return JNI_VERSION_1_4;
 }