--- conflicted
+++ resolved
@@ -462,12 +462,8 @@
             if (ActivityManager.isUserAMonkey()) {
                 return;
             }
-<<<<<<< HEAD
-
-            enforceOemUnlockPermission();
-=======
+
             enforceOemUnlockWritePermission();
->>>>>>> c33507d4
             enforceIsAdmin();
 
             // Do not allow oem unlock modification if it has been disallowed.
