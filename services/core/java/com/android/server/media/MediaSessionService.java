--- conflicted
+++ resolved
@@ -749,13 +749,10 @@
             final int uid = Binder.getCallingUid();
             final long token = Binder.clearCallingIdentity();
             try {
-<<<<<<< HEAD
-=======
                 if (DEBUG) {
                     Log.d(TAG, "dispatchMediaKeyEvent, pid=" + pid + ", uid=" + uid + ", event="
                             + keyEvent);
                 }
->>>>>>> 6a431eed
                 if (!isUserSetupComplete()) {
                     // Global media key handling can have the side-effect of starting new
                     // activities which is undesirable while setup is in progress.
