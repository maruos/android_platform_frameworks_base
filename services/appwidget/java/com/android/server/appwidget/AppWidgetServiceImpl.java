/*
 * Copyright (C) 2011 The Android Open Source Project
 *
 * Licensed under the Apache License, Version 2.0 (the "License");
 * you may not use this file except in compliance with the License.
 * You may obtain a copy of the License at
 *
 *      http://www.apache.org/licenses/LICENSE-2.0
 *
 * Unless required by applicable law or agreed to in writing, software
 * distributed under the License is distributed on an "AS IS" BASIS,
 * WITHOUT WARRANTIES OR CONDITIONS OF ANY KIND, either express or implied.
 * See the License for the specific language governing permissions and
 * limitations under the License.
 */

package com.android.server.appwidget;

import android.app.AlarmManager;
import android.app.AppGlobals;
import android.app.AppOpsManager;
import android.app.PendingIntent;
import android.app.admin.DevicePolicyManagerInternal;
import android.app.admin.DevicePolicyManagerInternal.OnCrossProfileWidgetProvidersChangeListener;
import android.appwidget.AppWidgetManager;
import android.appwidget.AppWidgetProviderInfo;
import android.content.BroadcastReceiver;
import android.content.ComponentName;
import android.content.Context;
import android.content.Intent;
import android.content.Intent.FilterComparison;
import android.content.IntentFilter;
import android.content.IntentSender;
import android.content.ServiceConnection;
import android.content.pm.ActivityInfo;
import android.content.pm.ApplicationInfo;
import android.content.pm.IPackageManager;
import android.content.pm.PackageInfo;
import android.content.pm.PackageManager;
import android.content.pm.ParceledListSlice;
import android.content.pm.ResolveInfo;
import android.content.pm.ServiceInfo;
import android.content.pm.UserInfo;
import android.content.res.Resources;
import android.content.res.TypedArray;
import android.content.res.XmlResourceParser;
import android.graphics.Point;
import android.net.Uri;
import android.os.Binder;
import android.os.Bundle;
import android.os.Environment;
import android.os.Handler;
import android.os.IBinder;
import android.os.Looper;
import android.os.Message;
import android.os.Process;
import android.os.RemoteException;
import android.os.SystemClock;
import android.os.UserHandle;
import android.os.UserManager;
import android.text.TextUtils;
import android.util.ArraySet;
import android.util.AtomicFile;
import android.util.AttributeSet;
import android.util.Pair;
import android.util.Slog;
import android.util.SparseArray;
import android.util.SparseIntArray;
import android.util.TypedValue;
import android.util.Xml;
import android.view.Display;
import android.view.WindowManager;
import android.widget.RemoteViews;

import com.android.internal.appwidget.IAppWidgetHost;
import com.android.internal.appwidget.IAppWidgetService;
import com.android.internal.os.BackgroundThread;
import com.android.internal.os.SomeArgs;
import com.android.internal.util.FastXmlSerializer;
import com.android.internal.widget.IRemoteViewsAdapterConnection;
import com.android.internal.widget.IRemoteViewsFactory;

import com.android.server.LocalServices;
import com.android.server.WidgetBackupProvider;
import libcore.io.IoUtils;
import org.xmlpull.v1.XmlPullParser;
import org.xmlpull.v1.XmlPullParserException;
import org.xmlpull.v1.XmlSerializer;

import java.io.ByteArrayInputStream;
import java.io.ByteArrayOutputStream;
import java.io.File;
import java.io.FileDescriptor;
import java.io.FileInputStream;
import java.io.FileNotFoundException;
import java.io.FileOutputStream;
import java.io.IOException;
import java.io.PrintWriter;
import java.nio.charset.StandardCharsets;
import java.util.ArrayList;
import java.util.Collections;
import java.util.HashMap;
import java.util.HashSet;
import java.util.Iterator;
import java.util.List;
import java.util.Locale;
import java.util.Map;
import java.util.Set;

class AppWidgetServiceImpl extends IAppWidgetService.Stub implements WidgetBackupProvider,
        OnCrossProfileWidgetProvidersChangeListener {
    private static final String TAG = "AppWidgetServiceImpl";

    private static boolean DEBUG = false;

    private static final String OLD_KEYGUARD_HOST_PACKAGE = "android";
    private static final String NEW_KEYGUARD_HOST_PACKAGE = "com.android.keyguard";
    private static final int KEYGUARD_HOST_ID = 0x4b455947;

    private static final String STATE_FILENAME = "appwidgets.xml";

    private static final int MIN_UPDATE_PERIOD = DEBUG ? 0 : 30 * 60 * 1000; // 30 minutes

    private static final int TAG_UNDEFINED = -1;

    private static final int UNKNOWN_UID = -1;

    private static final int LOADED_PROFILE_ID = -1;

    private static final int UNKNOWN_USER_ID = -10;

    // Bump if the stored widgets need to be upgraded.
    private static final int CURRENT_VERSION = 1;

    private final BroadcastReceiver mBroadcastReceiver = new BroadcastReceiver() {
        public void onReceive(Context context, Intent intent) {
            String action = intent.getAction();

            if (DEBUG) {
                Slog.i(TAG, "Received broadcast: " + action);
            }

            if (Intent.ACTION_CONFIGURATION_CHANGED.equals(action)) {
                onConfigurationChanged();
            } else if (Intent.ACTION_USER_STARTED.equals(action)) {
                onUserStarted(intent.getIntExtra(Intent.EXTRA_USER_HANDLE,
                        UserHandle.USER_NULL));
            } else if (Intent.ACTION_USER_STOPPED.equals(action)) {
                onUserStopped(intent.getIntExtra(Intent.EXTRA_USER_HANDLE,
                        UserHandle.USER_NULL));
            } else {
                onPackageBroadcastReceived(intent, intent.getIntExtra(
                        Intent.EXTRA_USER_HANDLE, UserHandle.USER_NULL));
            }
        }
    };

    // Manages active connections to RemoteViewsServices.
    private final HashMap<Pair<Integer, FilterComparison>, ServiceConnection>
            mBoundRemoteViewsServices = new HashMap<>();

    // Manages persistent references to RemoteViewsServices from different App Widgets.
    private final HashMap<Pair<Integer, FilterComparison>, HashSet<Integer>>
            mRemoteViewsServicesAppWidgets = new HashMap<>();

    private final Object mLock = new Object();

    private final ArrayList<Widget> mWidgets = new ArrayList<>();
    private final ArrayList<Host> mHosts = new ArrayList<>();
    private final ArrayList<Provider> mProviders = new ArrayList<>();

    private final ArraySet<Pair<Integer, String>> mPackagesWithBindWidgetPermission =
            new ArraySet<>();

    private final SparseIntArray mLoadedUserIds = new SparseIntArray();

    private final SparseArray<ArraySet<String>> mWidgetPackages = new SparseArray<>();

    private final BackupRestoreController mBackupRestoreController;

    private final Context mContext;

    private final IPackageManager mPackageManager;
    private final AlarmManager mAlarmManager;
    private final UserManager mUserManager;
    private final AppOpsManager mAppOpsManager;

    private final SecurityPolicy mSecurityPolicy;

    private final Handler mSaveStateHandler;
    private final Handler mCallbackHandler;

    private Locale mLocale;

    private final SparseIntArray mNextAppWidgetIds = new SparseIntArray();

    private boolean mSafeMode;
    private int mMaxWidgetBitmapMemory;

    AppWidgetServiceImpl(Context context) {
        mContext = context;
        mPackageManager = AppGlobals.getPackageManager();
        mAlarmManager = (AlarmManager) mContext.getSystemService(Context.ALARM_SERVICE);
        mUserManager = (UserManager) mContext.getSystemService(Context.USER_SERVICE);
        mAppOpsManager = (AppOpsManager) mContext.getSystemService(Context.APP_OPS_SERVICE);
        mSaveStateHandler = BackgroundThread.getHandler();
        mCallbackHandler = new CallbackHandler(mContext.getMainLooper());
        mBackupRestoreController = new BackupRestoreController();
        mSecurityPolicy = new SecurityPolicy();
        computeMaximumWidgetBitmapMemory();
        registerBroadcastReceiver();
        registerOnCrossProfileProvidersChangedListener();
    }

    private void computeMaximumWidgetBitmapMemory() {
        WindowManager wm = (WindowManager) mContext.getSystemService(Context.WINDOW_SERVICE);
        Display display = wm.getDefaultDisplay();
        Point size = new Point();
        display.getRealSize(size);
        // Cap memory usage at 1.5 times the size of the display
        // 1.5 * 4 bytes/pixel * w * h ==> 6 * w * h
        mMaxWidgetBitmapMemory = 6 * size.x * size.y;
    }

    private void registerBroadcastReceiver() {
        // Register for configuration changes so we can update the names
        // of the widgets when the locale changes.
        IntentFilter configFilter = new IntentFilter();
        configFilter.addAction(Intent.ACTION_CONFIGURATION_CHANGED);
        mContext.registerReceiverAsUser(mBroadcastReceiver, UserHandle.ALL,
                configFilter, null, null);

        // Register for broadcasts about package install, etc., so we can
        // update the provider list.
        IntentFilter packageFilter = new IntentFilter();
        packageFilter.addAction(Intent.ACTION_PACKAGE_ADDED);
        packageFilter.addAction(Intent.ACTION_PACKAGE_CHANGED);
        packageFilter.addAction(Intent.ACTION_PACKAGE_REMOVED);
        packageFilter.addDataScheme("package");
        mContext.registerReceiverAsUser(mBroadcastReceiver, UserHandle.ALL,
                packageFilter, null, null);

        // Register for events related to sdcard installation.
        IntentFilter sdFilter = new IntentFilter();
        sdFilter.addAction(Intent.ACTION_EXTERNAL_APPLICATIONS_AVAILABLE);
        sdFilter.addAction(Intent.ACTION_EXTERNAL_APPLICATIONS_UNAVAILABLE);
        mContext.registerReceiverAsUser(mBroadcastReceiver, UserHandle.ALL,
                sdFilter, null, null);

        IntentFilter userFilter = new IntentFilter();
        userFilter.addAction(Intent.ACTION_USER_STARTED);
        userFilter.addAction(Intent.ACTION_USER_STOPPED);
        mContext.registerReceiverAsUser(mBroadcastReceiver, UserHandle.ALL,
                userFilter, null, null);
    }

    private void registerOnCrossProfileProvidersChangedListener() {
        DevicePolicyManagerInternal devicePolicyManager = LocalServices.getService(
                DevicePolicyManagerInternal.class);
        // The device policy is an optional component.
        if (devicePolicyManager != null) {
            devicePolicyManager.addOnCrossProfileWidgetProvidersChangeListener(this);
        }
    }

    public void setSafeMode(boolean safeMode) {
        mSafeMode = safeMode;
    }

    private void onConfigurationChanged() {
        if (DEBUG) {
            Slog.i(TAG, "onConfigurationChanged()");
        }

        Locale revised = Locale.getDefault();
        if (revised == null || mLocale == null || !revised.equals(mLocale)) {
            mLocale = revised;

            synchronized (mLock) {
                SparseIntArray changedGroups = null;

                // Note: updateProvidersForPackageLocked() may remove providers, so we must copy the
                // list of installed providers and skip providers that we don't need to update.
                // Also note that remove the provider does not clear the Provider component data.
                ArrayList<Provider> installedProviders = new ArrayList<>(mProviders);
                HashSet<ProviderId> removedProviders = new HashSet<>();

                int N = installedProviders.size();
                for (int i = N - 1; i >= 0; i--) {
                    Provider provider = installedProviders.get(i);

                    ensureGroupStateLoadedLocked(provider.getUserId());

                    if (!removedProviders.contains(provider.id)) {
                        final boolean changed = updateProvidersForPackageLocked(
                                provider.id.componentName.getPackageName(),
                                provider.getUserId(), removedProviders);

                        if (changed) {
                            if (changedGroups == null) {
                                changedGroups = new SparseIntArray();
                            }
                            final int groupId = mSecurityPolicy.getGroupParent(
                                    provider.getUserId());
                            changedGroups.put(groupId, groupId);
                        }
                    }
                }

                if (changedGroups != null) {
                    final int groupCount = changedGroups.size();
                    for (int i = 0; i < groupCount; i++) {
                        final int groupId = changedGroups.get(i);
                        saveGroupStateAsync(groupId);
                    }
                }
            }
        }
    }

    private void onPackageBroadcastReceived(Intent intent, int userId) {
        final String action = intent.getAction();
        boolean added = false;
        boolean changed = false;
        boolean componentsModified = false;

        String pkgList[] = null;
        if (Intent.ACTION_EXTERNAL_APPLICATIONS_AVAILABLE.equals(action)) {
            pkgList = intent.getStringArrayExtra(Intent.EXTRA_CHANGED_PACKAGE_LIST);
            added = true;
        } else if (Intent.ACTION_EXTERNAL_APPLICATIONS_UNAVAILABLE.equals(action)) {
            pkgList = intent.getStringArrayExtra(Intent.EXTRA_CHANGED_PACKAGE_LIST);
            added = false;
        } else {
            Uri uri = intent.getData();
            if (uri == null) {
                return;
            }
            String pkgName = uri.getSchemeSpecificPart();
            if (pkgName == null) {
                return;
            }
            pkgList = new String[] { pkgName };
            added = Intent.ACTION_PACKAGE_ADDED.equals(action);
            changed = Intent.ACTION_PACKAGE_CHANGED.equals(action);
        }
        if (pkgList == null || pkgList.length == 0) {
            return;
        }

        synchronized (mLock) {
            ensureGroupStateLoadedLocked(userId);

            Bundle extras = intent.getExtras();

            if (added || changed) {
                final boolean newPackageAdded = added && (extras == null
                        || !extras.getBoolean(Intent.EXTRA_REPLACING, false));

                for (String pkgName : pkgList) {
                    // Fix up the providers - add/remove/update.
                    componentsModified |= updateProvidersForPackageLocked(pkgName, userId, null);

                    // ... and see if these are hosts we've been awaiting.
                    // NOTE: We are backing up and restoring only the owner.
                    if (newPackageAdded && userId == UserHandle.USER_OWNER) {
                        final int uid = getUidForPackage(pkgName, userId);
                        if (uid >= 0 ) {
                            resolveHostUidLocked(pkgName, uid);
                        }
                    }
                }
            } else {
                // If the package is being updated, we'll receive a PACKAGE_ADDED
                // shortly, otherwise it is removed permanently.
                final boolean packageRemovedPermanently = (extras == null
                        || !extras.getBoolean(Intent.EXTRA_REPLACING, false));

                if (packageRemovedPermanently) {
                    for (String pkgName : pkgList) {
                        componentsModified |= removeHostsAndProvidersForPackageLocked(
                                pkgName, userId);
                    }
                }
            }

            if (componentsModified) {
                saveGroupStateAsync(userId);

                // If the set of providers has been modified, notify each active AppWidgetHost
                scheduleNotifyGroupHostsForProvidersChangedLocked(userId);
            }
        }
    }

    private void resolveHostUidLocked(String pkg, int uid) {
        final int N = mHosts.size();
        for (int i = 0; i < N; i++) {
            Host host = mHosts.get(i);
            if (host.id.uid == UNKNOWN_UID && pkg.equals(host.id.packageName)) {
                if (DEBUG) {
                    Slog.i(TAG, "host " + host.id + " resolved to uid " + uid);
                }
                host.id = new HostId(uid, host.id.hostId, host.id.packageName);
                return;
            }
        }
    }

    private void ensureGroupStateLoadedLocked(int userId) {
        final int[] profileIds = mSecurityPolicy.getEnabledGroupProfileIds(userId);

        // Careful lad, we may have already loaded the state for some
        // group members, so check before loading and read only the
        // state for the new member(s).
        int newMemberCount = 0;
        final int profileIdCount = profileIds.length;
        for (int i = 0; i < profileIdCount; i++) {
            final int profileId = profileIds[i];
            if (mLoadedUserIds.indexOfKey(profileId) >= 0) {
                profileIds[i] = LOADED_PROFILE_ID;
            } else {
                newMemberCount++;
            }
        }

        if (newMemberCount <= 0) {
            return;
        }

        int newMemberIndex = 0;
        final int[] newProfileIds = new int[newMemberCount];
        for (int i = 0; i < profileIdCount; i++) {
            final int profileId = profileIds[i];
            if (profileId != LOADED_PROFILE_ID) {
                mLoadedUserIds.put(profileId, profileId);
                newProfileIds[newMemberIndex] = profileId;
                newMemberIndex++;
            }
        }

        clearProvidersAndHostsTagsLocked();

        loadGroupWidgetProvidersLocked(newProfileIds);
        loadGroupStateLocked(newProfileIds);
    }

    @Override
    public void dump(FileDescriptor fd, PrintWriter pw, String[] args) {
        mContext.enforceCallingOrSelfPermission(android.Manifest.permission.DUMP,
                                                "Permission Denial: can't dump from from pid="
                                                + Binder.getCallingPid()
                                                + ", uid=" + Binder.getCallingUid());

        synchronized (mLock) {
            int N = mProviders.size();
            pw.println("Providers:");
            for (int i = 0; i < N; i++) {
                dumpProvider(mProviders.get(i), i, pw);
            }

            N = mWidgets.size();
            pw.println(" ");
            pw.println("Widgets:");
            for (int i = 0; i < N; i++) {
                dumpWidget(mWidgets.get(i), i, pw);
            }

            N = mHosts.size();
            pw.println(" ");
            pw.println("Hosts:");
            for (int i = 0; i < N; i++) {
                dumpHost(mHosts.get(i), i, pw);
            }


            N = mPackagesWithBindWidgetPermission.size();
            pw.println(" ");
            pw.println("Grants:");
            for (int i = 0; i < N; i++) {
                Pair<Integer, String> grant = mPackagesWithBindWidgetPermission.valueAt(i);
                dumpGrant(grant, i, pw);
            }
        }
    }

    @Override
    public int[] startListening(IAppWidgetHost callbacks, String callingPackage,
            int hostId, List<RemoteViews> updatedViews) {
        final int userId = UserHandle.getCallingUserId();

        if (DEBUG) {
            Slog.i(TAG, "startListening() " + userId);
        }

        // Make sure the package runs under the caller uid.
        mSecurityPolicy.enforceCallFromPackage(callingPackage);

        synchronized (mLock) {
            ensureGroupStateLoadedLocked(userId);

            // NOTE: The lookup is enforcing security across users by making
            // sure the caller can only access hosts it owns.
            HostId id = new HostId(Binder.getCallingUid(), hostId, callingPackage);
            Host host = lookupOrAddHostLocked(id);

            host.callbacks = callbacks;

            updatedViews.clear();

            ArrayList<Widget> instances = host.widgets;
            int N = instances.size();
            int[] updatedIds = new int[N];
            for (int i = 0; i < N; i++) {
                Widget widget = instances.get(i);
                updatedIds[i] = widget.appWidgetId;
                updatedViews.add(cloneIfLocalBinder(widget.views));
            }

            return updatedIds;
        }
    }

    @Override
    public void stopListening(String callingPackage, int hostId) {
        final int userId = UserHandle.getCallingUserId();

        if (DEBUG) {
            Slog.i(TAG, "stopListening() " + userId);
        }

        // Make sure the package runs under the caller uid.
        mSecurityPolicy.enforceCallFromPackage(callingPackage);

        synchronized (mLock) {
            ensureGroupStateLoadedLocked(userId);

            // NOTE: The lookup is enforcing security across users by making
            // sure the caller can only access hosts it owns.
            HostId id = new HostId(Binder.getCallingUid(), hostId, callingPackage);
            Host host = lookupHostLocked(id);

            if (host != null) {
                host.callbacks = null;
                pruneHostLocked(host);
            }
        }
    }

    @Override
    public int allocateAppWidgetId(String callingPackage, int hostId) {
        final int userId = UserHandle.getCallingUserId();

        if (DEBUG) {
            Slog.i(TAG, "allocateAppWidgetId() " + userId);
        }

        // Make sure the package runs under the caller uid.
        mSecurityPolicy.enforceCallFromPackage(callingPackage);

        synchronized (mLock) {
            ensureGroupStateLoadedLocked(userId);

            if (mNextAppWidgetIds.indexOfKey(userId) < 0) {
                mNextAppWidgetIds.put(userId, AppWidgetManager.INVALID_APPWIDGET_ID + 1);
            }

            final int appWidgetId = incrementAndGetAppWidgetIdLocked(userId);

            // NOTE: The lookup is enforcing security across users by making
            // sure the caller can only access hosts it owns.
            HostId id = new HostId(Binder.getCallingUid(), hostId, callingPackage);
            Host host = lookupOrAddHostLocked(id);

            Widget widget = new Widget();
            widget.appWidgetId = appWidgetId;
            widget.host = host;

            host.widgets.add(widget);
            addWidgetLocked(widget);

            saveGroupStateAsync(userId);

            if (DEBUG) {
                Slog.i(TAG, "Allocated widget id " + appWidgetId
                        + " for host " + host.id);
            }

            return appWidgetId;
        }
    }

    @Override
    public void deleteAppWidgetId(String callingPackage, int appWidgetId) {
        final int userId = UserHandle.getCallingUserId();

        if (DEBUG) {
            Slog.i(TAG, "deleteAppWidgetId() " + userId);
        }

        // Make sure the package runs under the caller uid.
        mSecurityPolicy.enforceCallFromPackage(callingPackage);

        synchronized (mLock) {
            ensureGroupStateLoadedLocked(userId);

            // NOTE: The lookup is enforcing security across users by making
            // sure the caller can only access widgets it hosts or provides.
            Widget widget = lookupWidgetLocked(appWidgetId,
                    Binder.getCallingUid(), callingPackage);

            if (widget == null) {
                return;
            }

            deleteAppWidgetLocked(widget);

            saveGroupStateAsync(userId);

            if (DEBUG) {
                Slog.i(TAG, "Deleted widget id " + appWidgetId
                        + " for host " + widget.host.id);
            }
        }
    }

    @Override
    public boolean hasBindAppWidgetPermission(String packageName, int grantId) {
        if (DEBUG) {
            Slog.i(TAG, "hasBindAppWidgetPermission() " + UserHandle.getCallingUserId());
        }

        // A special permission is required for managing white listing.
        mSecurityPolicy.enforceModifyAppWidgetBindPermissions(packageName);

        synchronized (mLock) {
            // The grants are stored in user state wich gets the grant.
            ensureGroupStateLoadedLocked(grantId);

            final int packageUid = getUidForPackage(packageName, grantId);
            if (packageUid < 0) {
                return false;
            }

            Pair<Integer, String> packageId = Pair.create(grantId, packageName);
            return mPackagesWithBindWidgetPermission.contains(packageId);
        }
    }

    @Override
    public void setBindAppWidgetPermission(String packageName, int grantId,
            boolean grantPermission) {
        if (DEBUG) {
            Slog.i(TAG, "setBindAppWidgetPermission() " + UserHandle.getCallingUserId());
        }

        // A special permission is required for managing white listing.
        mSecurityPolicy.enforceModifyAppWidgetBindPermissions(packageName);

        synchronized (mLock) {
            // The grants are stored in user state wich gets the grant.
            ensureGroupStateLoadedLocked(grantId);

            final int packageUid = getUidForPackage(packageName, grantId);
            if (packageUid < 0) {
                return;
            }

            Pair<Integer, String> packageId = Pair.create(grantId, packageName);
            if (grantPermission) {
                mPackagesWithBindWidgetPermission.add(packageId);
            } else {
                mPackagesWithBindWidgetPermission.remove(packageId);
            }

            saveGroupStateAsync(grantId);
        }
    }

    @Override
<<<<<<< HEAD
    public IntentSender createAppWidgetConfigIntentSender(String callingPackage, int appWidgetId) {
=======
    public IntentSender createAppWidgetConfigIntentSender(String callingPackage, int appWidgetId,
            final int intentFlags) {
>>>>>>> 6a431eed
        final int userId = UserHandle.getCallingUserId();

        if (DEBUG) {
            Slog.i(TAG, "createAppWidgetConfigIntentSender() " + userId);
        }

        // Make sure the package runs under the caller uid.
        mSecurityPolicy.enforceCallFromPackage(callingPackage);

        synchronized (mLock) {
            ensureGroupStateLoadedLocked(userId);

            // NOTE: The lookup is enforcing security across users by making
            // sure the caller can only access widgets it hosts or provides.
            Widget widget = lookupWidgetLocked(appWidgetId,
                    Binder.getCallingUid(), callingPackage);

            if (widget == null) {
                throw new IllegalArgumentException("Bad widget id " + appWidgetId);
            }

            Provider provider = widget.provider;
            if (provider == null) {
                throw new IllegalArgumentException("Widget not bound " + appWidgetId);
            }

            // Make sure only safe flags can be passed it.
            final int secureFlags = intentFlags & ~Intent.IMMUTABLE_FLAGS;

            Intent intent = new Intent(AppWidgetManager.ACTION_APPWIDGET_CONFIGURE);
            intent.putExtra(AppWidgetManager.EXTRA_APPWIDGET_ID, appWidgetId);
            intent.setComponent(provider.info.configure);
<<<<<<< HEAD
=======
            intent.setFlags(secureFlags);
>>>>>>> 6a431eed

            // All right, create the sender.
            final long identity = Binder.clearCallingIdentity();
            try {
                return PendingIntent.getActivityAsUser(
                        mContext, 0, intent, PendingIntent.FLAG_ONE_SHOT
                                | PendingIntent.FLAG_IMMUTABLE | PendingIntent.FLAG_CANCEL_CURRENT,
                                null, new UserHandle(provider.getUserId()))
                        .getIntentSender();
            } finally {
                Binder.restoreCallingIdentity(identity);
            }
        }
    }

    @Override
    public boolean bindAppWidgetId(String callingPackage, int appWidgetId,
            int providerProfileId, ComponentName providerComponent, Bundle options) {
        final int userId = UserHandle.getCallingUserId();

        if (DEBUG) {
            Slog.i(TAG, "bindAppWidgetId() " + userId);
        }

        // Make sure the package runs under the caller uid.
        mSecurityPolicy.enforceCallFromPackage(callingPackage);

        // Check that if a cross-profile binding is attempted, it is allowed.
        if (!mSecurityPolicy.isEnabledGroupProfile(providerProfileId)) {
            return false;
        }

        // If the provider is not under the calling user, make sure this
        // provider is white listed for access from the parent.
        if (!mSecurityPolicy.isProviderInCallerOrInProfileAndWhitelListed(
                providerComponent.getPackageName(), providerProfileId)) {
            return false;
        }

        synchronized (mLock) {
            ensureGroupStateLoadedLocked(userId);

            // A special permission or white listing is required to bind widgets.
            if (!mSecurityPolicy.hasCallerBindPermissionOrBindWhiteListedLocked(
                    callingPackage)) {
                return false;
            }

            // NOTE: The lookup is enforcing security across users by making
            // sure the caller can only access widgets it hosts or provides.
            Widget widget = lookupWidgetLocked(appWidgetId,
                    Binder.getCallingUid(), callingPackage);

            if (widget == null) {
                Slog.e(TAG, "Bad widget id " + appWidgetId);
                return false;
            }

            if (widget.provider != null) {
                Slog.e(TAG, "Widget id " + appWidgetId
                        + " already bound to: " + widget.provider.id);
                return false;
            }

            final int providerUid = getUidForPackage(providerComponent.getPackageName(),
                    providerProfileId);
            if (providerUid < 0) {
                Slog.e(TAG, "Package " + providerComponent.getPackageName() + " not installed "
                        + " for profile " + providerProfileId);
                return false;
            }

            // NOTE: The lookup is enforcing security across users by making
            // sure the provider is in the already vetted user profile.
            ProviderId providerId = new ProviderId(providerUid, providerComponent);
            Provider provider = lookupProviderLocked(providerId);

            if (provider == null) {
                Slog.e(TAG, "No widget provider " + providerComponent + " for profile "
                        + providerProfileId);
                return false;
            }

            if (provider.zombie) {
                Slog.e(TAG, "Can't bind to a 3rd party provider in"
                        + " safe mode " + provider);
                return false;
            }

            widget.provider = provider;
            widget.options = (options != null) ? cloneIfLocalBinder(options) : new Bundle();

            onWidgetProviderAddedOrChangedLocked(widget);

            // We need to provide a default value for the widget category if it is not specified
            if (!widget.options.containsKey(AppWidgetManager.OPTION_APPWIDGET_HOST_CATEGORY)) {
                widget.options.putInt(AppWidgetManager.OPTION_APPWIDGET_HOST_CATEGORY,
                        AppWidgetProviderInfo.WIDGET_CATEGORY_HOME_SCREEN);
            }

            provider.widgets.add(widget);

            final int widgetCount = provider.widgets.size();
            if (widgetCount == 1) {
                // Tell the provider that it's ready.
                sendEnableIntentLocked(provider);
            }

            // Send an update now -- We need this update now, and just for this appWidgetId.
            // It's less critical when the next one happens, so when we schedule the next one,
            // we add updatePeriodMillis to its start time. That time will have some slop,
            // but that's okay.
            sendUpdateIntentLocked(provider, new int[] {appWidgetId});

            // Schedule the future updates.
            registerForBroadcastsLocked(provider, getWidgetIds(provider.widgets));

            saveGroupStateAsync(userId);

            if (DEBUG) {
                Slog.i(TAG, "Bound widget " + appWidgetId + " to provider " + provider.id);
            }
        }

        return true;
    }

    @Override
    public int[] getAppWidgetIds(ComponentName componentName) {
        final int userId = UserHandle.getCallingUserId();

        if (DEBUG) {
            Slog.i(TAG, "getAppWidgetIds() " + userId);
        }

        // Make sure the package runs under the caller uid.
        mSecurityPolicy.enforceCallFromPackage(componentName.getPackageName());

        synchronized (mLock) {
            ensureGroupStateLoadedLocked(userId);

            // NOTE: The lookup is enforcing security across users by making
            // sure the caller can access only its providers.
            ProviderId providerId = new ProviderId(Binder.getCallingUid(), componentName);
            Provider provider = lookupProviderLocked(providerId);

            if (provider != null) {
                return getWidgetIds(provider.widgets);
            }

            return new int[0];
        }
    }

    @Override
    public int[] getAppWidgetIdsForHost(String callingPackage, int hostId) {
        final int userId = UserHandle.getCallingUserId();

        if (DEBUG) {
            Slog.i(TAG, "getAppWidgetIdsForHost() " + userId);
        }

        // Make sure the package runs under the caller uid.
        mSecurityPolicy.enforceCallFromPackage(callingPackage);

        synchronized (mLock) {
            ensureGroupStateLoadedLocked(userId);

            // NOTE: The lookup is enforcing security across users by making
            // sure the caller can only access its hosts.
            HostId id = new HostId(Binder.getCallingUid(), hostId, callingPackage);
            Host host = lookupHostLocked(id);

            if (host != null) {
                return getWidgetIds(host.widgets);
            }

            return new int[0];
        }
    }

    @Override
    public void bindRemoteViewsService(String callingPackage, int appWidgetId,
            Intent intent, IBinder callbacks) {
        final int userId = UserHandle.getCallingUserId();

        if (DEBUG) {
            Slog.i(TAG, "bindRemoteViewsService() " + userId);
        }

        // Make sure the package runs under the caller uid.
        mSecurityPolicy.enforceCallFromPackage(callingPackage);

        synchronized (mLock) {
            ensureGroupStateLoadedLocked(userId);

            // NOTE: The lookup is enforcing security across users by making
            // sure the caller can only access widgets it hosts or provides.
            Widget widget = lookupWidgetLocked(appWidgetId,
                    Binder.getCallingUid(), callingPackage);

            if (widget == null) {
                throw new IllegalArgumentException("Bad widget id");
            }

            // Make sure the widget has a provider.
            if (widget.provider == null) {
                throw new IllegalArgumentException("No provider for widget "
                        + appWidgetId);
            }

            ComponentName componentName = intent.getComponent();

            // Ensure that the service belongs to the same package as the provider.
            // But this is not enough as they may be under different users - see below...
            String providerPackage = widget.provider.id.componentName.getPackageName();
            String servicePackage = componentName.getPackageName();
            if (!servicePackage.equals(providerPackage)) {
                throw new SecurityException("The taget service not in the same package"
                        + " as the widget provider");
            }

            // Make sure this service exists under the same user as the provider and
            // requires a permission which allows only the system to bind to it.
            mSecurityPolicy.enforceServiceExistsAndRequiresBindRemoteViewsPermission(
                    componentName, widget.provider.getUserId());

            // Good to go - the service pakcage is correct, it exists for the correct
            // user, and requires the bind permission.

            // If there is already a connection made for this service intent, then
            // disconnect from that first. (This does not allow multiple connections
            // to the same service under the same key).
            ServiceConnectionProxy connection = null;
            FilterComparison fc = new FilterComparison(intent);
            Pair<Integer, FilterComparison> key = Pair.create(appWidgetId, fc);

            if (mBoundRemoteViewsServices.containsKey(key)) {
                connection = (ServiceConnectionProxy) mBoundRemoteViewsServices.get(key);
                connection.disconnect();
                unbindService(connection);
                mBoundRemoteViewsServices.remove(key);
            }

            // Bind to the RemoteViewsService (which will trigger a callback to the
            // RemoteViewsAdapter.onServiceConnected())
            connection = new ServiceConnectionProxy(callbacks);
            bindService(intent, connection, widget.provider.info.getProfile());
            mBoundRemoteViewsServices.put(key, connection);

            // Add it to the mapping of RemoteViewsService to appWidgetIds so that we
            // can determine when we can call back to the RemoteViewsService later to
            // destroy associated factories.
            Pair<Integer, FilterComparison> serviceId = Pair.create(widget.provider.id.uid, fc);
            incrementAppWidgetServiceRefCount(appWidgetId, serviceId);
        }
    }

    @Override
    public void unbindRemoteViewsService(String callingPackage, int appWidgetId, Intent intent) {
        final int userId = UserHandle.getCallingUserId();

        if (DEBUG) {
            Slog.i(TAG, "unbindRemoteViewsService() " + userId);
        }

        // Make sure the package runs under the caller uid.
        mSecurityPolicy.enforceCallFromPackage(callingPackage);

        synchronized (mLock) {
            ensureGroupStateLoadedLocked(userId);

            // Unbind from the RemoteViewsService (which will trigger a callback to the bound
            // RemoteViewsAdapter)
            Pair<Integer, FilterComparison> key = Pair.create(appWidgetId,
                    new FilterComparison(intent));
            if (mBoundRemoteViewsServices.containsKey(key)) {
                // We don't need to use the appWidgetId until after we are sure there is something
                // to unbind. Note that this may mask certain issues with apps calling unbind()
                // more than necessary.

                // NOTE: The lookup is enforcing security across users by making
                // sure the caller can only access widgets it hosts or provides.
                Widget widget = lookupWidgetLocked(appWidgetId,
                        Binder.getCallingUid(), callingPackage);

                if (widget == null) {
                    throw new IllegalArgumentException("Bad widget id " + appWidgetId);
                }

                ServiceConnectionProxy connection = (ServiceConnectionProxy)
                        mBoundRemoteViewsServices.get(key);
                connection.disconnect();
                mContext.unbindService(connection);
                mBoundRemoteViewsServices.remove(key);
            }
        }
    }

    @Override
    public void deleteHost(String callingPackage, int hostId) {
        final int userId = UserHandle.getCallingUserId();

        if (DEBUG) {
            Slog.i(TAG, "deleteHost() " + userId);
        }

        // Make sure the package runs under the caller uid.
        mSecurityPolicy.enforceCallFromPackage(callingPackage);

        synchronized (mLock) {
            ensureGroupStateLoadedLocked(userId);

            // NOTE: The lookup is enforcing security across users by making
            // sure the caller can only access hosts in its uid and package.
            HostId id = new HostId(Binder.getCallingUid(), hostId, callingPackage);
            Host host = lookupHostLocked(id);

            if (host == null) {
                return;
            }

            deleteHostLocked(host);

            saveGroupStateAsync(userId);

            if (DEBUG) {
                Slog.i(TAG, "Deleted host " + host.id);
            }
        }
    }

    @Override
    public void deleteAllHosts() {
        final int userId = UserHandle.getCallingUserId();

        if (DEBUG) {
            Slog.i(TAG, "deleteAllHosts() " + userId);
        }

        synchronized (mLock) {
            ensureGroupStateLoadedLocked(userId);

            boolean changed = false;

            final int N = mHosts.size();
            for (int i = N - 1; i >= 0; i--) {
                Host host = mHosts.get(i);

                // Delete only hosts in the calling uid.
                if (host.id.uid == Binder.getCallingUid()) {
                    deleteHostLocked(host);
                    changed = true;

                    if (DEBUG) {
                        Slog.i(TAG, "Deleted host " + host.id);
                    }
                }
            }

            if (changed) {
                saveGroupStateAsync(userId);
            }
        }
    }

    @Override
    public AppWidgetProviderInfo getAppWidgetInfo(String callingPackage, int appWidgetId) {
        final int userId = UserHandle.getCallingUserId();

        if (DEBUG) {
            Slog.i(TAG, "getAppWidgetInfo() " + userId);
        }

        // Make sure the package runs under the caller uid.
        mSecurityPolicy.enforceCallFromPackage(callingPackage);

        synchronized (mLock) {
            ensureGroupStateLoadedLocked(userId);

            // NOTE: The lookup is enforcing security across users by making
            // sure the caller can only access widgets it hosts or provides.
            Widget widget = lookupWidgetLocked(appWidgetId,
                    Binder.getCallingUid(), callingPackage);

            if (widget != null && widget.provider != null && !widget.provider.zombie) {
                return cloneIfLocalBinder(widget.provider.info);
            }

            return null;
        }
    }

    @Override
    public RemoteViews getAppWidgetViews(String callingPackage, int appWidgetId) {
        final int userId = UserHandle.getCallingUserId();

        if (DEBUG) {
            Slog.i(TAG, "getAppWidgetViews() " + userId);
        }

        // Make sure the package runs under the caller uid.
        mSecurityPolicy.enforceCallFromPackage(callingPackage);

        synchronized (mLock) {
            ensureGroupStateLoadedLocked(userId);

            // NOTE: The lookup is enforcing security across users by making
            // sure the caller can only access widgets it hosts or provides.
            Widget widget = lookupWidgetLocked(appWidgetId,
                    Binder.getCallingUid(), callingPackage);

            if (widget != null) {
                return cloneIfLocalBinder(widget.views);
            }

            return null;
        }
    }

    @Override
    public void updateAppWidgetOptions(String callingPackage, int appWidgetId, Bundle options) {
        final int userId = UserHandle.getCallingUserId();

        if (DEBUG) {
            Slog.i(TAG, "updateAppWidgetOptions() " + userId);
        }

        // Make sure the package runs under the caller uid.
        mSecurityPolicy.enforceCallFromPackage(callingPackage);

        synchronized (mLock) {
            ensureGroupStateLoadedLocked(userId);

            // NOTE: The lookup is enforcing security across users by making
            // sure the caller can only access widgets it hosts or provides.
            Widget widget = lookupWidgetLocked(appWidgetId,
                    Binder.getCallingUid(), callingPackage);

            if (widget == null) {
                return;
            }

            // Merge the options.
            widget.options.putAll(options);

            // Send the broacast to notify the provider that options changed.
            sendOptionsChangedIntentLocked(widget);

            saveGroupStateAsync(userId);
        }
    }

    @Override
    public Bundle getAppWidgetOptions(String callingPackage, int appWidgetId) {
        final int userId = UserHandle.getCallingUserId();

        if (DEBUG) {
            Slog.i(TAG, "getAppWidgetOptions() " + userId);
        }

        // Make sure the package runs under the caller uid.
        mSecurityPolicy.enforceCallFromPackage(callingPackage);

        synchronized (mLock) {
            ensureGroupStateLoadedLocked(userId);

            // NOTE: The lookup is enforcing security across users by making
            // sure the caller can only access widgets it hosts or provides.
            Widget widget = lookupWidgetLocked(appWidgetId,
                    Binder.getCallingUid(), callingPackage);

            if (widget != null && widget.options != null) {
                return cloneIfLocalBinder(widget.options);
            }

            return Bundle.EMPTY;
        }
    }

    @Override
    public void updateAppWidgetIds(String callingPackage, int[] appWidgetIds,
            RemoteViews views) {
        if (DEBUG) {
            Slog.i(TAG, "updateAppWidgetIds() " + UserHandle.getCallingUserId());
        }

        updateAppWidgetIds(callingPackage, appWidgetIds, views, false);
    }

    @Override
    public void partiallyUpdateAppWidgetIds(String callingPackage, int[] appWidgetIds,
            RemoteViews views) {
        if (DEBUG) {
            Slog.i(TAG, "partiallyUpdateAppWidgetIds() " + UserHandle.getCallingUserId());
        }

        updateAppWidgetIds(callingPackage, appWidgetIds, views, true);
    }

    @Override
    public void notifyAppWidgetViewDataChanged(String callingPackage, int[] appWidgetIds,
            int viewId) {
        final int userId = UserHandle.getCallingUserId();

        if (DEBUG) {
            Slog.i(TAG, "notifyAppWidgetViewDataChanged() " + userId);
        }

        // Make sure the package runs under the caller uid.
        mSecurityPolicy.enforceCallFromPackage(callingPackage);

        if (appWidgetIds == null || appWidgetIds.length == 0) {
            return;
        }

        synchronized (mLock) {
            ensureGroupStateLoadedLocked(userId);

            final int N = appWidgetIds.length;
            for (int i = 0; i < N; i++) {
                final int appWidgetId = appWidgetIds[i];

                // NOTE: The lookup is enforcing security across users by making
                // sure the caller can only access widgets it hosts or provides.
                Widget widget = lookupWidgetLocked(appWidgetId,
                        Binder.getCallingUid(), callingPackage);

                if (widget != null) {
                    scheduleNotifyAppWidgetViewDataChanged(widget, viewId);
                }
            }
        }
    }

    @Override
    public void updateAppWidgetProvider(ComponentName componentName, RemoteViews views) {
        final int userId = UserHandle.getCallingUserId();

        if (DEBUG) {
            Slog.i(TAG, "updateAppWidgetProvider() " + userId);
        }

        // Make sure the package runs under the caller uid.
        mSecurityPolicy.enforceCallFromPackage(componentName.getPackageName());

        synchronized (mLock) {
            ensureGroupStateLoadedLocked(userId);

            // NOTE: The lookup is enforcing security across users by making
            // sure the caller can access only its providers.
            ProviderId providerId = new ProviderId(Binder.getCallingUid(), componentName);
            Provider provider = lookupProviderLocked(providerId);

            if (provider == null) {
                Slog.w(TAG, "Provider doesn't exist " + providerId);
                return;
            }

            ArrayList<Widget> instances = provider.widgets;
            final int N = instances.size();
            for (int i = 0; i < N; i++) {
                Widget widget = instances.get(i);
                updateAppWidgetInstanceLocked(widget, views, false);
            }
        }
    }

    @Override
    public ParceledListSlice<AppWidgetProviderInfo> getInstalledProvidersForProfile(int categoryFilter,
            int profileId) {
        final int userId = UserHandle.getCallingUserId();

        if (DEBUG) {
            Slog.i(TAG, "getInstalledProvidersForProfiles() " + userId);
        }

        // Ensure the profile is in the group and enabled.
        if (!mSecurityPolicy.isEnabledGroupProfile(profileId)) {
            return null;
        }

        synchronized (mLock) {
            ensureGroupStateLoadedLocked(userId);

            ArrayList<AppWidgetProviderInfo> result = new ArrayList<AppWidgetProviderInfo>();

            final int providerCount = mProviders.size();
            for (int i = 0; i < providerCount; i++) {
                Provider provider = mProviders.get(i);
                AppWidgetProviderInfo info = provider.info;

                // Ignore an invalid provider or one not matching the filter.
                if (provider.zombie || (info.widgetCategory & categoryFilter) == 0) {
                    continue;
                }

                // Add providers only for the requested profile that are white-listed.
                final int providerProfileId = info.getProfile().getIdentifier();
                if (providerProfileId == profileId
                        && mSecurityPolicy.isProviderInCallerOrInProfileAndWhitelListed(
                            provider.id.componentName.getPackageName(), providerProfileId)) {
                    result.add(cloneIfLocalBinder(info));
                }
            }

            return new ParceledListSlice<AppWidgetProviderInfo>(result);
        }
    }

    private void updateAppWidgetIds(String callingPackage, int[] appWidgetIds,
            RemoteViews views, boolean partially) {
        final int userId = UserHandle.getCallingUserId();

        if (appWidgetIds == null || appWidgetIds.length == 0) {
            return;
        }

        // Make sure the package runs under the caller uid.
        mSecurityPolicy.enforceCallFromPackage(callingPackage);

        final int bitmapMemoryUsage = (views != null) ? views.estimateMemoryUsage() : 0;
        if (bitmapMemoryUsage > mMaxWidgetBitmapMemory) {
            throw new IllegalArgumentException("RemoteViews for widget update exceeds"
                    + " maximum bitmap memory usage (used: " + bitmapMemoryUsage
                    + ", max: " + mMaxWidgetBitmapMemory + ")");
        }

        synchronized (mLock) {
            ensureGroupStateLoadedLocked(userId);

            final int N = appWidgetIds.length;
            for (int i = 0; i < N; i++) {
                final int appWidgetId = appWidgetIds[i];

                // NOTE: The lookup is enforcing security across users by making
                // sure the caller can only access widgets it hosts or provides.
                Widget widget = lookupWidgetLocked(appWidgetId,
                        Binder.getCallingUid(), callingPackage);

                if (widget != null) {
                    updateAppWidgetInstanceLocked(widget, views, partially);
                }
            }
        }
    }

    private int incrementAndGetAppWidgetIdLocked(int userId) {
        final int appWidgetId = peekNextAppWidgetIdLocked(userId) + 1;
        mNextAppWidgetIds.put(userId, appWidgetId);
        return appWidgetId;
    }

    private void setMinAppWidgetIdLocked(int userId, int minWidgetId) {
        final int nextAppWidgetId = peekNextAppWidgetIdLocked(userId);
        if (nextAppWidgetId < minWidgetId) {
            mNextAppWidgetIds.put(userId, minWidgetId);
        }
    }

    private int peekNextAppWidgetIdLocked(int userId) {
        if (mNextAppWidgetIds.indexOfKey(userId) < 0) {
            return AppWidgetManager.INVALID_APPWIDGET_ID + 1;
        } else {
            return mNextAppWidgetIds.get(userId);
        }
    }

    private Host lookupOrAddHostLocked(HostId id) {
        Host host = lookupHostLocked(id);
        if (host != null) {
            return host;
        }

        host = new Host();
        host.id = id;
        mHosts.add(host);

        return host;
    }

    private void deleteHostLocked(Host host) {
        final int N = host.widgets.size();
        for (int i = N - 1; i >= 0; i--) {
            Widget widget = host.widgets.remove(i);
            deleteAppWidgetLocked(widget);
        }
        mHosts.remove(host);

        // it's gone or going away, abruptly drop the callback connection
        host.callbacks = null;
    }

    private void deleteAppWidgetLocked(Widget widget) {
        // We first unbind all services that are bound to this id
        unbindAppWidgetRemoteViewsServicesLocked(widget);

        Host host = widget.host;
        host.widgets.remove(widget);
        pruneHostLocked(host);

        removeWidgetLocked(widget);

        Provider provider = widget.provider;
        if (provider != null) {
            provider.widgets.remove(widget);
            if (!provider.zombie) {
                // send the broacast saying that this appWidgetId has been deleted
                sendDeletedIntentLocked(widget);

                if (provider.widgets.isEmpty()) {
                    // cancel the future updates
                    cancelBroadcasts(provider);

                    // send the broacast saying that the provider is not in use any more
                    sendDisabledIntentLocked(provider);
                }
            }
        }
    }

    private void cancelBroadcasts(Provider provider) {
        if (DEBUG) {
            Slog.i(TAG, "cancelBroadcasts() for " + provider);
        }
        if (provider.broadcast != null) {
            mAlarmManager.cancel(provider.broadcast);
            long token = Binder.clearCallingIdentity();
            try {
                provider.broadcast.cancel();
            } finally {
                Binder.restoreCallingIdentity(token);
            }
            provider.broadcast = null;
        }
    }

    // Unbinds from a RemoteViewsService when we delete an app widget
    private void unbindAppWidgetRemoteViewsServicesLocked(Widget widget) {
        int appWidgetId = widget.appWidgetId;
        // Unbind all connections to Services bound to this AppWidgetId
        Iterator<Pair<Integer, Intent.FilterComparison>> it = mBoundRemoteViewsServices.keySet()
                .iterator();
        while (it.hasNext()) {
            final Pair<Integer, Intent.FilterComparison> key = it.next();
            if (key.first == appWidgetId) {
                final ServiceConnectionProxy conn = (ServiceConnectionProxy)
                        mBoundRemoteViewsServices.get(key);
                conn.disconnect();
                mContext.unbindService(conn);
                it.remove();
            }
        }

        // Check if we need to destroy any services (if no other app widgets are
        // referencing the same service)
        decrementAppWidgetServiceRefCount(widget);
    }

    // Destroys the cached factory on the RemoteViewsService's side related to the specified intent
    private void destroyRemoteViewsService(final Intent intent, Widget widget) {
        final ServiceConnection conn = new ServiceConnection() {
            @Override
            public void onServiceConnected(ComponentName name, IBinder service) {
                final IRemoteViewsFactory cb = IRemoteViewsFactory.Stub.asInterface(service);
                try {
                    cb.onDestroy(intent);
                } catch (RemoteException re) {
                    Slog.e(TAG, "Error calling remove view factory", re);
                }
                mContext.unbindService(this);
            }

            @Override
            public void onServiceDisconnected(ComponentName name) {
                // Do nothing
            }
        };

        // Bind to the service and remove the static intent->factory mapping in the
        // RemoteViewsService.
        final long token = Binder.clearCallingIdentity();
        try {
            mContext.bindServiceAsUser(intent, conn,
                    Context.BIND_AUTO_CREATE | Context.BIND_FOREGROUND_SERVICE_WHILE_AWAKE,
                    widget.provider.info.getProfile());
        } finally {
            Binder.restoreCallingIdentity(token);
        }
    }

    // Adds to the ref-count for a given RemoteViewsService intent
    private void incrementAppWidgetServiceRefCount(int appWidgetId,
            Pair<Integer, FilterComparison> serviceId) {
        HashSet<Integer> appWidgetIds = null;
        if (mRemoteViewsServicesAppWidgets.containsKey(serviceId)) {
            appWidgetIds = mRemoteViewsServicesAppWidgets.get(serviceId);
        } else {
            appWidgetIds = new HashSet<>();
            mRemoteViewsServicesAppWidgets.put(serviceId, appWidgetIds);
        }
        appWidgetIds.add(appWidgetId);
    }

    // Subtracts from the ref-count for a given RemoteViewsService intent, prompting a delete if
    // the ref-count reaches zero.
    private void decrementAppWidgetServiceRefCount(Widget widget) {
        Iterator<Pair<Integer, FilterComparison>> it = mRemoteViewsServicesAppWidgets
                .keySet().iterator();
        while (it.hasNext()) {
            final Pair<Integer, FilterComparison> key = it.next();
            final HashSet<Integer> ids = mRemoteViewsServicesAppWidgets.get(key);
            if (ids.remove(widget.appWidgetId)) {
                // If we have removed the last app widget referencing this service, then we
                // should destroy it and remove it from this set
                if (ids.isEmpty()) {
                    destroyRemoteViewsService(key.second.getIntent(), widget);
                    it.remove();
                }
            }
        }
    }

    private void saveGroupStateAsync(int groupId) {
        mSaveStateHandler.post(new SaveStateRunnable(groupId));
    }

    private void updateAppWidgetInstanceLocked(Widget widget, RemoteViews views,
            boolean isPartialUpdate) {
        if (widget != null && widget.provider != null
                && !widget.provider.zombie && !widget.host.zombie) {

            if (isPartialUpdate && widget.views != null) {
                // For a partial update, we merge the new RemoteViews with the old.
                widget.views.mergeRemoteViews(views);
            } else {
                // For a full update we replace the RemoteViews completely.
                widget.views = views;
            }

            scheduleNotifyUpdateAppWidgetLocked(widget, views);
        }
    }

    private void scheduleNotifyAppWidgetViewDataChanged(Widget widget, int viewId) {
        if (widget == null || widget.host == null || widget.host.zombie
                || widget.host.callbacks == null || widget.provider == null
                || widget.provider.zombie) {
            return;
        }

        SomeArgs args = SomeArgs.obtain();
        args.arg1 = widget.host;
        args.arg2 = widget.host.callbacks;
        args.argi1 = widget.appWidgetId;
        args.argi2 = viewId;

        mCallbackHandler.obtainMessage(
                CallbackHandler.MSG_NOTIFY_VIEW_DATA_CHANGED,
                args).sendToTarget();
    }


    private void handleNotifyAppWidgetViewDataChanged(Host host, IAppWidgetHost callbacks,
            int appWidgetId, int viewId) {
        try {
            callbacks.viewDataChanged(appWidgetId, viewId);
        } catch (RemoteException re) {
            // It failed; remove the callback. No need to prune because
            // we know that this host is still referenced by this instance.
            callbacks = null;
        }

        // If the host is unavailable, then we call the associated
        // RemoteViewsFactory.onDataSetChanged() directly
        synchronized (mLock) {
            if (callbacks == null) {
                host.callbacks = null;

                Set<Pair<Integer, FilterComparison>> keys = mRemoteViewsServicesAppWidgets.keySet();
                for (Pair<Integer, FilterComparison> key : keys) {
                    if (mRemoteViewsServicesAppWidgets.get(key).contains(appWidgetId)) {
                        final ServiceConnection connection = new ServiceConnection() {
                            @Override
                            public void onServiceConnected(ComponentName name, IBinder service) {
                                IRemoteViewsFactory cb = IRemoteViewsFactory.Stub
                                        .asInterface(service);
                                try {
                                    cb.onDataSetChangedAsync();
                                } catch (RemoteException e) {
                                    Slog.e(TAG, "Error calling onDataSetChangedAsync()", e);
                                }
                                mContext.unbindService(this);
                            }

                            @Override
                            public void onServiceDisconnected(android.content.ComponentName name) {
                                // Do nothing
                            }
                        };

                        final int userId = UserHandle.getUserId(key.first);
                        Intent intent = key.second.getIntent();

                        // Bind to the service and call onDataSetChanged()
                        bindService(intent, connection, new UserHandle(userId));
                    }
                }
            }
        }
    }

    private void scheduleNotifyUpdateAppWidgetLocked(Widget widget, RemoteViews updateViews) {
        if (widget == null || widget.provider == null || widget.provider.zombie
                || widget.host.callbacks == null || widget.host.zombie) {
            return;
        }

        SomeArgs args = SomeArgs.obtain();
        args.arg1 = widget.host;
        args.arg2 = widget.host.callbacks;
        args.arg3 = updateViews;
        args.argi1 = widget.appWidgetId;

        mCallbackHandler.obtainMessage(
                CallbackHandler.MSG_NOTIFY_UPDATE_APP_WIDGET,
                args).sendToTarget();
    }

    private void handleNotifyUpdateAppWidget(Host host, IAppWidgetHost callbacks,
            int appWidgetId, RemoteViews views) {
        try {
            callbacks.updateAppWidget(appWidgetId, views);
        } catch (RemoteException re) {
            synchronized (mLock) {
                Slog.e(TAG, "Widget host dead: " + host.id, re);
                host.callbacks = null;
            }
        }
    }

    private void scheduleNotifyProviderChangedLocked(Widget widget) {
        if (widget == null || widget.provider == null || widget.provider.zombie
                || widget.host.callbacks == null || widget.host.zombie) {
            return;
        }

        SomeArgs args = SomeArgs.obtain();
        args.arg1 = widget.host;
        args.arg2 = widget.host.callbacks;
        args.arg3 = widget.provider.info;
        args.argi1 = widget.appWidgetId;

        mCallbackHandler.obtainMessage(
                CallbackHandler.MSG_NOTIFY_PROVIDER_CHANGED,
                args).sendToTarget();
    }

    private void handleNotifyProviderChanged(Host host, IAppWidgetHost callbacks,
            int appWidgetId, AppWidgetProviderInfo info) {
        try {
            callbacks.providerChanged(appWidgetId, info);
        } catch (RemoteException re) {
            synchronized (mLock){
                Slog.e(TAG, "Widget host dead: " + host.id, re);
                host.callbacks = null;
            }
        }
    }

    private void scheduleNotifyGroupHostsForProvidersChangedLocked(int userId) {
        final int[] profileIds = mSecurityPolicy.getEnabledGroupProfileIds(userId);

        final int N = mHosts.size();
        for (int i = N - 1; i >= 0; i--) {
            Host host = mHosts.get(i);

            boolean hostInGroup = false;
            final int M = profileIds.length;
            for (int j = 0; j < M; j++) {
                final int profileId = profileIds[j];
                if (host.getUserId() == profileId) {
                    hostInGroup = true;
                    break;
                }
            }

            if (!hostInGroup) {
                continue;
            }

            if (host == null || host.zombie || host.callbacks == null) {
                continue;
            }

            SomeArgs args = SomeArgs.obtain();
            args.arg1 = host;
            args.arg2 = host.callbacks;

            mCallbackHandler.obtainMessage(
                    CallbackHandler.MSG_NOTIFY_PROVIDERS_CHANGED,
                    args).sendToTarget();
        }
    }

    private void handleNotifyProvidersChanged(Host host, IAppWidgetHost callbacks) {
        try {
            callbacks.providersChanged();
        } catch (RemoteException re) {
            synchronized (mLock) {
                Slog.e(TAG, "Widget host dead: " + host.id, re);
                host.callbacks = null;
            }
        }
    }

    private static boolean isLocalBinder() {
        return Process.myPid() == Binder.getCallingPid();
    }

    private static RemoteViews cloneIfLocalBinder(RemoteViews rv) {
        if (isLocalBinder() && rv != null) {
            return rv.clone();
        }
        return rv;
    }

    private static AppWidgetProviderInfo cloneIfLocalBinder(AppWidgetProviderInfo info) {
        if (isLocalBinder() && info != null) {
            return info.clone();
        }
        return info;
    }

    private static Bundle cloneIfLocalBinder(Bundle bundle) {
        // Note: this is only a shallow copy. For now this will be fine, but it could be problematic
        // if we start adding objects to the options. Further, it would only be an issue if keyguard
        // used such options.
        if (isLocalBinder() && bundle != null) {
            return (Bundle) bundle.clone();
        }
        return bundle;
    }

    private Widget lookupWidgetLocked(int appWidgetId, int uid, String packageName) {
        final int N = mWidgets.size();
        for (int i = 0; i < N; i++) {
            Widget widget = mWidgets.get(i);
            if (widget.appWidgetId == appWidgetId
                    && mSecurityPolicy.canAccessAppWidget(widget, uid, packageName)) {
                return widget;
            }
        }
        return null;
    }

    private Provider lookupProviderLocked(ProviderId id) {
        final int N = mProviders.size();
        for (int i = 0; i < N; i++) {
            Provider provider = mProviders.get(i);
            if (provider.id.equals(id)) {
                return provider;
            }
        }
        return null;
    }

    private Host lookupHostLocked(HostId hostId) {
        final int N = mHosts.size();
        for (int i = 0; i < N; i++) {
            Host host = mHosts.get(i);
            if (host.id.equals(hostId)) {
                return host;
            }
        }
        return null;
    }

    private void pruneHostLocked(Host host) {
        if (host.widgets.size() == 0 && host.callbacks == null) {
            if (DEBUG) {
                Slog.i(TAG, "Pruning host " + host.id);
            }
            mHosts.remove(host);
        }
    }

    private void loadGroupWidgetProvidersLocked(int[] profileIds) {
        List<ResolveInfo> allReceivers = null;
        Intent intent = new Intent(AppWidgetManager.ACTION_APPWIDGET_UPDATE);

        final int profileCount = profileIds.length;
        for (int i = 0; i < profileCount; i++) {
            final int profileId = profileIds[i];

            List<ResolveInfo> receivers = queryIntentReceivers(intent, profileId);
            if (receivers != null && !receivers.isEmpty()) {
                if (allReceivers == null) {
                    allReceivers = new ArrayList<>();
                }
                allReceivers.addAll(receivers);
            }
        }

        final int N = (allReceivers == null) ? 0 : allReceivers.size();
        for (int i = 0; i < N; i++) {
            ResolveInfo receiver = allReceivers.get(i);
            addProviderLocked(receiver);
        }
    }

    private boolean addProviderLocked(ResolveInfo ri) {
        if ((ri.activityInfo.applicationInfo.flags & ApplicationInfo.FLAG_EXTERNAL_STORAGE) != 0) {
            return false;
        }

        if (!ri.activityInfo.isEnabled()) {
            return false;
        }

        ComponentName componentName = new ComponentName(ri.activityInfo.packageName,
                ri.activityInfo.name);
        ProviderId providerId = new ProviderId(ri.activityInfo.applicationInfo.uid, componentName);

        Provider provider = parseProviderInfoXml(providerId, ri);
        if (provider != null) {
            // we might have an inactive entry for this provider already due to
            // a preceding restore operation.  if so, fix it up in place; otherwise
            // just add this new one.
            Provider existing = lookupProviderLocked(providerId);

            // If the provider was not found it may be because it was restored and
            // we did not know its UID so let us find if there is such one.
            if (existing == null) {
                ProviderId restoredProviderId = new ProviderId(UNKNOWN_UID, componentName);
                existing = lookupProviderLocked(restoredProviderId);
            }

            if (existing != null) {
                if (existing.zombie && !mSafeMode) {
                    // it's a placeholder that was set up during an app restore
                    existing.id = providerId;
                    existing.zombie = false;
                    existing.info = provider.info; // the real one filled out from the ResolveInfo
                    if (DEBUG) {
                        Slog.i(TAG, "Provider placeholder now reified: " + existing);
                    }
                }
            } else {
                mProviders.add(provider);
            }
            return true;
        }

        return false;
    }

    private void deleteProviderLocked(Provider provider) {
        int N = provider.widgets.size();
        for (int i = N - 1; i >= 0; i--) {
            Widget widget = provider.widgets.remove(i);
            // Call back with empty RemoteViews
            updateAppWidgetInstanceLocked(widget, null, false);
            // clear out references to this appWidgetId
            widget.host.widgets.remove(widget);
            removeWidgetLocked(widget);
            widget.provider = null;
            pruneHostLocked(widget.host);
            widget.host = null;
        }
        mProviders.remove(provider);

        // no need to send the DISABLE broadcast, since the receiver is gone anyway
        cancelBroadcasts(provider);
    }

    private void sendEnableIntentLocked(Provider p) {
        Intent intent = new Intent(AppWidgetManager.ACTION_APPWIDGET_ENABLED);
        intent.setComponent(p.info.provider);
        sendBroadcastAsUser(intent, p.info.getProfile());
    }

    private void sendUpdateIntentLocked(Provider provider, int[] appWidgetIds) {
        Intent intent = new Intent(AppWidgetManager.ACTION_APPWIDGET_UPDATE);
        intent.putExtra(AppWidgetManager.EXTRA_APPWIDGET_IDS, appWidgetIds);
        intent.setComponent(provider.info.provider);
        sendBroadcastAsUser(intent, provider.info.getProfile());
    }

    private void sendDeletedIntentLocked(Widget widget) {
        Intent intent = new Intent(AppWidgetManager.ACTION_APPWIDGET_DELETED);
        intent.setComponent(widget.provider.info.provider);
        intent.putExtra(AppWidgetManager.EXTRA_APPWIDGET_ID, widget.appWidgetId);
        sendBroadcastAsUser(intent, widget.provider.info.getProfile());
    }

    private void sendDisabledIntentLocked(Provider provider) {
        Intent intent = new Intent(AppWidgetManager.ACTION_APPWIDGET_DISABLED);
        intent.setComponent(provider.info.provider);
        sendBroadcastAsUser(intent, provider.info.getProfile());
    }

    public void sendOptionsChangedIntentLocked(Widget widget) {
        Intent intent = new Intent(AppWidgetManager.ACTION_APPWIDGET_OPTIONS_CHANGED);
        intent.setComponent(widget.provider.info.provider);
        intent.putExtra(AppWidgetManager.EXTRA_APPWIDGET_ID, widget.appWidgetId);
        intent.putExtra(AppWidgetManager.EXTRA_APPWIDGET_OPTIONS, widget.options);
        sendBroadcastAsUser(intent, widget.provider.info.getProfile());
    }

    private void registerForBroadcastsLocked(Provider provider, int[] appWidgetIds) {
        if (provider.info.updatePeriodMillis > 0) {
            // if this is the first instance, set the alarm. otherwise,
            // rely on the fact that we've already set it and that
            // PendingIntent.getBroadcast will update the extras.
            boolean alreadyRegistered = provider.broadcast != null;
            Intent intent = new Intent(AppWidgetManager.ACTION_APPWIDGET_UPDATE);
            intent.putExtra(AppWidgetManager.EXTRA_APPWIDGET_IDS, appWidgetIds);
            intent.setComponent(provider.info.provider);
            long token = Binder.clearCallingIdentity();
            try {
                provider.broadcast = PendingIntent.getBroadcastAsUser(mContext, 1, intent,
                        PendingIntent.FLAG_UPDATE_CURRENT, provider.info.getProfile());
            } finally {
                Binder.restoreCallingIdentity(token);
            }
            if (!alreadyRegistered) {
                long period = provider.info.updatePeriodMillis;
                if (period < MIN_UPDATE_PERIOD) {
                    period = MIN_UPDATE_PERIOD;
                }
                mAlarmManager.setInexactRepeating(AlarmManager.ELAPSED_REALTIME_WAKEUP,
                        SystemClock.elapsedRealtime() + period, period, provider.broadcast);
            }
        }
    }

    private static int[] getWidgetIds(ArrayList<Widget> widgets) {
        int instancesSize = widgets.size();
        int appWidgetIds[] = new int[instancesSize];
        for (int i = 0; i < instancesSize; i++) {
            appWidgetIds[i] = widgets.get(i).appWidgetId;
        }
        return appWidgetIds;
    }

    private static void dumpProvider(Provider provider, int index, PrintWriter pw) {
        AppWidgetProviderInfo info = provider.info;
        pw.print("  ["); pw.print(index); pw.print("] provider ");
        pw.println(provider.id);
        pw.print("    min=("); pw.print(info.minWidth);
        pw.print("x"); pw.print(info.minHeight);
        pw.print(")   minResize=("); pw.print(info.minResizeWidth);
        pw.print("x"); pw.print(info.minResizeHeight);
        pw.print(") updatePeriodMillis=");
        pw.print(info.updatePeriodMillis);
        pw.print(" resizeMode=");
        pw.print(info.resizeMode);
        pw.print(info.widgetCategory);
        pw.print(" autoAdvanceViewId=");
        pw.print(info.autoAdvanceViewId);
        pw.print(" initialLayout=#");
        pw.print(Integer.toHexString(info.initialLayout));
        pw.print(" initialKeyguardLayout=#");
        pw.print(Integer.toHexString(info.initialKeyguardLayout));
        pw.print(" zombie="); pw.println(provider.zombie);
    }

    private static void dumpHost(Host host, int index, PrintWriter pw) {
        pw.print("  ["); pw.print(index); pw.print("] hostId=");
        pw.println(host.id);
        pw.print("    callbacks="); pw.println(host.callbacks);
        pw.print("    widgets.size="); pw.print(host.widgets.size());
        pw.print(" zombie="); pw.println(host.zombie);
    }

    private static void dumpGrant(Pair<Integer, String> grant, int index, PrintWriter pw) {
        pw.print("  ["); pw.print(index); pw.print(']');
        pw.print(" user="); pw.print(grant.first);
        pw.print(" package="); pw.println(grant.second);
    }

    private static void dumpWidget(Widget widget, int index, PrintWriter pw) {
        pw.print("  ["); pw.print(index); pw.print("] id=");
        pw.println(widget.appWidgetId);
        pw.print("    host=");
        pw.println(widget.host.id);
        if (widget.provider != null) {
            pw.print("    provider="); pw.println(widget.provider.id);
        }
        if (widget.host != null) {
            pw.print("    host.callbacks="); pw.println(widget.host.callbacks);
        }
        if (widget.views != null) {
            pw.print("    views="); pw.println(widget.views);
        }
    }

    private static void serializeProvider(XmlSerializer out, Provider p) throws IOException {
        out.startTag(null, "p");
        out.attribute(null, "pkg", p.info.provider.getPackageName());
        out.attribute(null, "cl", p.info.provider.getClassName());
        out.attribute(null, "tag", Integer.toHexString(p.tag));
        out.endTag(null, "p");
    }

    private static void serializeHost(XmlSerializer out, Host host) throws IOException {
        out.startTag(null, "h");
        out.attribute(null, "pkg", host.id.packageName);
        out.attribute(null, "id", Integer.toHexString(host.id.hostId));
        out.attribute(null, "tag", Integer.toHexString(host.tag));
        out.endTag(null, "h");
    }

    private static void serializeAppWidget(XmlSerializer out, Widget widget) throws IOException {
        out.startTag(null, "g");
        out.attribute(null, "id", Integer.toHexString(widget.appWidgetId));
        out.attribute(null, "rid", Integer.toHexString(widget.restoredId));
        out.attribute(null, "h", Integer.toHexString(widget.host.tag));
        if (widget.provider != null) {
            out.attribute(null, "p", Integer.toHexString(widget.provider.tag));
        }
        if (widget.options != null) {
            out.attribute(null, "min_width", Integer.toHexString(widget.options.getInt(
                    AppWidgetManager.OPTION_APPWIDGET_MIN_WIDTH)));
            out.attribute(null, "min_height", Integer.toHexString(widget.options.getInt(
                    AppWidgetManager.OPTION_APPWIDGET_MIN_HEIGHT)));
            out.attribute(null, "max_width", Integer.toHexString(widget.options.getInt(
                    AppWidgetManager.OPTION_APPWIDGET_MAX_WIDTH)));
            out.attribute(null, "max_height", Integer.toHexString(widget.options.getInt(
                    AppWidgetManager.OPTION_APPWIDGET_MAX_HEIGHT)));
            out.attribute(null, "host_category", Integer.toHexString(widget.options.getInt(
                    AppWidgetManager.OPTION_APPWIDGET_HOST_CATEGORY)));
        }
        out.endTag(null, "g");
    }

    @Override
    public List<String> getWidgetParticipants(int userId) {
        return mBackupRestoreController.getWidgetParticipants(userId);
    }

    @Override
    public byte[] getWidgetState(String packageName, int userId) {
        return mBackupRestoreController.getWidgetState(packageName, userId);
    }

    @Override
    public void restoreStarting(int userId) {
        mBackupRestoreController.restoreStarting(userId);
    }

    @Override
    public void restoreWidgetState(String packageName, byte[] restoredState, int userId) {
        mBackupRestoreController.restoreWidgetState(packageName, restoredState, userId);
    }

    @Override
    public void restoreFinished(int userId) {
        mBackupRestoreController.restoreFinished(userId);
    }

    @SuppressWarnings("deprecation")
    private Provider parseProviderInfoXml(ProviderId providerId, ResolveInfo ri) {
        Provider provider = null;

        ActivityInfo activityInfo = ri.activityInfo;
        XmlResourceParser parser = null;
        try {
            parser = activityInfo.loadXmlMetaData(mContext.getPackageManager(),
                    AppWidgetManager.META_DATA_APPWIDGET_PROVIDER);
            if (parser == null) {
                Slog.w(TAG, "No " + AppWidgetManager.META_DATA_APPWIDGET_PROVIDER
                        + " meta-data for " + "AppWidget provider '" + providerId + '\'');
                return null;
            }

            AttributeSet attrs = Xml.asAttributeSet(parser);

            int type;
            while ((type = parser.next()) != XmlPullParser.END_DOCUMENT
                    && type != XmlPullParser.START_TAG) {
                // drain whitespace, comments, etc.
            }

            String nodeName = parser.getName();
            if (!"appwidget-provider".equals(nodeName)) {
                Slog.w(TAG, "Meta-data does not start with appwidget-provider tag for"
                        + " AppWidget provider " + providerId.componentName
                        + " for user " + providerId.uid);
                return null;
            }

            provider = new Provider();
            provider.id = providerId;
            AppWidgetProviderInfo info = provider.info = new AppWidgetProviderInfo();
            info.provider = providerId.componentName;
            info.providerInfo = activityInfo;

            final Resources resources;
            final long identity = Binder.clearCallingIdentity();
            try {
                resources = mContext.getPackageManager()
                        .getResourcesForApplicationAsUser(activityInfo.packageName,
                                UserHandle.getUserId(providerId.uid));
            } finally {
                Binder.restoreCallingIdentity(identity);
            }

            TypedArray sa = resources.obtainAttributes(attrs,
                    com.android.internal.R.styleable.AppWidgetProviderInfo);

            // These dimensions has to be resolved in the application's context.
            // We simply send back the raw complex data, which will be
            // converted to dp in {@link AppWidgetManager#getAppWidgetInfo}.
            TypedValue value = sa
                    .peekValue(com.android.internal.R.styleable.AppWidgetProviderInfo_minWidth);
            info.minWidth = value != null ? value.data : 0;
            value = sa.peekValue(com.android.internal.R.styleable.AppWidgetProviderInfo_minHeight);
            info.minHeight = value != null ? value.data : 0;
            value = sa.peekValue(
                    com.android.internal.R.styleable.AppWidgetProviderInfo_minResizeWidth);
            info.minResizeWidth = value != null ? value.data : info.minWidth;
            value = sa.peekValue(
                    com.android.internal.R.styleable.AppWidgetProviderInfo_minResizeHeight);
            info.minResizeHeight = value != null ? value.data : info.minHeight;
            info.updatePeriodMillis = sa.getInt(
                    com.android.internal.R.styleable.AppWidgetProviderInfo_updatePeriodMillis, 0);
            info.initialLayout = sa.getResourceId(
                    com.android.internal.R.styleable.AppWidgetProviderInfo_initialLayout, 0);
            info.initialKeyguardLayout = sa.getResourceId(com.android.internal.R.styleable.
                    AppWidgetProviderInfo_initialKeyguardLayout, 0);

            String className = sa
                    .getString(com.android.internal.R.styleable.AppWidgetProviderInfo_configure);
            if (className != null) {
                info.configure = new ComponentName(providerId.componentName.getPackageName(),
                        className);
            }
            info.label = activityInfo.loadLabel(mContext.getPackageManager()).toString();
            info.icon = ri.getIconResource();
            info.previewImage = sa.getResourceId(
                    com.android.internal.R.styleable.AppWidgetProviderInfo_previewImage, 0);
            info.autoAdvanceViewId = sa.getResourceId(
                    com.android.internal.R.styleable.AppWidgetProviderInfo_autoAdvanceViewId, -1);
            info.resizeMode = sa.getInt(
                    com.android.internal.R.styleable.AppWidgetProviderInfo_resizeMode,
                    AppWidgetProviderInfo.RESIZE_NONE);
            info.widgetCategory = sa.getInt(
                    com.android.internal.R.styleable.AppWidgetProviderInfo_widgetCategory,
                    AppWidgetProviderInfo.WIDGET_CATEGORY_HOME_SCREEN);

            sa.recycle();
        } catch (IOException | PackageManager.NameNotFoundException | XmlPullParserException e) {
            // Ok to catch Exception here, because anything going wrong because
            // of what a client process passes to us should not be fatal for the
            // system process.
            Slog.w(TAG, "XML parsing failed for AppWidget provider "
                    + providerId.componentName + " for user " + providerId.uid, e);
            return null;
        } finally {
            if (parser != null) {
                parser.close();
            }
        }
        return provider;
    }

    private int getUidForPackage(String packageName, int userId) {
        PackageInfo pkgInfo = null;

        final long identity = Binder.clearCallingIdentity();
        try {
            pkgInfo = mPackageManager.getPackageInfo(packageName, 0, userId);
        } catch (RemoteException re) {
            // Shouldn't happen, local call
        } finally {
            Binder.restoreCallingIdentity(identity);
        }

        if (pkgInfo == null || pkgInfo.applicationInfo == null) {
            return -1;
        }

        return pkgInfo.applicationInfo.uid;
    }

    private ActivityInfo getProviderInfo(ComponentName componentName, int userId) {
        Intent intent = new Intent(AppWidgetManager.ACTION_APPWIDGET_UPDATE);
        intent.setComponent(componentName);

        List<ResolveInfo> receivers = queryIntentReceivers(intent, userId);
        // We are setting component, so there is only one or none.
        if (!receivers.isEmpty()) {
            return receivers.get(0).activityInfo;
        }

        return null;
    }

    private List<ResolveInfo> queryIntentReceivers(Intent intent, int userId) {
        final long identity = Binder.clearCallingIdentity();
        try {
            int flags = PackageManager.GET_META_DATA;

            // Widgets referencing shared libraries need to have their
            // dependencies loaded.
            flags |= PackageManager.GET_SHARED_LIBRARY_FILES;

            return mPackageManager.queryIntentReceivers(intent,
                    intent.resolveTypeIfNeeded(mContext.getContentResolver()),
                    flags, userId);
        } catch (RemoteException re) {
            return Collections.emptyList();
        } finally {
            Binder.restoreCallingIdentity(identity);
        }
    }

    private void onUserStarted(int userId) {
        synchronized (mLock) {
            ensureGroupStateLoadedLocked(userId);

            final int N = mProviders.size();
            for (int i = 0; i < N; i++) {
                Provider provider = mProviders.get(i);

                // Send broadcast only to the providers of the user.
                if (provider.getUserId() != userId) {
                    continue;
                }

                if (provider.widgets.size() > 0) {
                    sendEnableIntentLocked(provider);
                    int[] appWidgetIds = getWidgetIds(provider.widgets);
                    sendUpdateIntentLocked(provider, appWidgetIds);
                    registerForBroadcastsLocked(provider, appWidgetIds);
                }
            }
        }
    }

    // only call from initialization -- it assumes that the data structures are all empty
    private void loadGroupStateLocked(int[] profileIds) {
        // We can bind the widgets to host and providers only after
        // reading the host and providers for all users since a widget
        // can have a host and a provider in different users.
        List<LoadedWidgetState> loadedWidgets = new ArrayList<>();

        int version = 0;

        final int profileIdCount = profileIds.length;
        for (int i = 0; i < profileIdCount; i++) {
            final int profileId = profileIds[i];

            // No file written for this user - nothing to do.
            AtomicFile file = getSavedStateFile(profileId);
            try {
                FileInputStream stream = file.openRead();
                version = readProfileStateFromFileLocked(stream, profileId, loadedWidgets);
                IoUtils.closeQuietly(stream);
            } catch (FileNotFoundException e) {
                Slog.w(TAG, "Failed to read state: " + e);
            }
        }

        if (version >= 0) {
            // Hooke'm up...
            bindLoadedWidgetsLocked(loadedWidgets);

            // upgrade the database if needed
            performUpgradeLocked(version);
        } else {
            // failed reading, clean up
            Slog.w(TAG, "Failed to read state, clearing widgets and hosts.");
            clearWidgetsLocked();
            mHosts.clear();
            final int N = mProviders.size();
            for (int i = 0; i < N; i++) {
                mProviders.get(i).widgets.clear();
            }
        }
    }

    private void bindLoadedWidgetsLocked(List<LoadedWidgetState> loadedWidgets) {
        final int loadedWidgetCount = loadedWidgets.size();
        for (int i = loadedWidgetCount - 1; i >= 0; i--) {
            LoadedWidgetState loadedWidget = loadedWidgets.remove(i);
            Widget widget = loadedWidget.widget;

            widget.provider = findProviderByTag(loadedWidget.providerTag);
            if (widget.provider == null) {
                // This provider is gone. We just let the host figure out
                // that this happened when it fails to load it.
                continue;
            }

            widget.host = findHostByTag(loadedWidget.hostTag);
            if (widget.host == null) {
                // This host is gone.
                continue;
            }

            widget.provider.widgets.add(widget);
            widget.host.widgets.add(widget);
            addWidgetLocked(widget);
        }
    }

    private Provider findProviderByTag(int tag) {
        if (tag < 0) {
            return null;
        }
        final int providerCount = mProviders.size();
        for (int i = 0; i < providerCount; i++) {
            Provider provider = mProviders.get(i);
            if (provider.tag == tag) {
                return provider;
            }
        }
        return null;
    }

    private Host findHostByTag(int tag) {
        if (tag < 0) {
            return null;
        }
        final int hostCount = mHosts.size();
        for (int i = 0; i < hostCount; i++) {
            Host host = mHosts.get(i);
            if (host.tag == tag) {
                return host;
            }
        }
        return null;
    }

    /**
     * Adds the widget to mWidgets and tracks the package name in mWidgetPackages.
     */
    void addWidgetLocked(Widget widget) {
        mWidgets.add(widget);

        onWidgetProviderAddedOrChangedLocked(widget);
    }

    /**
     * Checks if the provider is assigned and updates the mWidgetPackages to track packages
     * that have bound widgets.
     */
    void onWidgetProviderAddedOrChangedLocked(Widget widget) {
        if (widget.provider == null) return;

        int userId = widget.provider.getUserId();
        ArraySet<String> packages = mWidgetPackages.get(userId);
        if (packages == null) {
            mWidgetPackages.put(userId, packages = new ArraySet<String>());
        }
        packages.add(widget.provider.info.provider.getPackageName());
    }

    /**
     * Removes a widget from mWidgets and updates the cache of bound widget provider packages.
     * If there are other widgets with the same package, leaves it in the cache, otherwise it
     * removes the associated package from the cache.
     */
    void removeWidgetLocked(Widget widget) {
        mWidgets.remove(widget);

        onWidgetRemovedLocked(widget);
    }

    private void onWidgetRemovedLocked(Widget widget) {
        if (widget.provider == null) return;

        final int userId = widget.provider.getUserId();
        final String packageName = widget.provider.info.provider.getPackageName();
        ArraySet<String> packages = mWidgetPackages.get(userId);
        if (packages == null) {
            return;
        }
        // Check if there is any other widget with the same package name.
        // Remove packageName if none.
        final int N = mWidgets.size();
        for (int i = 0; i < N; i++) {
            Widget w = mWidgets.get(i);
            if (w.provider == null) continue;
            if (w.provider.getUserId() == userId
                    && packageName.equals(w.provider.info.provider.getPackageName())) {
                return;
            }
        }
        packages.remove(packageName);
    }

    /**
     * Clears all widgets and associated cache of packages with bound widgets.
     */
    void clearWidgetsLocked() {
        mWidgets.clear();

        onWidgetsClearedLocked();
    }

    private void onWidgetsClearedLocked() {
        mWidgetPackages.clear();
    }

    @Override
    public boolean isBoundWidgetPackage(String packageName, int userId) {
        if (Binder.getCallingUid() != Process.SYSTEM_UID) {
            throw new SecurityException("Only the system process can call this");
        }
        synchronized (mLock) {
            final ArraySet<String> packages = mWidgetPackages.get(userId);
            if (packages != null) {
                return packages.contains(packageName);
            }
        }
        return false;
    }

    private void saveStateLocked(int userId) {
        tagProvidersAndHosts();

        final int[] profileIds = mSecurityPolicy.getEnabledGroupProfileIds(userId);

        final int profileCount = profileIds.length;
        for (int i = 0; i < profileCount; i++) {
            final int profileId = profileIds[i];

            AtomicFile file = getSavedStateFile(profileId);
            FileOutputStream stream;
            try {
                stream = file.startWrite();
                if (writeProfileStateToFileLocked(stream, profileId)) {
                    file.finishWrite(stream);
                } else {
                    file.failWrite(stream);
                    Slog.w(TAG, "Failed to save state, restoring backup.");
                }
            } catch (IOException e) {
                Slog.w(TAG, "Failed open state file for write: " + e);
            }
        }
    }

    private void tagProvidersAndHosts() {
        final int providerCount = mProviders.size();
        for (int i = 0; i < providerCount; i++) {
            Provider provider = mProviders.get(i);
            provider.tag = i;
        }

        final int hostCount = mHosts.size();
        for (int i = 0; i < hostCount; i++) {
            Host host = mHosts.get(i);
            host.tag = i;
        }
    }

    private void clearProvidersAndHostsTagsLocked() {
        final int providerCount = mProviders.size();
        for (int i = 0; i < providerCount; i++) {
            Provider provider = mProviders.get(i);
            provider.tag = TAG_UNDEFINED;
        }

        final int hostCount = mHosts.size();
        for (int i = 0; i < hostCount; i++) {
            Host host = mHosts.get(i);
            host.tag = TAG_UNDEFINED;
        }
    }

    private boolean writeProfileStateToFileLocked(FileOutputStream stream, int userId) {
        int N;

        try {
            XmlSerializer out = new FastXmlSerializer();
            out.setOutput(stream, StandardCharsets.UTF_8.name());
            out.startDocument(null, true);
            out.startTag(null, "gs");
            out.attribute(null, "version", String.valueOf(CURRENT_VERSION));

            N = mProviders.size();
            for (int i = 0; i < N; i++) {
                Provider provider = mProviders.get(i);
                // Save only providers for the user.
                if (provider.getUserId() != userId) {
                    continue;
                }
                if (provider.widgets.size() > 0) {
                    serializeProvider(out, provider);
                }
            }

            N = mHosts.size();
            for (int i = 0; i < N; i++) {
                Host host = mHosts.get(i);
                // Save only hosts for the user.
                if (host.getUserId() != userId) {
                    continue;
                }
                serializeHost(out, host);
            }

            N = mWidgets.size();
            for (int i = 0; i < N; i++) {
                Widget widget = mWidgets.get(i);
                // Save only widgets hosted by the user.
                if (widget.host.getUserId() != userId) {
                    continue;
                }
                serializeAppWidget(out, widget);
            }

            Iterator<Pair<Integer, String>> it = mPackagesWithBindWidgetPermission.iterator();
            while (it.hasNext()) {
                Pair<Integer, String> binding = it.next();
                // Save only white listings for the user.
                if (binding.first != userId) {
                    continue;
                }
                out.startTag(null, "b");
                out.attribute(null, "packageName", binding.second);
                out.endTag(null, "b");
            }

            out.endTag(null, "gs");
            out.endDocument();
            return true;
        } catch (IOException e) {
            Slog.w(TAG, "Failed to write state: " + e);
            return false;
        }
    }

    private int readProfileStateFromFileLocked(FileInputStream stream, int userId,
            List<LoadedWidgetState> outLoadedWidgets) {
        int version = -1;
        try {
            XmlPullParser parser = Xml.newPullParser();
            parser.setInput(stream, StandardCharsets.UTF_8.name());

            int legacyProviderIndex = -1;
            int legacyHostIndex = -1;
            int type;
            do {
                type = parser.next();
                if (type == XmlPullParser.START_TAG) {
                    String tag = parser.getName();
                    if ("gs".equals(tag)) {
                        String attributeValue = parser.getAttributeValue(null, "version");
                        try {
                            version = Integer.parseInt(attributeValue);
                        } catch (NumberFormatException e) {
                            version = 0;
                        }
                    } else if ("p".equals(tag)) {
                        legacyProviderIndex++;
                        // TODO: do we need to check that this package has the same signature
                        // as before?
                        String pkg = parser.getAttributeValue(null, "pkg");
                        String cl = parser.getAttributeValue(null, "cl");

                        pkg = getCanonicalPackageName(pkg, cl, userId);
                        if (pkg == null) {
                            continue;
                        }

                        final int uid = getUidForPackage(pkg, userId);
                        if (uid < 0) {
                            continue;
                        }

                        ComponentName componentName = new ComponentName(pkg, cl);

                        ActivityInfo providerInfo = getProviderInfo(componentName, userId);
                        if (providerInfo == null) {
                            continue;
                        }

                        ProviderId providerId = new ProviderId(uid, componentName);
                        Provider provider = lookupProviderLocked(providerId);

                        if (provider == null && mSafeMode) {
                            // if we're in safe mode, make a temporary one
                            provider = new Provider();
                            provider.info = new AppWidgetProviderInfo();
                            provider.info.provider = providerId.componentName;
                            provider.info.providerInfo = providerInfo;
                            provider.zombie = true;
                            provider.id = providerId;
                            mProviders.add(provider);
                        }

                        String tagAttribute = parser.getAttributeValue(null, "tag");
                        final int providerTag = !TextUtils.isEmpty(tagAttribute)
                                ? Integer.parseInt(tagAttribute, 16) : legacyProviderIndex;
                        provider.tag = providerTag;
                    } else if ("h".equals(tag)) {
                        legacyHostIndex++;
                        Host host = new Host();
                        // TODO: do we need to check that this package has the same signature
                        // as before?
                        String pkg = parser.getAttributeValue(null, "pkg");

                        final int uid = getUidForPackage(pkg, userId);
                        if (uid < 0) {
                            host.zombie = true;
                        }

                        if (!host.zombie || mSafeMode) {
                            // In safe mode, we don't discard the hosts we don't recognize
                            // so that they're not pruned from our list. Otherwise, we do.
                            final int hostId = Integer.parseInt(parser.getAttributeValue(
                                    null, "id"), 16);

                            String tagAttribute = parser.getAttributeValue(null, "tag");
                            final int hostTag = !TextUtils.isEmpty(tagAttribute)
                                    ? Integer.parseInt(tagAttribute, 16) : legacyHostIndex;

                            host.tag = hostTag;
                            host.id = new HostId(uid, hostId, pkg);
                            mHosts.add(host);
                        }
                    } else if ("b".equals(tag)) {
                        String packageName = parser.getAttributeValue(null, "packageName");
                        final int uid = getUidForPackage(packageName, userId);
                        if (uid >= 0) {
                            Pair<Integer, String> packageId = Pair.create(userId, packageName);
                            mPackagesWithBindWidgetPermission.add(packageId);
                        }
                    } else if ("g".equals(tag)) {
                        Widget widget = new Widget();
                        widget.appWidgetId = Integer.parseInt(parser.getAttributeValue(
                                null, "id"), 16);
                        setMinAppWidgetIdLocked(userId, widget.appWidgetId + 1);

                        // restored ID is allowed to be absent
                        String restoredIdString = parser.getAttributeValue(null, "rid");
                        widget.restoredId = (restoredIdString == null) ? 0
                                : Integer.parseInt(restoredIdString, 16);

                        Bundle options = new Bundle();
                        String minWidthString = parser.getAttributeValue(null, "min_width");
                        if (minWidthString != null) {
                            options.putInt(AppWidgetManager.OPTION_APPWIDGET_MIN_WIDTH,
                                    Integer.parseInt(minWidthString, 16));
                        }
                        String minHeightString = parser.getAttributeValue(null, "min_height");
                        if (minHeightString != null) {
                            options.putInt(AppWidgetManager.OPTION_APPWIDGET_MIN_HEIGHT,
                                    Integer.parseInt(minHeightString, 16));
                        }
                        String maxWidthString = parser.getAttributeValue(null, "max_width");
                        if (maxWidthString != null) {
                            options.putInt(AppWidgetManager.OPTION_APPWIDGET_MAX_WIDTH,
                                    Integer.parseInt(maxWidthString, 16));
                        }
                        String maxHeightString = parser.getAttributeValue(null, "max_height");
                        if (maxHeightString != null) {
                            options.putInt(AppWidgetManager.OPTION_APPWIDGET_MAX_HEIGHT,
                                    Integer.parseInt(maxHeightString, 16));
                        }
                        String categoryString = parser.getAttributeValue(null, "host_category");
                        if (categoryString != null) {
                            options.putInt(AppWidgetManager.OPTION_APPWIDGET_HOST_CATEGORY,
                                    Integer.parseInt(categoryString, 16));
                        }
                        widget.options = options;

                        final int hostTag = Integer.parseInt(parser.getAttributeValue(
                                null, "h"), 16);
                        String providerString = parser.getAttributeValue(null, "p");
                        final int providerTag = (providerString != null) ? Integer.parseInt(
                                parser.getAttributeValue(null, "p"), 16) : TAG_UNDEFINED;

                        // We can match widgets with hosts and providers only after hosts
                        // and providers for all users have been loaded since the widget
                        // host and provider can be in different user profiles.
                        LoadedWidgetState loadedWidgets = new LoadedWidgetState(widget,
                                hostTag, providerTag);
                        outLoadedWidgets.add(loadedWidgets);
                    }
                }
            } while (type != XmlPullParser.END_DOCUMENT);
        } catch (NullPointerException
                | NumberFormatException
                | XmlPullParserException
                | IOException
                | IndexOutOfBoundsException e) {
            Slog.w(TAG, "failed parsing " + e);
            return -1;
        }

        return version;
    }

    private void performUpgradeLocked(int fromVersion) {
        if (fromVersion < CURRENT_VERSION) {
            Slog.v(TAG, "Upgrading widget database from " + fromVersion + " to "
                    + CURRENT_VERSION);
        }

        int version = fromVersion;

        // Update 1: keyguard moved from package "android" to "com.android.keyguard"
        if (version == 0) {
            HostId oldHostId = new HostId(Process.myUid(),
                    KEYGUARD_HOST_ID, OLD_KEYGUARD_HOST_PACKAGE);

            Host host = lookupHostLocked(oldHostId);
            if (host != null) {
                final int uid = getUidForPackage(NEW_KEYGUARD_HOST_PACKAGE,
                        UserHandle.USER_OWNER);
                if (uid >= 0) {
                    host.id = new HostId(uid, KEYGUARD_HOST_ID, NEW_KEYGUARD_HOST_PACKAGE);
                }
            }

            version = 1;
        }

        if (version != CURRENT_VERSION) {
            throw new IllegalStateException("Failed to upgrade widget database");
        }
    }

    private static File getStateFile(int userId) {
        return new File(Environment.getUserSystemDirectory(userId), STATE_FILENAME);
    }

    private static AtomicFile getSavedStateFile(int userId) {
        File dir = Environment.getUserSystemDirectory(userId);
        File settingsFile = getStateFile(userId);
        if (!settingsFile.exists() && userId == UserHandle.USER_OWNER) {
            if (!dir.exists()) {
                dir.mkdirs();
            }
            // Migrate old data
            File oldFile = new File("/data/system/" + STATE_FILENAME);
            // Method doesn't throw an exception on failure. Ignore any errors
            // in moving the file (like non-existence)
            oldFile.renameTo(settingsFile);
        }
        return new AtomicFile(settingsFile);
    }

    private void onUserStopped(int userId) {
        synchronized (mLock) {
            boolean providersChanged = false;
            boolean crossProfileWidgetsChanged = false;

            // Remove widgets that have both host and provider in the user.
            final int widgetCount = mWidgets.size();
            for (int i = widgetCount - 1; i >= 0; i--) {
                Widget widget = mWidgets.get(i);

                final boolean hostInUser = widget.host.getUserId() == userId;
                final boolean hasProvider = widget.provider != null;
                final boolean providerInUser = hasProvider && widget.provider.getUserId() == userId;

                // If both host and provider are in the user, just drop the widgets
                // as we do not want to make host callbacks and provider broadcasts
                // as the host and the provider will be killed.
                if (hostInUser && (!hasProvider || providerInUser)) {
                    removeWidgetLocked(widget);
                    widget.host.widgets.remove(widget);
                    widget.host = null;
                    if (hasProvider) {
                        widget.provider.widgets.remove(widget);
                        widget.provider = null;
                    }
                }
            }

            // Remove hosts and notify providers in other profiles.
            final int hostCount = mHosts.size();
            for (int i = hostCount - 1; i >= 0; i--) {
                Host host = mHosts.get(i);
                if (host.getUserId() == userId) {
                    crossProfileWidgetsChanged |= !host.widgets.isEmpty();
                    deleteHostLocked(host);
                }
            }

            // Remove the providers and notify hosts in other profiles.
            final int providerCount = mProviders.size();
            for (int i = providerCount - 1; i >= 0; i--) {
                Provider provider = mProviders.get(i);
                if (provider.getUserId() == userId) {
                    crossProfileWidgetsChanged |= !provider.widgets.isEmpty();
                    providersChanged = true;
                    deleteProviderLocked(provider);
                }
            }

            // Remove grants for this user.
            final int grantCount = mPackagesWithBindWidgetPermission.size();
            for (int i = grantCount - 1; i >= 0; i--) {
                Pair<Integer, String> packageId = mPackagesWithBindWidgetPermission.valueAt(i);
                if (packageId.first == userId) {
                    mPackagesWithBindWidgetPermission.removeAt(i);
                }
            }

            // Take a note we no longer have state for this user.
            final int userIndex = mLoadedUserIds.indexOfKey(userId);
            if (userIndex >= 0) {
                mLoadedUserIds.removeAt(userIndex);
            }

            // Remove the widget id counter.
            final int nextIdIndex = mNextAppWidgetIds.indexOfKey(userId);
            if (nextIdIndex >= 0) {
                mNextAppWidgetIds.removeAt(nextIdIndex);
            }

            // Announce removed provider changes to all hosts in the group.
            if (providersChanged) {
                scheduleNotifyGroupHostsForProvidersChangedLocked(userId);
            }

            // Save state if removing a profile changed the group state.
            // Nothing will be saved if the group parent was removed.
            if (crossProfileWidgetsChanged) {
                saveGroupStateAsync(userId);
            }
        }
    }

    /**
     * Updates all providers with the specified package names, and records any providers that were
     * pruned.
     *
     * @return whether any providers were updated
     */
    private boolean updateProvidersForPackageLocked(String packageName, int userId,
            Set<ProviderId> removedProviders) {
        boolean providersUpdated = false;

        HashSet<ProviderId> keep = new HashSet<>();
        Intent intent = new Intent(AppWidgetManager.ACTION_APPWIDGET_UPDATE);
        intent.setPackage(packageName);
        List<ResolveInfo> broadcastReceivers = queryIntentReceivers(intent, userId);

        // add the missing ones and collect which ones to keep
        int N = broadcastReceivers == null ? 0 : broadcastReceivers.size();
        for (int i = 0; i < N; i++) {
            ResolveInfo ri = broadcastReceivers.get(i);
            ActivityInfo ai = ri.activityInfo;

            if ((ai.applicationInfo.flags & ApplicationInfo.FLAG_EXTERNAL_STORAGE) != 0) {
                continue;
            }

            if (packageName.equals(ai.packageName)) {
                ProviderId providerId = new ProviderId(ai.applicationInfo.uid,
                        new ComponentName(ai.packageName, ai.name));

                Provider provider = lookupProviderLocked(providerId);
                if (provider == null) {
                    if (addProviderLocked(ri)) {
                        keep.add(providerId);
                        providersUpdated = true;
                    }
                } else {
                    Provider parsed = parseProviderInfoXml(providerId, ri);
                    if (parsed != null) {
                        keep.add(providerId);
                        // Use the new AppWidgetProviderInfo.
                        provider.info = parsed.info;
                        // If it's enabled
                        final int M = provider.widgets.size();
                        if (M > 0) {
                            int[] appWidgetIds = getWidgetIds(provider.widgets);
                            // Reschedule for the new updatePeriodMillis (don't worry about handling
                            // it specially if updatePeriodMillis didn't change because we just sent
                            // an update, and the next one will be updatePeriodMillis from now).
                            cancelBroadcasts(provider);
                            registerForBroadcastsLocked(provider, appWidgetIds);
                            // If it's currently showing, call back with the new
                            // AppWidgetProviderInfo.
                            for (int j = 0; j < M; j++) {
                                Widget widget = provider.widgets.get(j);
                                widget.views = null;
                                scheduleNotifyProviderChangedLocked(widget);
                            }
                            // Now that we've told the host, push out an update.
                            sendUpdateIntentLocked(provider, appWidgetIds);
                        }
                    }
                    providersUpdated = true;
                }
            }
        }

        // prune the ones we don't want to keep
        N = mProviders.size();
        for (int i = N - 1; i >= 0; i--) {
            Provider provider = mProviders.get(i);
            if (packageName.equals(provider.info.provider.getPackageName())
                    && provider.getUserId() == userId
                    && !keep.contains(provider.id)) {
                if (removedProviders != null) {
                    removedProviders.add(provider.id);
                }
                deleteProviderLocked(provider);
                providersUpdated = true;
            }
        }

        return providersUpdated;
    }

    private boolean removeProvidersForPackageLocked(String pkgName, int userId) {
        boolean removed = false;

        final int N = mProviders.size();
        for (int i = N - 1; i >= 0; i--) {
            Provider provider = mProviders.get(i);
            if (pkgName.equals(provider.info.provider.getPackageName())
                    && provider.getUserId() == userId) {
                deleteProviderLocked(provider);
                removed = true;
            }
        }
        return removed;
    }

    private boolean removeHostsAndProvidersForPackageLocked(String pkgName, int userId) {
        boolean removed = removeProvidersForPackageLocked(pkgName, userId);

        // Delete the hosts for this package too
        // By now, we have removed any AppWidgets that were in any hosts here,
        // so we don't need to worry about sending DISABLE broadcasts to them.
        final int N = mHosts.size();
        for (int i = N - 1; i >= 0; i--) {
            Host host = mHosts.get(i);
            if (pkgName.equals(host.id.packageName)
                    && host.getUserId() == userId) {
                deleteHostLocked(host);
                removed = true;
            }
        }

        return removed;
    }

    private String getCanonicalPackageName(String packageName, String className, int userId) {
        final long identity = Binder.clearCallingIdentity();
        try {
            try {
                AppGlobals.getPackageManager().getReceiverInfo(new ComponentName(packageName,
                        className), 0, userId);
                return packageName;
            } catch (RemoteException re) {
                String[] packageNames = mContext.getPackageManager()
                        .currentToCanonicalPackageNames(new String[]{packageName});
                if (packageNames != null && packageNames.length > 0) {
                    return packageNames[0];
                }
            }
        } finally {
            Binder.restoreCallingIdentity(identity);
        }
        return null;
    }

    private void sendBroadcastAsUser(Intent intent, UserHandle userHandle) {
        final long identity = Binder.clearCallingIdentity();
        try {
            mContext.sendBroadcastAsUser(intent, userHandle);
        } finally {
            Binder.restoreCallingIdentity(identity);
        }
    }

    private void bindService(Intent intent, ServiceConnection connection,
            UserHandle userHandle) {
        final long token = Binder.clearCallingIdentity();
        try {
            mContext.bindServiceAsUser(intent, connection,
                    Context.BIND_AUTO_CREATE | Context.BIND_FOREGROUND_SERVICE_WHILE_AWAKE,
                    userHandle);
        } finally {
            Binder.restoreCallingIdentity(token);
        }
    }

    private void unbindService(ServiceConnection connection) {
        final long token = Binder.clearCallingIdentity();
        try {
            mContext.unbindService(connection);
        } finally {
            Binder.restoreCallingIdentity(token);
        }
    }

    @Override
    public void onCrossProfileWidgetProvidersChanged(int userId, List<String> packages) {
        final int parentId = mSecurityPolicy.getProfileParent(userId);
        // We care only if the white-listed package is in a profile of
        // the group parent as only the parent can add widgets from the
        // profile and not the other way around.
        if (parentId != userId) {
            synchronized (mLock) {
                boolean providersChanged = false;

                ArraySet<String> previousPackages = new ArraySet<String>();
                final int providerCount = mProviders.size();
                for (int i = 0; i < providerCount; ++i) {
                    Provider provider = mProviders.get(i);
                    if (provider.getUserId() == userId) {
                        previousPackages.add(provider.id.componentName.getPackageName());
                    }
                }

                final int packageCount = packages.size();
                for (int i = 0; i < packageCount; i++) {
                    String packageName = packages.get(i);
                    previousPackages.remove(packageName);
                    providersChanged |= updateProvidersForPackageLocked(packageName,
                            userId, null);
                }

                // Some packages are no longer whitelisted.
                final int removedCount = previousPackages.size();
                for (int i = 0; i < removedCount; ++i) {
                    providersChanged |= removeProvidersForPackageLocked(
                            previousPackages.valueAt(i), userId);
                }

                if (providersChanged) {
                    saveGroupStateAsync(userId);
                    scheduleNotifyGroupHostsForProvidersChangedLocked(userId);
                }
            }
        }
    }

    private final class CallbackHandler extends Handler {
        public static final int MSG_NOTIFY_UPDATE_APP_WIDGET = 1;
        public static final int MSG_NOTIFY_PROVIDER_CHANGED = 2;
        public static final int MSG_NOTIFY_PROVIDERS_CHANGED = 3;
        public static final int MSG_NOTIFY_VIEW_DATA_CHANGED = 4;

        public CallbackHandler(Looper looper) {
            super(looper, null, false);
        }

        @Override
        public void handleMessage(Message message) {
            switch (message.what) {
                case MSG_NOTIFY_UPDATE_APP_WIDGET: {
                    SomeArgs args = (SomeArgs) message.obj;
                    Host host = (Host) args.arg1;
                    IAppWidgetHost callbacks = (IAppWidgetHost) args.arg2;
                    RemoteViews views = (RemoteViews) args.arg3;
                    final int appWidgetId = args.argi1;
                    args.recycle();

                    handleNotifyUpdateAppWidget(host, callbacks, appWidgetId, views);
                } break;

                case MSG_NOTIFY_PROVIDER_CHANGED: {
                    SomeArgs args = (SomeArgs) message.obj;
                    Host host = (Host) args.arg1;
                    IAppWidgetHost callbacks = (IAppWidgetHost) args.arg2;
                    AppWidgetProviderInfo info = (AppWidgetProviderInfo)args.arg3;
                    final int appWidgetId = args.argi1;
                    args.recycle();

                    handleNotifyProviderChanged(host, callbacks, appWidgetId, info);
                } break;

                case MSG_NOTIFY_PROVIDERS_CHANGED: {
                    SomeArgs args = (SomeArgs) message.obj;
                    Host host = (Host) args.arg1;
                    IAppWidgetHost callbacks = (IAppWidgetHost) args.arg2;
                    args.recycle();

                    handleNotifyProvidersChanged(host, callbacks);
                } break;

                case MSG_NOTIFY_VIEW_DATA_CHANGED: {
                    SomeArgs args = (SomeArgs) message.obj;
                    Host host = (Host) args.arg1;
                    IAppWidgetHost callbacks = (IAppWidgetHost) args.arg2;
                    final int appWidgetId = args.argi1;
                    final int viewId = args.argi2;
                    args.recycle();

                    handleNotifyAppWidgetViewDataChanged(host, callbacks, appWidgetId, viewId);
                } break;
            }
        }
    }

    private final class SecurityPolicy {

        public boolean isEnabledGroupProfile(int profileId) {
            final int parentId = UserHandle.getCallingUserId();
            return isParentOrProfile(parentId, profileId) && isProfileEnabled(profileId);
        }

        public int[] getEnabledGroupProfileIds(int userId) {
            final int parentId = getGroupParent(userId);

            final List<UserInfo> profiles;
            final long identity = Binder.clearCallingIdentity();
            try {
                profiles = mUserManager.getProfiles(parentId);
            } finally {
                Binder.restoreCallingIdentity(identity);
            }

            int enabledProfileCount = 0;
            final int profileCount = profiles.size();
            for (int i = 0; i < profileCount; i++) {
                if (profiles.get(i).isEnabled()) {
                    enabledProfileCount++;
                }
            }

            int enabledProfileIndex = 0;
            final int[] profileIds = new int[enabledProfileCount];
            for (int i = 0; i < profileCount; i++) {
                UserInfo profile = profiles.get(i);
                if (profile.isEnabled()) {
                    profileIds[enabledProfileIndex] = profile.getUserHandle().getIdentifier();
                    enabledProfileIndex++;
                }
            }

            return profileIds;
        }

        public void enforceServiceExistsAndRequiresBindRemoteViewsPermission(
                ComponentName componentName, int userId) {
            final long identity = Binder.clearCallingIdentity();
            try {
                ServiceInfo serviceInfo = mPackageManager.getServiceInfo(componentName,
                        PackageManager.GET_PERMISSIONS, userId);
                if (serviceInfo == null) {
                    throw new SecurityException("Service " + componentName
                            + " not installed for user " + userId);
                }
                if (!android.Manifest.permission.BIND_REMOTEVIEWS.equals(serviceInfo.permission)) {
                    throw new SecurityException("Service " + componentName
                            + " in user " + userId + "does not require "
                            + android.Manifest.permission.BIND_REMOTEVIEWS);
                }
            } catch (RemoteException re) {
                // Local call - shouldn't happen.
            } finally {
                Binder.restoreCallingIdentity(identity);
            }
        }

        public void enforceModifyAppWidgetBindPermissions(String packageName) {
            mContext.enforceCallingPermission(
                    android.Manifest.permission.MODIFY_APPWIDGET_BIND_PERMISSIONS,
                    "hasBindAppWidgetPermission packageName=" + packageName);
        }

        public void enforceCallFromPackage(String packageName) {
            mAppOpsManager.checkPackage(Binder.getCallingUid(), packageName);
        }

        public boolean hasCallerBindPermissionOrBindWhiteListedLocked(String packageName) {
            try {
                mContext.enforceCallingOrSelfPermission(
                        android.Manifest.permission.BIND_APPWIDGET, null);
            } catch (SecurityException se) {
                if (!isCallerBindAppWidgetWhiteListedLocked(packageName)) {
                    return false;
                }
            }
            return true;
        }

        private boolean isCallerBindAppWidgetWhiteListedLocked(String packageName) {
            final int userId = UserHandle.getCallingUserId();
            final int packageUid = getUidForPackage(packageName, userId);
            if (packageUid < 0) {
                throw new IllegalArgumentException("No package " + packageName
                        + " for user " + userId);
            }
            synchronized (mLock) {
                ensureGroupStateLoadedLocked(userId);

                Pair<Integer, String> packageId = Pair.create(userId, packageName);
                if (mPackagesWithBindWidgetPermission.contains(packageId)) {
                    return true;
                }
            }

            return false;
        }

        public boolean canAccessAppWidget(Widget widget, int uid, String packageName) {
            if (isHostInPackageForUid(widget.host, uid, packageName)) {
                // Apps hosting the AppWidget have access to it.
                return true;
            }
            if (isProviderInPackageForUid(widget.provider, uid, packageName)) {
                // Apps providing the AppWidget have access to it.
                return true;
            }
            if (isHostAccessingProvider(widget.host, widget.provider, uid, packageName)) {
                // Apps hosting the AppWidget get to bind to a remote view service in the provider.
                return true;
            }
            final int userId = UserHandle.getUserId(uid);
            if ((widget.host.getUserId() == userId || (widget.provider != null
                    && widget.provider.getUserId() == userId))
                && mContext.checkCallingPermission(android.Manifest.permission.BIND_APPWIDGET)
                    == PackageManager.PERMISSION_GRANTED) {
                // Apps that run in the same user as either the host or the provider and
                // have the bind widget permission have access to the widget.
                return true;
            }
            return false;
        }

        private boolean isParentOrProfile(int parentId, int profileId) {
            if (parentId == profileId) {
                return true;
            }
            return getProfileParent(profileId) == parentId;
        }

        public boolean isProviderInCallerOrInProfileAndWhitelListed(String packageName,
                int profileId) {
            final int callerId = UserHandle.getCallingUserId();
            if (profileId == callerId) {
                return true;
            }
            final int parentId = getProfileParent(profileId);
            if (parentId != callerId) {
                return false;
            }
            return isProviderWhiteListed(packageName, profileId);
        }

        public boolean isProviderWhiteListed(String packageName, int profileId) {
            DevicePolicyManagerInternal devicePolicyManager = LocalServices.getService(
                    DevicePolicyManagerInternal.class);

            // If the policy manager is not available on the device we deny it all.
            if (devicePolicyManager == null) {
                return false;
            }

            List<String> crossProfilePackages = devicePolicyManager
                    .getCrossProfileWidgetProviders(profileId);

            return crossProfilePackages.contains(packageName);
        }

        public int getProfileParent(int profileId) {
            final long identity = Binder.clearCallingIdentity();
            try {
                UserInfo parent = mUserManager.getProfileParent(profileId);
                if (parent != null) {
                    return parent.getUserHandle().getIdentifier();
                }
            } finally {
                Binder.restoreCallingIdentity(identity);
            }
            return UNKNOWN_USER_ID;
        }

        public int getGroupParent(int profileId) {
            final int parentId = mSecurityPolicy.getProfileParent(profileId);
            return (parentId != UNKNOWN_USER_ID) ? parentId : profileId;
        }

        public boolean isHostInPackageForUid(Host host, int uid, String packageName) {
            return host.id.uid == uid && host.id.packageName.equals(packageName);
        }

        public boolean isProviderInPackageForUid(Provider provider, int uid,
                String packageName) {
            // Packages providing the AppWidget have access to it.
            return provider != null && provider.id.uid == uid
                    && provider.id.componentName.getPackageName().equals(packageName);
        }

        public boolean isHostAccessingProvider(Host host, Provider provider, int uid,
                String packageName) {
            // The host creates a package context to bind to remote views service in the provider.
            return host.id.uid == uid && provider != null
                    && provider.id.componentName.getPackageName().equals(packageName);
        }

        private boolean isProfileEnabled(int profileId) {
            final long identity = Binder.clearCallingIdentity();
            try {
                UserInfo userInfo = mUserManager.getUserInfo(profileId);
                if (userInfo == null || !userInfo.isEnabled()) {
                    return false;
                }
            } finally {
                Binder.restoreCallingIdentity(identity);
            }
            return true;
        }
    }

    private static final class Provider {
        ProviderId id;
        AppWidgetProviderInfo info;
        ArrayList<Widget> widgets = new ArrayList<>();
        PendingIntent broadcast;
        boolean zombie; // if we're in safe mode, don't prune this just because nobody references it

        int tag = TAG_UNDEFINED; // for use while saving state (the index)

        public int getUserId() {
            return UserHandle.getUserId(id.uid);
        }

        public boolean isInPackageForUser(String packageName, int userId) {
            return getUserId() == userId
                    && id.componentName.getPackageName().equals(packageName);
        }

        // is there an instance of this provider hosted by the given app?
        public boolean hostedByPackageForUser(String packageName, int userId) {
            final int N = widgets.size();
            for (int i = 0; i < N; i++) {
                Widget widget = widgets.get(i);
                if (packageName.equals(widget.host.id.packageName)
                        && widget.host.getUserId() == userId) {
                    return true;
                }
            }
            return false;
        }

        @Override
        public String toString() {
            return "Provider{" + id + (zombie ? " Z" : "") + '}';
        }
    }

    private static final class ProviderId {
        final int uid;
        final ComponentName componentName;

        private ProviderId(int uid, ComponentName componentName) {
            this.uid = uid;
            this.componentName = componentName;
        }

        @Override
        public boolean equals(Object obj) {
            if (this == obj) {
                return true;
            }
            if (obj == null) {
                return false;
            }
            if (getClass() != obj.getClass()) {
                return false;
            }
            ProviderId other = (ProviderId) obj;
            if (uid != other.uid)  {
                return false;
            }
            if (componentName == null) {
                if (other.componentName != null) {
                    return false;
                }
            } else if (!componentName.equals(other.componentName)) {
                return false;
            }
            return true;
        }

        @Override
        public int hashCode() {
            int result = uid;
            result = 31 * result + ((componentName != null)
                    ? componentName.hashCode() : 0);
            return result;
        }

        @Override
        public String toString() {
            return "ProviderId{user:" + UserHandle.getUserId(uid) + ", app:"
                    + UserHandle.getAppId(uid) + ", cmp:" + componentName + '}';
        }
    }

    private static final class Host {
        HostId id;
        ArrayList<Widget> widgets = new ArrayList<>();
        IAppWidgetHost callbacks;
        boolean zombie; // if we're in safe mode, don't prune this just because nobody references it

        int tag = TAG_UNDEFINED; // for use while saving state (the index)

        public int getUserId() {
            return UserHandle.getUserId(id.uid);
        }

        public boolean isInPackageForUser(String packageName, int userId) {
            return getUserId() == userId && id.packageName.equals(packageName);
        }

        private boolean hostsPackageForUser(String pkg, int userId) {
            final int N = widgets.size();
            for (int i = 0; i < N; i++) {
                Provider provider = widgets.get(i).provider;
                if (provider != null && provider.getUserId() == userId && provider.info != null
                        && pkg.equals(provider.info.provider.getPackageName())) {
                    return true;
                }
            }
            return false;
        }

        @Override
        public String toString() {
            return "Host{" + id + (zombie ? " Z" : "") + '}';
        }
    }

    private static final class HostId {
        final int uid;
        final int hostId;
        final String packageName;

        public HostId(int uid, int hostId, String packageName) {
            this.uid = uid;
            this.hostId = hostId;
            this.packageName = packageName;
        }

        @Override
        public boolean equals(Object obj) {
            if (this == obj) {
                return true;
            }
            if (obj == null) {
                return false;
            }
            if (getClass() != obj.getClass()) {
                return false;
            }
            HostId other = (HostId) obj;
            if (uid != other.uid)  {
                return false;
            }
            if (hostId != other.hostId) {
                return false;
            }
            if (packageName == null) {
                if (other.packageName != null) {
                    return false;
                }
            } else if (!packageName.equals(other.packageName)) {
                return false;
            }
            return true;
        }

        @Override
        public int hashCode() {
            int result = uid;
            result = 31 * result + hostId;
            result = 31 * result + ((packageName != null)
                    ? packageName.hashCode() : 0);
            return result;
        }

        @Override
        public String toString() {
            return "HostId{user:" + UserHandle.getUserId(uid) + ", app:"
                    + UserHandle.getAppId(uid) + ", hostId:" + hostId
                    + ", pkg:" + packageName + '}';
        }
    }

    private static final class Widget {
        int appWidgetId;
        int restoredId;  // tracking & remapping any restored state
        Provider provider;
        RemoteViews views;
        Bundle options;
        Host host;

        @Override
        public String toString() {
            return "AppWidgetId{" + appWidgetId + ':' + host + ':' + provider + '}';
        }
    }

    /**
     * Acts as a proxy between the ServiceConnection and the RemoteViewsAdapterConnection. This
     * needs to be a static inner class since a reference to the ServiceConnection is held globally
     * and may lead us to leak AppWidgetService instances (if there were more than one).
     */
    private static final class ServiceConnectionProxy implements ServiceConnection {
        private final IRemoteViewsAdapterConnection mConnectionCb;

        ServiceConnectionProxy(IBinder connectionCb) {
            mConnectionCb = IRemoteViewsAdapterConnection.Stub
                    .asInterface(connectionCb);
        }

        public void onServiceConnected(ComponentName name, IBinder service) {
            try {
                mConnectionCb.onServiceConnected(service);
            } catch (RemoteException re) {
                Slog.e(TAG, "Error passing service interface", re);
            }
        }

        public void onServiceDisconnected(ComponentName name) {
            disconnect();
        }

        public void disconnect() {
            try {
                mConnectionCb.onServiceDisconnected();
            } catch (RemoteException re) {
                Slog.e(TAG, "Error clearing service interface", re);
            }
        }
    }

    private class LoadedWidgetState {
        final Widget widget;
        final int hostTag;
        final int providerTag;

        public LoadedWidgetState(Widget widget, int hostTag, int providerTag) {
            this.widget = widget;
            this.hostTag = hostTag;
            this.providerTag = providerTag;
        }
    }

    private final class SaveStateRunnable implements Runnable {
        final int mUserId;

        public SaveStateRunnable(int userId) {
            mUserId = userId;
        }

        @Override
        public void run() {
            synchronized (mLock) {
                ensureGroupStateLoadedLocked(mUserId);
                saveStateLocked(mUserId);
            }
        }
    }

    /**
     * This class encapsulates the backup and restore logic for a user group state.
     */
    private final class BackupRestoreController {
        private static final String TAG = "BackupRestoreController";

        private static final boolean DEBUG = true;

        // Version of backed-up widget state.
        private static final int WIDGET_STATE_VERSION = 2;

        // We need to make sure to wipe the pre-restore widget state only once for
        // a given package.  Keep track of what we've done so far here; the list is
        // cleared at the start of every system restore pass, but preserved through
        // any install-time restore operations.
        private final HashSet<String> mPrunedApps = new HashSet<>();

        private final HashMap<Provider, ArrayList<RestoreUpdateRecord>> mUpdatesByProvider =
                new HashMap<>();
        private final HashMap<Host, ArrayList<RestoreUpdateRecord>> mUpdatesByHost =
                new HashMap<>();

        public List<String> getWidgetParticipants(int userId) {
            if (DEBUG) {
                Slog.i(TAG, "Getting widget participants for user: " + userId);
            }

            HashSet<String> packages = new HashSet<>();
            synchronized (mLock) {
                final int N = mWidgets.size();
                for (int i = 0; i < N; i++) {
                    Widget widget = mWidgets.get(i);

                    // Skip cross-user widgets.
                    if (!isProviderAndHostInUser(widget, userId)) {
                        continue;
                    }

                    packages.add(widget.host.id.packageName);
                    Provider provider = widget.provider;
                    if (provider != null) {
                        packages.add(provider.id.componentName.getPackageName());
                    }
                }
            }
            return new ArrayList<>(packages);
        }

        public byte[] getWidgetState(String backedupPackage, int userId) {
            if (DEBUG) {
                Slog.i(TAG, "Getting widget state for user: " + userId);
            }

            ByteArrayOutputStream stream = new ByteArrayOutputStream();
            synchronized (mLock) {
                // Preflight: if this app neither hosts nor provides any live widgets
                // we have no work to do.
                if (!packageNeedsWidgetBackupLocked(backedupPackage, userId)) {
                    return null;
                }

                try {
                    XmlSerializer out = new FastXmlSerializer();
                    out.setOutput(stream, StandardCharsets.UTF_8.name());
                    out.startDocument(null, true);
                    out.startTag(null, "ws");      // widget state
                    out.attribute(null, "version", String.valueOf(WIDGET_STATE_VERSION));
                    out.attribute(null, "pkg", backedupPackage);

                    // Remember all the providers that are currently hosted or published
                    // by this package: that is, all of the entities related to this app
                    // which will need to be told about id remapping.
                    int index = 0;
                    int N = mProviders.size();
                    for (int i = 0; i < N; i++) {
                        Provider provider = mProviders.get(i);

                        if (!provider.widgets.isEmpty()
                                && (provider.isInPackageForUser(backedupPackage, userId)
                                || provider.hostedByPackageForUser(backedupPackage, userId))) {
                            provider.tag = index;
                            serializeProvider(out, provider);
                            index++;
                        }
                    }

                    N = mHosts.size();
                    index = 0;
                    for (int i = 0; i < N; i++) {
                        Host host = mHosts.get(i);

                        if (!host.widgets.isEmpty()
                                && (host.isInPackageForUser(backedupPackage, userId)
                                || host.hostsPackageForUser(backedupPackage, userId))) {
                            host.tag = index;
                            serializeHost(out, host);
                            index++;
                        }
                    }

                    // All widget instances involving this package,
                    // either as host or as provider
                    N = mWidgets.size();
                    for (int i = 0; i < N; i++) {
                        Widget widget = mWidgets.get(i);

                        Provider provider = widget.provider;
                        if (widget.host.isInPackageForUser(backedupPackage, userId)
                                || (provider != null
                                &&  provider.isInPackageForUser(backedupPackage, userId))) {
                            serializeAppWidget(out, widget);
                        }
                    }

                    out.endTag(null, "ws");
                    out.endDocument();
                } catch (IOException e) {
                    Slog.w(TAG, "Unable to save widget state for " + backedupPackage);
                    return null;
                }
            }

            return stream.toByteArray();
        }

        public void restoreStarting(int userId) {
            if (DEBUG) {
                Slog.i(TAG, "Restore starting for user: " + userId);
            }

            synchronized (mLock) {
                // We're starting a new "system" restore operation, so any widget restore
                // state that we see from here on is intended to replace the current
                // widget configuration of any/all of the affected apps.
                mPrunedApps.clear();
                mUpdatesByProvider.clear();
                mUpdatesByHost.clear();
            }
        }

        public void restoreWidgetState(String packageName, byte[] restoredState, int userId) {
            if (DEBUG) {
                Slog.i(TAG, "Restoring widget state for user:" + userId
                        + " package: " + packageName);
            }

            ByteArrayInputStream stream = new ByteArrayInputStream(restoredState);
            try {
                // Providers mentioned in the widget dataset by ordinal
                ArrayList<Provider> restoredProviders = new ArrayList<>();

                // Hosts mentioned in the widget dataset by ordinal
                ArrayList<Host> restoredHosts = new ArrayList<>();

                XmlPullParser parser = Xml.newPullParser();
                parser.setInput(stream, StandardCharsets.UTF_8.name());

                synchronized (mLock) {
                    int type;
                    do {
                        type = parser.next();
                        if (type == XmlPullParser.START_TAG) {
                            final String tag = parser.getName();
                            if ("ws".equals(tag)) {
                                String version = parser.getAttributeValue(null, "version");

                                final int versionNumber = Integer.parseInt(version);
                                if (versionNumber > WIDGET_STATE_VERSION) {
                                    Slog.w(TAG, "Unable to process state version " + version);
                                    return;
                                }

                                // TODO: fix up w.r.t. canonical vs current package names
                                String pkg = parser.getAttributeValue(null, "pkg");
                                if (!packageName.equals(pkg)) {
                                    Slog.w(TAG, "Package mismatch in ws");
                                    return;
                                }
                            } else if ("p".equals(tag)) {
                                String pkg = parser.getAttributeValue(null, "pkg");
                                String cl = parser.getAttributeValue(null, "cl");

                                // hostedProviders index will match 'p' attribute in widget's
                                // entry in the xml file being restored
                                // If there's no live entry for this provider, add an inactive one
                                // so that widget IDs referring to them can be properly allocated

                                // Backup and resotre only for the parent profile.
                                ComponentName componentName = new ComponentName(pkg, cl);

                                Provider p = findProviderLocked(componentName, userId);
                                if (p == null) {
                                    p = new Provider();
                                    p.id = new ProviderId(UNKNOWN_UID, componentName);
                                    p.info = new AppWidgetProviderInfo();
                                    p.info.provider = componentName;
                                    p.zombie = true;
                                    mProviders.add(p);
                                }
                                if (DEBUG) {
                                    Slog.i(TAG, "   provider " + p.id);
                                }
                                restoredProviders.add(p);
                            } else if ("h".equals(tag)) {
                                // The host app may not yet exist on the device.  If it's here we
                                // just use the existing Host entry, otherwise we create a
                                // placeholder whose uid will be fixed up at PACKAGE_ADDED time.
                                String pkg = parser.getAttributeValue(null, "pkg");

                                final int uid = getUidForPackage(pkg, userId);
                                final int hostId = Integer.parseInt(
                                        parser.getAttributeValue(null, "id"), 16);

                                HostId id = new HostId(uid, hostId, pkg);
                                Host h = lookupOrAddHostLocked(id);
                                restoredHosts.add(h);

                                if (DEBUG) {
                                    Slog.i(TAG, "   host[" + restoredHosts.size()
                                            + "]: {" + h.id + "}");
                                }
                            } else if ("g".equals(tag)) {
                                int restoredId = Integer.parseInt(
                                        parser.getAttributeValue(null, "id"), 16);
                                int hostIndex = Integer.parseInt(
                                        parser.getAttributeValue(null, "h"), 16);
                                Host host = restoredHosts.get(hostIndex);
                                Provider p = null;
                                String prov = parser.getAttributeValue(null, "p");
                                if (prov != null) {
                                    // could have been null if the app had allocated an id
                                    // but not yet established a binding under that id
                                    int which = Integer.parseInt(prov, 16);
                                    p = restoredProviders.get(which);
                                }

                                // We'll be restoring widget state for both the host and
                                // provider sides of this widget ID, so make sure we are
                                // beginning from a clean slate on both fronts.
                                pruneWidgetStateLocked(host.id.packageName, userId);
                                if (p != null) {
                                    pruneWidgetStateLocked(p.id.componentName.getPackageName(),
                                            userId);
                                }

                                // Have we heard about this ancestral widget instance before?
                                Widget id = findRestoredWidgetLocked(restoredId, host, p);
                                if (id == null) {
                                    id = new Widget();
                                    id.appWidgetId = incrementAndGetAppWidgetIdLocked(userId);
                                    id.restoredId = restoredId;
                                    id.options = parseWidgetIdOptions(parser);
                                    id.host = host;
                                    id.host.widgets.add(id);
                                    id.provider = p;
                                    if (id.provider != null) {
                                        id.provider.widgets.add(id);
                                    }
                                    if (DEBUG) {
                                        Slog.i(TAG, "New restored id " + restoredId
                                                + " now " + id);
                                    }
                                    addWidgetLocked(id);
                                }
                                if (id.provider.info != null) {
                                    stashProviderRestoreUpdateLocked(id.provider,
                                            restoredId, id.appWidgetId);
                                } else {
                                    Slog.w(TAG, "Missing provider for restored widget " + id);
                                }
                                stashHostRestoreUpdateLocked(id.host, restoredId, id.appWidgetId);

                                if (DEBUG) {
                                    Slog.i(TAG, "   instance: " + restoredId
                                            + " -> " + id.appWidgetId
                                            + " :: p=" + id.provider);
                                }
                            }
                        }
                    } while (type != XmlPullParser.END_DOCUMENT);

                    // We've updated our own bookkeeping.  We'll need to notify the hosts and
                    // providers about the changes, but we can't do that yet because the restore
                    // target is not necessarily fully live at this moment.  Set aside the
                    // information for now; the backup manager will call us once more at the
                    // end of the process when all of the targets are in a known state, and we
                    // will update at that point.
                }
            } catch (XmlPullParserException | IOException e) {
                Slog.w(TAG, "Unable to restore widget state for " + packageName);
            } finally {
                saveGroupStateAsync(userId);
            }
        }

        // Called once following the conclusion of a restore operation.  This is when we
        // send out updates to apps involved in widget-state restore telling them about
        // the new widget ID space.
        public void restoreFinished(int userId) {
            if (DEBUG) {
                Slog.i(TAG, "restoreFinished for " + userId);
            }

            final UserHandle userHandle = new UserHandle(userId);
            synchronized (mLock) {
                // Build the providers' broadcasts and send them off
                Set<Map.Entry<Provider, ArrayList<RestoreUpdateRecord>>> providerEntries
                        = mUpdatesByProvider.entrySet();
                for (Map.Entry<Provider, ArrayList<RestoreUpdateRecord>> e : providerEntries) {
                    // For each provider there's a list of affected IDs
                    Provider provider = e.getKey();
                    ArrayList<RestoreUpdateRecord> updates = e.getValue();
                    final int pending = countPendingUpdates(updates);
                    if (DEBUG) {
                        Slog.i(TAG, "Provider " + provider + " pending: " + pending);
                    }
                    if (pending > 0) {
                        int[] oldIds = new int[pending];
                        int[] newIds = new int[pending];
                        final int N = updates.size();
                        int nextPending = 0;
                        for (int i = 0; i < N; i++) {
                            RestoreUpdateRecord r = updates.get(i);
                            if (!r.notified) {
                                r.notified = true;
                                oldIds[nextPending] = r.oldId;
                                newIds[nextPending] = r.newId;
                                nextPending++;
                                if (DEBUG) {
                                    Slog.i(TAG, "   " + r.oldId + " => " + r.newId);
                                }
                            }
                        }
                        sendWidgetRestoreBroadcastLocked(
                                AppWidgetManager.ACTION_APPWIDGET_RESTORED,
                                provider, null, oldIds, newIds, userHandle);
                    }
                }

                // same thing per host
                Set<Map.Entry<Host, ArrayList<RestoreUpdateRecord>>> hostEntries
                        = mUpdatesByHost.entrySet();
                for (Map.Entry<Host, ArrayList<RestoreUpdateRecord>> e : hostEntries) {
                    Host host = e.getKey();
                    if (host.id.uid != UNKNOWN_UID) {
                        ArrayList<RestoreUpdateRecord> updates = e.getValue();
                        final int pending = countPendingUpdates(updates);
                        if (DEBUG) {
                            Slog.i(TAG, "Host " + host + " pending: " + pending);
                        }
                        if (pending > 0) {
                            int[] oldIds = new int[pending];
                            int[] newIds = new int[pending];
                            final int N = updates.size();
                            int nextPending = 0;
                            for (int i = 0; i < N; i++) {
                                RestoreUpdateRecord r = updates.get(i);
                                if (!r.notified) {
                                    r.notified = true;
                                    oldIds[nextPending] = r.oldId;
                                    newIds[nextPending] = r.newId;
                                    nextPending++;
                                    if (DEBUG) {
                                        Slog.i(TAG, "   " + r.oldId + " => " + r.newId);
                                    }
                                }
                            }
                            sendWidgetRestoreBroadcastLocked(
                                    AppWidgetManager.ACTION_APPWIDGET_HOST_RESTORED,
                                    null, host, oldIds, newIds, userHandle);
                        }
                    }
                }
            }
        }

        private Provider findProviderLocked(ComponentName componentName, int userId) {
            final int providerCount = mProviders.size();
            for (int i = 0; i < providerCount; i++) {
                Provider provider = mProviders.get(i);
                if (provider.getUserId() == userId
                        && provider.id.componentName.equals(componentName)) {
                    return provider;
                }
            }
            return null;
        }

        private Widget findRestoredWidgetLocked(int restoredId, Host host, Provider p) {
            if (DEBUG) {
                Slog.i(TAG, "Find restored widget: id=" + restoredId
                        + " host=" + host + " provider=" + p);
            }

            if (p == null || host == null) {
                return null;
            }

            final int N = mWidgets.size();
            for (int i = 0; i < N; i++) {
                Widget widget = mWidgets.get(i);
                if (widget.restoredId == restoredId
                        && widget.host.id.equals(host.id)
                        && widget.provider.id.equals(p.id)) {
                    if (DEBUG) {
                        Slog.i(TAG, "   Found at " + i + " : " + widget);
                    }
                    return widget;
                }
            }
            return null;
        }

        private boolean packageNeedsWidgetBackupLocked(String packageName, int userId) {
            int N = mWidgets.size();
            for (int i = 0; i < N; i++) {
                Widget widget = mWidgets.get(i);

                // Skip cross-user widgets.
                if (!isProviderAndHostInUser(widget, userId)) {
                    continue;
                }

                if (widget.host.isInPackageForUser(packageName, userId)) {
                    // this package is hosting widgets, so it knows widget IDs.
                    return true;
                }

                Provider provider = widget.provider;
                if (provider != null && provider.isInPackageForUser(packageName, userId)) {
                    // someone is hosting this app's widgets, so it knows widget IDs.
                    return true;
                }
            }
            return false;
        }

        private void stashProviderRestoreUpdateLocked(Provider provider, int oldId, int newId) {
            ArrayList<RestoreUpdateRecord> r = mUpdatesByProvider.get(provider);
            if (r == null) {
                r = new ArrayList<>();
                mUpdatesByProvider.put(provider, r);
            } else {
                // don't duplicate
                if (alreadyStashed(r, oldId, newId)) {
                    if (DEBUG) {
                        Slog.i(TAG, "ID remap " + oldId + " -> " + newId
                                + " already stashed for " + provider);
                    }
                    return;
                }
            }
            r.add(new RestoreUpdateRecord(oldId, newId));
        }

        private boolean alreadyStashed(ArrayList<RestoreUpdateRecord> stash,
                final int oldId, final int newId) {
            final int N = stash.size();
            for (int i = 0; i < N; i++) {
                RestoreUpdateRecord r = stash.get(i);
                if (r.oldId == oldId && r.newId == newId) {
                    return true;
                }
            }
            return false;
        }

        private void stashHostRestoreUpdateLocked(Host host, int oldId, int newId) {
            ArrayList<RestoreUpdateRecord> r = mUpdatesByHost.get(host);
            if (r == null) {
                r = new ArrayList<>();
                mUpdatesByHost.put(host, r);
            } else {
                if (alreadyStashed(r, oldId, newId)) {
                    if (DEBUG) {
                        Slog.i(TAG, "ID remap " + oldId + " -> " + newId
                                + " already stashed for " + host);
                    }
                    return;
                }
            }
            r.add(new RestoreUpdateRecord(oldId, newId));
        }

        private void sendWidgetRestoreBroadcastLocked(String action, Provider provider,
                Host host, int[] oldIds, int[] newIds, UserHandle userHandle) {
            Intent intent = new Intent(action);
            intent.putExtra(AppWidgetManager.EXTRA_APPWIDGET_OLD_IDS, oldIds);
            intent.putExtra(AppWidgetManager.EXTRA_APPWIDGET_IDS, newIds);
            if (provider != null) {
                intent.setComponent(provider.info.provider);
                sendBroadcastAsUser(intent, userHandle);
            }
            if (host != null) {
                intent.setComponent(null);
                intent.setPackage(host.id.packageName);
                intent.putExtra(AppWidgetManager.EXTRA_HOST_ID, host.id.hostId);
                sendBroadcastAsUser(intent, userHandle);
            }
        }

        // We're restoring widget state for 'pkg', so we start by wiping (a) all widget
        // instances that are hosted by that app, and (b) all instances in other hosts
        // for which 'pkg' is the provider.  We assume that we'll be restoring all of
        // these hosts & providers, so will be reconstructing a correct live state.
        private void pruneWidgetStateLocked(String pkg, int userId) {
            if (!mPrunedApps.contains(pkg)) {
                if (DEBUG) {
                    Slog.i(TAG, "pruning widget state for restoring package " + pkg);
                }
                for (int i = mWidgets.size() - 1; i >= 0; i--) {
                    Widget widget = mWidgets.get(i);

                    Host host = widget.host;
                    Provider provider = widget.provider;

                    if (host.hostsPackageForUser(pkg, userId)
                            || (provider != null && provider.isInPackageForUser(pkg, userId))) {
                        // 'pkg' is either the host or the provider for this instances,
                        // so we tear it down in anticipation of it (possibly) being
                        // reconstructed due to the restore
                        host.widgets.remove(widget);
                        provider.widgets.remove(widget);
                        unbindAppWidgetRemoteViewsServicesLocked(widget);
                        removeWidgetLocked(widget);
                    }
                }
                mPrunedApps.add(pkg);
            } else {
                if (DEBUG) {
                    Slog.i(TAG, "already pruned " + pkg + ", continuing normally");
                }
            }
        }

        private boolean isProviderAndHostInUser(Widget widget, int userId) {
            // Backup only widgets hosted or provided by the owner profile.
            return widget.host.getUserId() == userId && (widget.provider == null
                    || widget.provider.getUserId() == userId);
        }

        private Bundle parseWidgetIdOptions(XmlPullParser parser) {
            Bundle options = new Bundle();
            String minWidthString = parser.getAttributeValue(null, "min_width");
            if (minWidthString != null) {
                options.putInt(AppWidgetManager.OPTION_APPWIDGET_MIN_WIDTH,
                        Integer.parseInt(minWidthString, 16));
            }
            String minHeightString = parser.getAttributeValue(null, "min_height");
            if (minHeightString != null) {
                options.putInt(AppWidgetManager.OPTION_APPWIDGET_MIN_HEIGHT,
                        Integer.parseInt(minHeightString, 16));
            }
            String maxWidthString = parser.getAttributeValue(null, "max_width");
            if (maxWidthString != null) {
                options.putInt(AppWidgetManager.OPTION_APPWIDGET_MAX_WIDTH,
                        Integer.parseInt(maxWidthString, 16));
            }
            String maxHeightString = parser.getAttributeValue(null, "max_height");
            if (maxHeightString != null) {
                options.putInt(AppWidgetManager.OPTION_APPWIDGET_MAX_HEIGHT,
                        Integer.parseInt(maxHeightString, 16));
            }
            String categoryString = parser.getAttributeValue(null, "host_category");
            if (categoryString != null) {
                options.putInt(AppWidgetManager.OPTION_APPWIDGET_HOST_CATEGORY,
                        Integer.parseInt(categoryString, 16));
            }
            return options;
        }

        private int countPendingUpdates(ArrayList<RestoreUpdateRecord> updates) {
            int pending = 0;
            final int N = updates.size();
            for (int i = 0; i < N; i++) {
                RestoreUpdateRecord r = updates.get(i);
                if (!r.notified) {
                    pending++;
                }
            }
            return pending;
        }

        // Accumulate a list of updates that affect the given provider for a final
        // coalesced notification broadcast once restore is over.
        private class RestoreUpdateRecord {
            public int oldId;
            public int newId;
            public boolean notified;

            public RestoreUpdateRecord(int theOldId, int theNewId) {
                oldId = theOldId;
                newId = theNewId;
                notified = false;
            }
        }
    }
}<|MERGE_RESOLUTION|>--- conflicted
+++ resolved
@@ -678,12 +678,8 @@
     }
 
     @Override
-<<<<<<< HEAD
-    public IntentSender createAppWidgetConfigIntentSender(String callingPackage, int appWidgetId) {
-=======
     public IntentSender createAppWidgetConfigIntentSender(String callingPackage, int appWidgetId,
             final int intentFlags) {
->>>>>>> 6a431eed
         final int userId = UserHandle.getCallingUserId();
 
         if (DEBUG) {
@@ -716,10 +712,7 @@
             Intent intent = new Intent(AppWidgetManager.ACTION_APPWIDGET_CONFIGURE);
             intent.putExtra(AppWidgetManager.EXTRA_APPWIDGET_ID, appWidgetId);
             intent.setComponent(provider.info.configure);
-<<<<<<< HEAD
-=======
             intent.setFlags(secureFlags);
->>>>>>> 6a431eed
 
             // All right, create the sender.
             final long identity = Binder.clearCallingIdentity();
