--- conflicted
+++ resolved
@@ -34,12 +34,7 @@
     long lastActiveTime;    // Last time this task was active, including sleep.
     boolean rootWasReset;   // True if the intent at the root of the task had
                             // the FLAG_ACTIVITY_RESET_TASK_IF_NEEDED flag.
-<<<<<<< HEAD
-=======
     boolean askedCompatMode;// Have asked the user about compat mode for this task.
-    Bitmap lastThumbnail;   // Last thumbnail captured for this task.
-    CharSequence lastDescription; // Last description captured for this task.
->>>>>>> 590ec479
 
     String stringName;      // caching of toString() result.
     
