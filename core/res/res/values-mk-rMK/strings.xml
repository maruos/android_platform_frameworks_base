<?xml version="1.0" encoding="UTF-8"?>
<!-- 
/* //device/apps/common/assets/res/any/strings.xml
**
** Copyright 2006, The Android Open Source Project
**
** Licensed under the Apache License, Version 2.0 (the "License");
** you may not use this file except in compliance with the License.
** You may obtain a copy of the License at
**
**     http://www.apache.org/licenses/LICENSE-2.0
**
** Unless required by applicable law or agreed to in writing, software
** distributed under the License is distributed on an "AS IS" BASIS,
** WITHOUT WARRANTIES OR CONDITIONS OF ANY KIND, either express or implied.
** See the License for the specific language governing permissions and
** limitations under the License.
*/
 -->

<resources xmlns:android="http://schemas.android.com/apk/res/android"
    xmlns:xliff="urn:oasis:names:tc:xliff:document:1.2">
    <string name="byteShort" msgid="8340973892742019101">"Б"</string>
    <string name="kilobyteShort" msgid="5973789783504771878">"КБ"</string>
    <string name="megabyteShort" msgid="6355851576770428922">"МБ"</string>
    <string name="gigabyteShort" msgid="3259882455212193214">"ГБ"</string>
    <string name="terabyteShort" msgid="231613018159186962">"ТБ"</string>
    <string name="petabyteShort" msgid="5637816680144990219">"ПБ"</string>
    <string name="fileSizeSuffix" msgid="9164292791500531949">"<xliff:g id="NUMBER">%1$s</xliff:g><xliff:g id="UNIT">%2$s</xliff:g>"</string>
    <string name="durationDays" msgid="6652371460511178259">"<xliff:g id="DAYS">%1$d</xliff:g> дена"</string>
    <string name="durationDayHours" msgid="2713107458736744435">"<xliff:g id="DAYS">%1$d</xliff:g> ден <xliff:g id="HOURS">%2$d</xliff:g> ч."</string>
    <string name="durationDayHour" msgid="7293789639090958917">"<xliff:g id="DAYS">%1$d</xliff:g> ден <xliff:g id="HOURS">%2$d</xliff:g> ч."</string>
    <string name="durationHours" msgid="4266858287167358988">"<xliff:g id="HOURS">%1$d</xliff:g> ч."</string>
    <string name="durationHourMinutes" msgid="9029176248692041549">"<xliff:g id="HOURS">%1$d</xliff:g> ч. <xliff:g id="MINUTES">%2$d</xliff:g> мин."</string>
    <string name="durationHourMinute" msgid="2741677355177402539">"<xliff:g id="HOURS">%1$d</xliff:g> ч. <xliff:g id="MINUTES">%2$d</xliff:g> мин."</string>
    <string name="durationMinutes" msgid="3134226679883579347">"<xliff:g id="MINUTES">%1$d</xliff:g> мин."</string>
    <string name="durationMinute" msgid="7155301744174623818">"<xliff:g id="MINUTES">%1$d</xliff:g> мин."</string>
    <string name="durationMinuteSeconds" msgid="1424656185379003751">"<xliff:g id="MINUTES">%1$d</xliff:g> мин. <xliff:g id="SECONDS">%2$d</xliff:g> с."</string>
    <string name="durationMinuteSecond" msgid="3989228718067466680">"<xliff:g id="MINUTES">%1$d</xliff:g> мин. <xliff:g id="SECONDS">%2$d</xliff:g> с."</string>
    <string name="durationSeconds" msgid="8050088505238241405">"<xliff:g id="SECONDS">%1$d</xliff:g> сек."</string>
    <string name="durationSecond" msgid="985669622276420331">"<xliff:g id="SECONDS">%1$d</xliff:g> сек."</string>
    <string name="untitled" msgid="4638956954852782576">"&lt;Без наслов&gt;"</string>
    <string name="emptyPhoneNumber" msgid="7694063042079676517">"(Нема телефонски број)"</string>
    <string name="unknownName" msgid="6867811765370350269">"Непознато"</string>
    <string name="defaultVoiceMailAlphaTag" msgid="2660020990097733077">"Говорна пошта"</string>
    <string name="defaultMsisdnAlphaTag" msgid="2850889754919584674">"MSISDN1"</string>
    <string name="mmiError" msgid="5154499457739052907">"Проблем со поврзување или неважечки MMI код."</string>
    <string name="mmiFdnError" msgid="5224398216385316471">"Операцијата е ограничена на бирање само фиксни броеви."</string>
    <string name="serviceEnabled" msgid="8147278346414714315">"Услугата беше овозможена."</string>
    <string name="serviceEnabledFor" msgid="6856228140453471041">"Услугата беше овозможена за:"</string>
    <string name="serviceDisabled" msgid="1937553226592516411">"Услугата е оневозможена."</string>
    <string name="serviceRegistered" msgid="6275019082598102493">"Регистрацијата беше успешна."</string>
    <string name="serviceErased" msgid="1288584695297200972">"Бришењето беше успешно."</string>
    <string name="passwordIncorrect" msgid="7612208839450128715">"Погрешна лозинка."</string>
    <string name="mmiComplete" msgid="8232527495411698359">"MMI заврши."</string>
    <string name="badPin" msgid="9015277645546710014">"Стариот ПИН што го напишавте не е точен."</string>
    <string name="badPuk" msgid="5487257647081132201">"ПУК-бројот што го напишавте не е точен."</string>
    <string name="mismatchPin" msgid="609379054496863419">"Впишаните ПИН-броеви не се совпаѓаат."</string>
    <string name="invalidPin" msgid="3850018445187475377">"Внеси ПИН од 4 до 8 броеви."</string>
    <string name="invalidPuk" msgid="8761456210898036513">"Внеси ПУК од 8 броеви или повеќе."</string>
    <string name="needPuk" msgid="919668385956251611">"Вашата СИМ картичка е заклучена со ПУК код. Внесете го ПУК кодот за да се отклучи."</string>
    <string name="needPuk2" msgid="4526033371987193070">"Внесете го ПУК2 кодот за да се одблокира СИМ картичката."</string>
    <string name="enablePin" msgid="209412020907207950">"Неуспешно, овозможи заклучување на SIM/RUIM."</string>
  <plurals name="pinpuk_attempts">
    <item quantity="one" msgid="6596245285809790142">"Ви преостанува уште <xliff:g id="NUMBER">%d</xliff:g> обид, а потоа СИМ картичката ќе се заклучи."</item>
    <item quantity="other" msgid="7530597808358774740">"Ви преостануваат уште <xliff:g id="NUMBER">%d</xliff:g> обиди, а потоа СИМ картичката ќе се заклучи."</item>
  </plurals>
    <string name="imei" msgid="2625429890869005782">"IMEI"</string>
    <string name="meid" msgid="4841221237681254195">"MEID"</string>
    <string name="ClipMmi" msgid="6952821216480289285">"ИД на дојдовен повикувач"</string>
    <string name="ClirMmi" msgid="7784673673446833091">"ИД на појдовен повикувач"</string>
    <string name="ColpMmi" msgid="3065121483740183974">"ИД на поврзана линија"</string>
    <string name="ColrMmi" msgid="4996540314421889589">"Забрана на ИД на поврзана линија"</string>
    <string name="CfMmi" msgid="5123218989141573515">"Препраќање повик"</string>
    <string name="CwMmi" msgid="9129678056795016867">"Повик на чекање"</string>
    <string name="BaMmi" msgid="455193067926770581">"Забрана за повик"</string>
    <string name="PwdMmi" msgid="7043715687905254199">"Промена на лозинка"</string>
    <string name="PinMmi" msgid="3113117780361190304">"Промена на ПИН"</string>
    <string name="CnipMmi" msgid="3110534680557857162">"Се повикува прикажаниот број"</string>
    <string name="CnirMmi" msgid="3062102121430548731">"Повикувачкиот број е ограничен"</string>
    <string name="ThreeWCMmi" msgid="9051047170321190368">"Повикување на три начини"</string>
    <string name="RuacMmi" msgid="7827887459138308886">"Одбивање несакани вознемирувачки повици"</string>
    <string name="CndMmi" msgid="3116446237081575808">"Испорака на повикувачки број"</string>
    <string name="DndMmi" msgid="1265478932418334331">"Не вознемирувај"</string>
    <string name="CLIRDefaultOnNextCallOn" msgid="429415409145781923">"Стандардно, повикувачот со овој ИД е ограничен. Следен повик: ограничен"</string>
    <string name="CLIRDefaultOnNextCallOff" msgid="3092918006077864624">"Стандардно, повикувачот со овој ИД е ограничен. Следен повик: не е ограничен"</string>
    <string name="CLIRDefaultOffNextCallOn" msgid="6179425182856418465">"Стандардно, повикувачот со овој ИД не е ограничен. Следен повик: ограничен"</string>
    <string name="CLIRDefaultOffNextCallOff" msgid="2567998633124408552">"Стандардно, повикувачот со овој ИД не е ограничен. Следен повик: не е ограничен"</string>
    <string name="serviceNotProvisioned" msgid="8614830180508686666">"Услугата не е предвидена."</string>
    <string name="CLIRPermanent" msgid="3377371145926835671">"Не може да го промените поставувањето за ИД на повикувач."</string>
    <string name="RestrictedChangedTitle" msgid="5592189398956187498">"Ограничениот пристап е изменет"</string>
    <string name="RestrictedOnData" msgid="8653794784690065540">"Услугата за податоци е блокирана."</string>
    <string name="RestrictedOnEmergency" msgid="6581163779072833665">"Услугата за итни повици е блокирана."</string>
    <string name="RestrictedOnNormal" msgid="4953867011389750673">"Услугата за гласовно бирање е блокирана."</string>
    <string name="RestrictedOnAllVoice" msgid="3396963652108151260">"Сите услуги со говор се блокирани."</string>
    <string name="RestrictedOnSms" msgid="8314352327461638897">"Услугата за СМС пораки е блокирана."</string>
    <string name="RestrictedOnVoiceData" msgid="996636487106171320">"Услугите со говор/податоци се блокирани."</string>
    <string name="RestrictedOnVoiceSms" msgid="1888588152792023873">"Услугите за гласовно бирање/СМС пораки се блокирани."</string>
    <string name="RestrictedOnAll" msgid="5643028264466092821">"Сите услугите со говор/податоци/СМС пораки се блокирани."</string>
    <string name="peerTtyModeFull" msgid="6165351790010341421">"Рамноправен уред го побара режимот на TTY „FULL“"</string>
    <string name="peerTtyModeHco" msgid="5728602160669216784">"Рамноправен уред го побара режимот на TTY „HCO“"</string>
    <string name="peerTtyModeVco" msgid="1742404978686538049">"Рамноправен уред го побара режимот на TTY „VCO“"</string>
    <string name="peerTtyModeOff" msgid="3280819717850602205">"Рамноправен уред го побара режимот на TTY „OFF“"</string>
    <string name="serviceClassVoice" msgid="1258393812335258019">"Глас"</string>
    <string name="serviceClassData" msgid="872456782077937893">"Податоци"</string>
    <string name="serviceClassFAX" msgid="5566624998840486475">"Факс"</string>
    <string name="serviceClassSMS" msgid="2015460373701527489">"СМС"</string>
    <string name="serviceClassDataAsync" msgid="4523454783498551468">"Несинхронизирани"</string>
    <string name="serviceClassDataSync" msgid="7530000519646054776">"Синхронизирани"</string>
    <string name="serviceClassPacket" msgid="6991006557993423453">"Пакет"</string>
    <string name="serviceClassPAD" msgid="3235259085648271037">"PAD"</string>
    <string name="roamingText0" msgid="7170335472198694945">"Показателот за роаминг е вклучен"</string>
    <string name="roamingText1" msgid="5314861519752538922">"Показателот за роаминг е исклучен"</string>
    <string name="roamingText2" msgid="8969929049081268115">"Показателот за роаминг трепка"</string>
    <string name="roamingText3" msgid="5148255027043943317">"Надвор од соседството"</string>
    <string name="roamingText4" msgid="8808456682550796530">"Надвор од зградата"</string>
    <string name="roamingText5" msgid="7604063252850354350">"Роаминг - претпочитан систем"</string>
    <string name="roamingText6" msgid="2059440825782871513">"Роаминг - достапен систем"</string>
    <string name="roamingText7" msgid="7112078724097233605">"Роаминг - сојузнички партнер"</string>
    <string name="roamingText8" msgid="5989569778604089291">"Роаминг - премиум партнер"</string>
    <string name="roamingText9" msgid="7969296811355152491">"Роаминг - целосна функционалност на услуга"</string>
    <string name="roamingText10" msgid="3992906999815316417">"Роаминг - делумна функционалност на услуга"</string>
    <string name="roamingText11" msgid="4154476854426920970">"Банерот со роаминг е вклучен"</string>
    <string name="roamingText12" msgid="1189071119992726320">"Банерот со роаминг е исклучен"</string>
    <string name="roamingTextSearching" msgid="8360141885972279963">"Пребарување за услуга"</string>
    <string name="cfTemplateNotForwarded" msgid="1683685883841272560">"<xliff:g id="BEARER_SERVICE_CODE">{0}</xliff:g>: не е препратено"</string>
    <string name="cfTemplateForwarded" msgid="1302922117498590521">"<xliff:g id="BEARER_SERVICE_CODE">{0}</xliff:g>: <xliff:g id="DIALING_NUMBER">{1}</xliff:g>"</string>
    <string name="cfTemplateForwardedTime" msgid="9206251736527085256">"<xliff:g id="BEARER_SERVICE_CODE">{0}</xliff:g>: <xliff:g id="DIALING_NUMBER">{1}</xliff:g> по <xliff:g id="TIME_DELAY">{2}</xliff:g> секунди"</string>
    <string name="cfTemplateRegistered" msgid="5073237827620166285">"<xliff:g id="BEARER_SERVICE_CODE">{0}</xliff:g>: не е препратено"</string>
    <string name="cfTemplateRegisteredTime" msgid="6781621964320635172">"<xliff:g id="BEARER_SERVICE_CODE">{0}</xliff:g>: не е проследен"</string>
    <string name="fcComplete" msgid="3118848230966886575">"Кодот за карактеристиката заврши."</string>
    <string name="fcError" msgid="3327560126588500777">"Проблем со поврзувањето или неважечки код за карактеристиката."</string>
    <string name="httpErrorOk" msgid="1191919378083472204">"Во ред"</string>
    <string name="httpError" msgid="7956392511146698522">"Настана грешка на мрежа."</string>
    <string name="httpErrorLookup" msgid="4711687456111963163">"Не можеше да се најде УРЛ."</string>
    <string name="httpErrorUnsupportedAuthScheme" msgid="6299980280442076799">"Шемата за автентикација на локацијата не е поддржана."</string>
    <string name="httpErrorAuth" msgid="1435065629438044534">"Не можеше да се автентицира."</string>
    <string name="httpErrorProxyAuth" msgid="1788207010559081331">"Автентикацијата преку прокси серверот беше неуспешна."</string>
    <string name="httpErrorConnect" msgid="8714273236364640549">"Не можеше да се поврзе со серверот."</string>
    <string name="httpErrorIO" msgid="2340558197489302188">"Не можеше да се комуницира со серверот. Обидете се повторно подоцна."</string>
    <string name="httpErrorTimeout" msgid="4743403703762883954">"Времето за поврзување до серверот истече."</string>
    <string name="httpErrorRedirectLoop" msgid="8679596090392779516">"Страницата содржи премногу пренасочувања од серверот."</string>
    <string name="httpErrorUnsupportedScheme" msgid="5015730812906192208">"Протоколот не е поддржан."</string>
    <string name="httpErrorFailedSslHandshake" msgid="96549606000658641">"Не можеше да се воспостави безбедна врска."</string>
    <string name="httpErrorBadUrl" msgid="3636929722728881972">"Страницата не можеше да се отвори, бидејќи УРЛ е неважечки."</string>
    <string name="httpErrorFile" msgid="2170788515052558676">"Не можеше да се пристапи до датотеката."</string>
    <string name="httpErrorFileNotFound" msgid="6203856612042655084">"Не можеше да се најде бараната датотека."</string>
    <string name="httpErrorTooManyRequests" msgid="1235396927087188253">"Се обработуваат премногу барања. Обидете се повторно подоцна."</string>
    <string name="notification_title" msgid="8967710025036163822">"Грешка при пријавување за <xliff:g id="ACCOUNT">%1$s</xliff:g>"</string>
    <string name="contentServiceSync" msgid="8353523060269335667">"Синхронизирај"</string>
    <string name="contentServiceSyncNotificationTitle" msgid="397743349191901458">"Синхронизирај"</string>
    <string name="contentServiceTooManyDeletesNotificationDesc" msgid="8100981435080696431">"Премногу бришења на <xliff:g id="CONTENT_TYPE">%s</xliff:g>."</string>
    <string name="low_memory" product="tablet" msgid="6494019234102154896">"Меморијата на таблетот е полна. Избришете некои датотеки за да ослободите простор."</string>
    <string name="low_memory" product="watch" msgid="4415914910770005166">"Складот за гледање е полн. Избришете некои датотеки за да ослободите простор."</string>
    <string name="low_memory" product="tv" msgid="516619861191025923">"Складот на телевизорот е полн. Избришете некои датотеки за да ослободите простор."</string>
    <string name="low_memory" product="default" msgid="3475999286680000541">"Меморијата на телефонот е полна. Избришете некои датотеки за да ослободите простор."</string>
    <string name="ssl_ca_cert_warning" msgid="5848402127455021714">"Можеби мрежата се следи"</string>
    <string name="ssl_ca_cert_noti_by_unknown" msgid="4475437862189850602">"Од страна на непознато трето лице"</string>
    <string name="ssl_ca_cert_noti_by_administrator" msgid="550758088185764312">"Од администраторот на вашиот работен профил"</string>
    <string name="ssl_ca_cert_noti_managed" msgid="4030263497686867141">"Од <xliff:g id="MANAGING_DOMAIN">%s</xliff:g>"</string>
    <string name="work_profile_deleted" msgid="5005572078641980632">"Работниот профил е избришан"</string>
    <string name="work_profile_deleted_description" msgid="6305147513054341102">"Работниот профил е избришан заради отсуството на апликација на администратор."</string>
    <string name="work_profile_deleted_details" msgid="226615743462361248">"Апликацијата на администраторот за работниот профил недостасува или е оштетена. Како резултат на тоа, работниот профил и поврзаните податоци ќе се избришат. Контактирајте со администраторот за помош."</string>
    <string name="factory_reset_warning" msgid="5423253125642394387">"Уредот ќе се избрише"</string>
    <string name="factory_reset_message" msgid="4905025204141900666">"На апликацијата на администраторот ѝ недостасуваат компоненти или е оштетена, па не може да се користи. Уредот ќе се избрише сега. Контактирајте со администраторот за помош."</string>
    <string name="me" msgid="6545696007631404292">"Јас"</string>
    <string name="power_dialog" product="tablet" msgid="8545351420865202853">"Опции на таблет"</string>
    <string name="power_dialog" product="tv" msgid="6153888706430556356">"Опции на телевизорот"</string>
    <string name="power_dialog" product="default" msgid="1319919075463988638">"Опции на телефон"</string>
    <string name="silent_mode" msgid="7167703389802618663">"Тивок режим"</string>
    <string name="turn_on_radio" msgid="3912793092339962371">"Вклучи безжична мрежа"</string>
    <string name="turn_off_radio" msgid="8198784949987062346">"Исклучи безжична мрежа"</string>
    <string name="screen_lock" msgid="799094655496098153">"Заклучи екран"</string>
    <string name="power_off" msgid="4266614107412865048">"Исклучи"</string>
    <string name="silent_mode_silent" msgid="319298163018473078">"Исклучено ѕвонење"</string>
    <string name="silent_mode_vibrate" msgid="7072043388581551395">"Ѕвонење на вибрации"</string>
    <string name="silent_mode_ring" msgid="8592241816194074353">"Вклучено ѕвонење"</string>
    <string name="shutdown_progress" msgid="2281079257329981203">"Се исклучува..."</string>
    <string name="shutdown_confirm" product="tablet" msgid="3385745179555731470">"Вашиот таблет ќе се исклучи."</string>
    <string name="shutdown_confirm" product="tv" msgid="476672373995075359">"Вашиот телевизор ќе се исклучи."</string>
    <string name="shutdown_confirm" product="watch" msgid="3490275567476369184">"Часовникот ќе се исклучи."</string>
    <string name="shutdown_confirm" product="default" msgid="649792175242821353">"Вашиот телефон ќе се исклучи."</string>
    <string name="shutdown_confirm_question" msgid="2906544768881136183">"Дали сакате да се исклучи?"</string>
    <string name="reboot_safemode_title" msgid="7054509914500140361">"Рестартирај во безбеден режим"</string>
    <string name="reboot_safemode_confirm" msgid="55293944502784668">"Дали сакате да се рестартира во безбеден режим? Ова ќе ги оневозможи сите апликации од трета страна што ги имате инсталирано. Тие ќе се обноват кога повторно ќе рестартирате."</string>
    <string name="recent_tasks_title" msgid="3691764623638127888">"Скорешни"</string>
    <string name="no_recent_tasks" msgid="8794906658732193473">"Нема неодамнешни апликации."</string>
    <string name="global_actions" product="tablet" msgid="408477140088053665">"Опции на таблет"</string>
    <string name="global_actions" product="tv" msgid="7240386462508182976">"Опции на телевизорот"</string>
    <string name="global_actions" product="default" msgid="2406416831541615258">"Опции на телефон"</string>
    <string name="global_action_lock" msgid="2844945191792119712">"Заклучи екран"</string>
    <string name="global_action_power_off" msgid="4471879440839879722">"Исклучи"</string>
    <string name="global_action_bug_report" msgid="7934010578922304799">"Извештај за грешка"</string>
    <string name="bugreport_title" msgid="2667494803742548533">"Земи извештај за грешки"</string>
    <string name="bugreport_message" msgid="398447048750350456">"Ова ќе собира информации за моменталната состојба на вашиот уред, за да ги испрати како порака по е-пошта. Тоа ќе одземе малку време почнувајќи од извештајот за грешки додека не се подготви за праќање; бидете трпеливи."</string>
    <string name="global_action_toggle_silent_mode" msgid="8219525344246810925">"Тивок режим"</string>
    <string name="global_action_silent_mode_on_status" msgid="3289841937003758806">"Звукот е исклучен"</string>
    <string name="global_action_silent_mode_off_status" msgid="1506046579177066419">"Звукот е вклучен"</string>
    <string name="global_actions_toggle_airplane_mode" msgid="5884330306926307456">"Режим на работа во авион"</string>
    <string name="global_actions_airplane_mode_on_status" msgid="2719557982608919750">"Режимот на работа во авион е вклучен"</string>
    <string name="global_actions_airplane_mode_off_status" msgid="5075070442854490296">"Режимот на работа во авион е исклучен"</string>
    <string name="global_action_settings" msgid="1756531602592545966">"Поставки"</string>
    <string name="global_action_voice_assist" msgid="7751191495200504480">"Гласовна помош"</string>
    <string name="global_action_lockdown" msgid="8751542514724332873">"Заклучи сега"</string>
    <string name="status_bar_notification_info_overflow" msgid="5301981741705354993">"999+"</string>
    <string name="safeMode" msgid="2788228061547930246">"Безбеден режим"</string>
    <string name="android_system_label" msgid="6577375335728551336">"Систем Android"</string>
    <string name="user_owner_label" msgid="6465364741001216388">"Лични апликации"</string>
    <string name="managed_profile_label" msgid="6260850669674791528">"Работа"</string>
    <string name="permgrouplab_costMoney" msgid="5429808217861460401">"Услуги кои ве чинат пари"</string>
    <string name="permgroupdesc_costMoney" msgid="3293301903409869495">"Прави работи кои може да ве чинат пари."</string>
    <string name="permgrouplab_messages" msgid="7521249148445456662">"Ваши пораки"</string>
    <string name="permgroupdesc_messages" msgid="7821999071003699236">"Читајте и пишувајте СМС, е-пораки и други пораки."</string>
    <string name="permgrouplab_personalInfo" msgid="3519163141070533474">"Ваши лични податоци"</string>
    <string name="permgroupdesc_personalInfo" msgid="8426453129788861338">"Директен пристап до информации за вас, зачувани на вашата контактна картичка."</string>
    <string name="permgrouplab_socialInfo" msgid="5799096623412043791">"Тво социјални информации"</string>
    <string name="permgroupdesc_socialInfo" msgid="7129842457611643493">"Директен пристап до информации за вашите контакти и социјални врски."</string>
    <string name="permgrouplab_location" msgid="635149742436692049">"Ваша локација"</string>
    <string name="permgroupdesc_location" msgid="5704679763124170100">"Ја следи вашата физичка локација."</string>
    <string name="permgrouplab_network" msgid="5808983377727109831">"Комуникација преку мрежа"</string>
    <string name="permgroupdesc_network" msgid="4478299413241861987">"Пристапи кон различни карактеристики на мрежа."</string>
    <string name="permgrouplab_bluetoothNetwork" msgid="1585403544162128109">"Bluetooth"</string>
    <string name="permgroupdesc_bluetoothNetwork" msgid="5625288577164282391">"Пристапи кон уреди и мрежи преку Bluetooth."</string>
    <string name="permgrouplab_audioSettings" msgid="8329261670151871235">"Подесувања за аудио"</string>
    <string name="permgroupdesc_audioSettings" msgid="2641515403347568130">"Промени подесувања за аудио."</string>
    <string name="permgrouplab_affectsBattery" msgid="6209246653424798033">"Влијае на батеријата"</string>
    <string name="permgroupdesc_affectsBattery" msgid="6441275320638916947">"Користи карактеристики кои може брзо да ја потрошат батеријата."</string>
    <string name="permgrouplab_calendar" msgid="5863508437783683902">"Календар"</string>
    <string name="permgroupdesc_calendar" msgid="5777534316982184416">"Директен пристап до календар и настани."</string>
    <string name="permgrouplab_dictionary" msgid="4148597128843641379">"Прочитај речник на корисник"</string>
    <string name="permgroupdesc_dictionary" msgid="7921166355964764490">"Читај зборови во речникот на корисникот."</string>
    <string name="permgrouplab_writeDictionary" msgid="8090237702432576788">"Напиши речник на корисник"</string>
    <string name="permgroupdesc_writeDictionary" msgid="2711561994497361646">"Додај зборови во речникот на корисникот."</string>
    <string name="permgrouplab_bookmarks" msgid="1949519673103968229">"Обележувачи и историја"</string>
    <string name="permgroupdesc_bookmarks" msgid="4169771606257963028">"Директен пристап до обележувачи и историја на прелистувач."</string>
    <string name="permgrouplab_deviceAlarms" msgid="6117704629728824101">"Аларм"</string>
    <string name="permgroupdesc_deviceAlarms" msgid="4769356362251641175">"Постави аларм."</string>
    <string name="permgrouplab_voicemail" msgid="4162237145027592133">"Говорна пошта"</string>
    <string name="permgroupdesc_voicemail" msgid="2498403969862951393">"Директен пристап до говорна пошта."</string>
    <string name="permgrouplab_microphone" msgid="171539900250043464">"Микрофон"</string>
    <string name="permgroupdesc_microphone" msgid="7106618286905738408">"Директен пристап до микрофон за снимање аудио."</string>
    <string name="permgrouplab_camera" msgid="4820372495894586615">"Фотоапарат"</string>
    <string name="permgroupdesc_camera" msgid="2933667372289567714">"Директен пристап до камера со опција за сликање или снимање видеа."</string>
    <string name="permgrouplab_screenlock" msgid="8275500173330718168">"Заклучи екран"</string>
    <string name="permgroupdesc_screenlock" msgid="7067497128925499401">"Способност да влијае врз однесувањето на заклучениот екран на вашиот уред."</string>
    <string name="permgrouplab_appInfo" msgid="8028789762634147725">"Информации за вашите апликации"</string>
    <string name="permgroupdesc_appInfo" msgid="3950378538049625907">"Способност да влијае врз однесувањето на други апликации на вашиот уред."</string>
    <string name="permgrouplab_wallpaper" msgid="3850280158041175998">"Тапет"</string>
    <string name="permgroupdesc_wallpaper" msgid="5630417854750540154">"Промени ги подесувањата за тапет на уред."</string>
    <string name="permgrouplab_systemClock" msgid="406535759236612992">"Часовник"</string>
    <string name="permgroupdesc_systemClock" msgid="3944359833624094992">"Промени го времето или временска зона на уредот."</string>
    <string name="permgrouplab_statusBar" msgid="2095862568113945398">"Статусна лента"</string>
    <string name="permgroupdesc_statusBar" msgid="6242593432226807171">"Промени подесувања на статусна лента на уред."</string>
    <string name="permgrouplab_syncSettings" msgid="3341990986147826541">"Подесувања на синхронизација"</string>
    <string name="permgroupdesc_syncSettings" msgid="7603195265129031797">"Пристапи до подесувањата за синхронизирање."</string>
    <string name="permgrouplab_accounts" msgid="3359646291125325519">"Ваши сметки"</string>
    <string name="permgroupdesc_accounts" msgid="4948732641827091312">"Пристапи кон достапните сметки."</string>
    <string name="permgrouplab_hardwareControls" msgid="7998214968791599326">"Контроли на хардвер"</string>
    <string name="permgroupdesc_hardwareControls" msgid="4357057861225462702">"Директен пристап кон хардверот на мобилниот телефон."</string>
    <string name="permgrouplab_phoneCalls" msgid="9067173988325865923">"Телефонски повици"</string>
    <string name="permgroupdesc_phoneCalls" msgid="7489701620446183770">"Следи, забележувај и обработувај телефонски повици."</string>
    <string name="permgrouplab_systemTools" msgid="4652191644082714048">"Системски алатки"</string>
    <string name="permgroupdesc_systemTools" msgid="8162102602190734305">"Пристап со пониско ниво и контрола на системот."</string>
    <string name="permgrouplab_developmentTools" msgid="3446164584710596513">"Развојни алатки"</string>
    <string name="permgroupdesc_developmentTools" msgid="7058828032358142018">"Можности што се потребни само за програмери на апликации."</string>
    <string name="permgrouplab_display" msgid="4279909676036402636">"Кориснички интерфејс на друга апликација"</string>
    <string name="permgroupdesc_display" msgid="6051002031933013714">"Ефект на кориснички интерфејс на други апликации."</string>
    <string name="permgrouplab_storage" msgid="1971118770546336966">"Меморија"</string>
    <string name="permgroupdesc_storage" product="nosdcard" msgid="7442318502446874999">"Пристапи кон УСБ меморија."</string>
    <string name="permgroupdesc_storage" product="default" msgid="9203302214915355774">"Пристапи кон СД картичка."</string>
    <string name="permgrouplab_accessibilityFeatures" msgid="7919025602283593907">"Карактеристики за пристапност"</string>
    <string name="permgroupdesc_accessibilityFeatures" msgid="4205196881678144335">"Карактеристики што може да ги побара помошната технологија."</string>
    <string name="capability_title_canRetrieveWindowContent" msgid="3901717936930170320">"Врати содржина на прозорец"</string>
    <string name="capability_desc_canRetrieveWindowContent" msgid="3772225008605310672">"Провери ја содржината на прозорецот со кој се комуницира."</string>
    <string name="capability_title_canRequestTouchExploration" msgid="3108723364676667320">"Вклучи „Истражувај со допир“"</string>
    <string name="capability_desc_canRequestTouchExploration" msgid="5800552516779249356">"Допрените ставки ќе бидат изговорени гласно и екранот ќе може да се истражува со употреба на гестикулации."</string>
    <string name="capability_title_canRequestEnhancedWebAccessibility" msgid="1739881766522594073">"Вклучи подобрена пристапност кон веб"</string>
    <string name="capability_desc_canRequestEnhancedWebAccessibility" msgid="7881063961507511765">"За содржината на апликацијата да биде подостапна, може да се инсталираат скрипти."</string>
    <string name="capability_title_canRequestFilterKeyEvents" msgid="2103440391902412174">"Набљудувај го напишаниот текст"</string>
    <string name="capability_desc_canRequestFilterKeyEvents" msgid="7463135292204152818">"Опфаќа лични податоци како што се броеви на кредитни картички и лозинки."</string>
    <string name="permlab_statusBar" msgid="7417192629601890791">"оневозможи или измени статусна лента"</string>
    <string name="permdesc_statusBar" msgid="8434669549504290975">"Дозволува апликацијата да ја оневозможи статусната лента или да додава или отстранува системски икони."</string>
    <string name="permlab_statusBarService" msgid="7247281911387931485">"статусна лента"</string>
    <string name="permdesc_statusBarService" msgid="716113660795976060">"Дозволува апликацијата да биде статусната лента."</string>
    <string name="permlab_expandStatusBar" msgid="1148198785937489264">"прошири/собери статусна лента"</string>
    <string name="permdesc_expandStatusBar" msgid="6917549437129401132">"Дозволува апликацијата да ја прошири или собере статусната лента."</string>
    <string name="permlab_install_shortcut" msgid="4279070216371564234">"инсталирај кратенки"</string>
    <string name="permdesc_install_shortcut" msgid="8341295916286736996">"Овозможува апликацијата да додава кратенки до почетниот екран без интервенција на корисникот."</string>
    <string name="permlab_uninstall_shortcut" msgid="4729634524044003699">"деинсталирај кратенки"</string>
    <string name="permdesc_uninstall_shortcut" msgid="6745743474265057975">"Овозможува апликацијата да отстранува кратенки до почетниот екран без интервенција на корисникот."</string>
    <string name="permlab_processOutgoingCalls" msgid="3906007831192990946">"пренасочи појдовни повици"</string>
    <string name="permdesc_processOutgoingCalls" msgid="5156385005547315876">"Дозволува апликацијата да го види бројот што се повикува за време на појдовен повик, со опција да го пренасочи повикот кон друг број или да го прекине повикот."</string>
    <string name="permlab_receiveSms" msgid="8673471768947895082">"прими текстуални пораки (СМС)"</string>
    <string name="permdesc_receiveSms" msgid="6424387754228766939">"Овозможува апликацијата да прима и да обработува СМС пораки. Тоа значи дека апликацијата може да следи или да брише пораки испратени до вашиот уред без да ви ги прикаже вам."</string>
    <string name="permlab_receiveMms" msgid="1821317344668257098">"прими текстуални пораки (ММС)"</string>
    <string name="permdesc_receiveMms" msgid="533019437263212260">"Овозможува апликацијата да прима и да обработува ММС пораки. Тоа значи дека апликацијата може да следи или да брише пораки испратени до вашиот уред без да ви ги прикаже вам."</string>
    <string name="permlab_receiveEmergencyBroadcast" msgid="1803477660846288089">"примај емитувања за итни случаи"</string>
    <string name="permdesc_receiveEmergencyBroadcast" msgid="848524070262431974">"Дозволува апликацијата да прима и обработува итни емитувани пораки. Оваа дозвола е достапна само за системските апликации."</string>
    <string name="permlab_readCellBroadcasts" msgid="1598328843619646166">"прочитај пораки за мобилно емитување"</string>
    <string name="permdesc_readCellBroadcasts" msgid="6361972776080458979">"Овозможува апликациите да ги читаат пораките за мобилно емитување што ги прима вашиот уред. Предупредувањата за мобилно емитување се доставуваат на некои локации, за да ве предупредат на итни ситуации. Злонамерните апликации може да пречат во ефикасноста или работењето на вашиот уред кога се прима емитување за итен случај."</string>
    <string name="permlab_sendSms" msgid="5600830612147671529">"испраќај СМС пораки"</string>
    <string name="permdesc_sendSms" msgid="7094729298204937667">"Овозможува апликацијата да испраќа СМС пораки. Ова може да предизвика неочекувани трошоци. Злонамерните апликации може да ве чинат пари поради испраќање пораки без ваша потврда."</string>
    <string name="permlab_sendRespondViaMessageRequest" msgid="8713889105305943200">"испрати настани „Одговори преку порака“"</string>
    <string name="permdesc_sendRespondViaMessageRequest" msgid="7107648548468778734">"Овозможува апликацијата да испраќа барања до други апликации за пораки кои управуваат со настаните „Одговори преку порака“ за дојдовните повици."</string>
    <string name="permlab_readSms" msgid="8745086572213270480">"прочитај ги своите текстуални пораки (СМС или ММС)"</string>
    <string name="permdesc_readSms" product="tablet" msgid="2467981548684735522">"Овозможува апликацијата да чита СМС пораки зачувани на вашиот таблет или на СИМ картичката. Ова овозможува апликацијата да ги прочита сите СМС пораки, без разлика на нивната содржината или доверливост."</string>
    <string name="permdesc_readSms" product="tv" msgid="5102425513647038535">"Дозволува апликацијата да ги чита СМС пораките кои се складирани на вашиот телевизор или СИМ-картичка. Ова дозволува апликацијата да ги чита сите СМС пораки, без разлика на содржината или доверливоста."</string>
    <string name="permdesc_readSms" product="default" msgid="3695967533457240550">"Овозможува апликацијата да чита СМС пораки зачувани на вашиот телефон или на СИМ картичката. Ова овозможува апликацијата да ги прочита сите СМС пораки, без разлика на нивната содржина или доверливост."</string>
    <string name="permlab_writeSms" msgid="3216950472636214774">"уреди ги своите текстуални пораки (СМС или ММС)"</string>
    <string name="permdesc_writeSms" product="tablet" msgid="5160413947794501538">"Дозволува апликацијата да пишува СМС-пораки складирани на таблетот или на СИМ-картичката. Злонамерните апликации може да ги избришат вашите пораки."</string>
    <string name="permdesc_writeSms" product="tv" msgid="955871498983538187">"Дозволува апликацијата да запишува по СМС-пораките складирани на вашиот телевизор или СИМ-картичка. Злонамерните апликации може да ги избришат вашите пораки."</string>
    <string name="permdesc_writeSms" product="default" msgid="7268668709052328567">"Дозволува апликацијата да пишува СМС-пораки складирани на телефонот или на СИМ-картичката. Злонамерните апликации може да ги избришат вашите пораки."</string>
    <string name="permlab_receiveWapPush" msgid="5991398711936590410">"прими текстуални пораки (WAP)"</string>
    <string name="permdesc_receiveWapPush" msgid="748232190220583385">"Овозможува апликацијата да прима и да обработува WAP пораки. Оваа дозвола ја опфаќа способноста за следење или за бришење пораки испратени до вашиот уред без да ви ги прикаже вам."</string>
    <string name="permlab_receiveBluetoothMap" msgid="7593811487142360528">"примај пораки преку Bluetooth (МАП)"</string>
    <string name="permdesc_receiveBluetoothMap" msgid="8656755936919466345">"Овозможува апликацијата да прима и да обработува пораки МАП преку Bluetooth. Тоа значи дека апликацијата може да следи или да брише пораки испратени до вашиот уред без да ви ги прикаже вам."</string>
    <string name="permlab_getTasks" msgid="6466095396623933906">"обнови активни апликации"</string>
    <string name="permdesc_getTasks" msgid="7454215995847658102">"Овозможува апликацијата да поврати информации за тековно и до неодамна активни задачи. Ова може да овозможи апликацијата да открие информации за тоа кои апликации се користат на уредот."</string>
    <string name="permlab_startTasksFromRecents" msgid="8990073877885690623">"стартувај задача од скорешните"</string>
    <string name="permdesc_startTasksFromRecents" msgid="7382133554871222235">"Овозможува апликацијата да користи објект ActivityManager.RecentTaskInfo за да стартува нефункционална задача вратена од ActivityManager.getRecentTaskList()."</string>
    <string name="permlab_interactAcrossUsers" msgid="7114255281944211682">"комуницирај со корисници"</string>
    <string name="permdesc_interactAcrossUsers" msgid="364670963623385786">"Овозможува апликацијата да врши дејства кај различни корисници на уредот. Злонамерните апликации може да го искористат тоа да ја нарушат заштитата меѓу корисниците."</string>
    <string name="permlab_interactAcrossUsersFull" msgid="2567734285545074105">"целосна дозвола за комуникација меѓу корисници"</string>
    <string name="permdesc_interactAcrossUsersFull" msgid="376841368395502366">"Ги овозможува сите можни интеракции меѓу корисниците."</string>
    <string name="permlab_manageUsers" msgid="1676150911672282428">"управувај со корисници"</string>
    <string name="permdesc_manageUsers" msgid="8409306667645355638">"Овозможува апликациите да управуваат со корисниците на уредот, вклучувајќи барање, создавање и бришење."</string>
    <string name="permlab_getDetailedTasks" msgid="6229468674753529501">"поврати детали за активни апликации"</string>
    <string name="permdesc_getDetailedTasks" msgid="153824741440717599">"Овозможува апликацијата да поврати детални информации за тековно и до неодамна активни задачи. Злонамерните апликации може да откријат лични информации за други апликации."</string>
    <string name="permlab_reorderTasks" msgid="2018575526934422779">"преуреди активни апликации"</string>
    <string name="permdesc_reorderTasks" msgid="7734217754877439351">"Овозможува апликацијата да преместува задачи во преден план и во заднина. Апликацијата може да го прави тоа без вашиот придонес."</string>
    <string name="permlab_removeTasks" msgid="6821513401870377403">"запри активни апликации"</string>
    <string name="permdesc_removeTasks" msgid="1394714352062635493">"Овозможува апликацијата да отстранува задачи и да ги онеспособува нивните апликации. Злонамерните апликации може да го нарушат однесувањето на други апликации."</string>
    <string name="permlab_manageActivityStacks" msgid="7391191384027303065">"управувај со пластови на активност"</string>
    <string name="permdesc_manageActivityStacks" msgid="1615881933034084440">"Овозможува апликацијата да додава, отстранува и да ги менува пластовите на активноста во кои се извршуваат други апликации. Злонамерните апликации може да го нарушат однесувањето на другите апликации."</string>
    <string name="permlab_startAnyActivity" msgid="2918768238045206456">"започни каква било активност"</string>
    <string name="permdesc_startAnyActivity" msgid="997823695343584001">"Овозможува апликацијата да започне каква било активност, без оглед на дозволата за заштита или извезената состојба."</string>
    <string name="permlab_setScreenCompatibility" msgid="6975387118861842061">"подеси компатибилност на екран"</string>
    <string name="permdesc_setScreenCompatibility" msgid="692043618693917374">"Овозможува апликацијата да го контролира режимот на компатибилност на екранот на други апликации. Злонамерните апликации може да го нарушат однесувањето на другите апликации."</string>
    <string name="permlab_setDebugApp" msgid="3022107198686584052">"овозможи отстранување грешки на апликација"</string>
    <string name="permdesc_setDebugApp" msgid="4474512416299013256">"Овозможува апликацијата да вклучи отстранување грешки за друга апликација. Злонамерните апликации може да го користат ова за да онеспособат други апликации."</string>
    <string name="permlab_changeConfiguration" msgid="4162092185124234480">"промени подесувања на приказ на систем"</string>
    <string name="permdesc_changeConfiguration" msgid="4372223873154296076">"Овозможува апликацијата да ја промени моменталната конфигурација, како на пр., јазикот или целокупната големина на фонтот."</string>
    <string name="permlab_enableCarMode" msgid="5684504058192921098">"овозможи режим на автомобил"</string>
    <string name="permdesc_enableCarMode" msgid="4853187425751419467">"Дозволува апликацијата да го овозможи автомобилскиот режим."</string>
    <string name="permlab_killBackgroundProcesses" msgid="3914026687420177202">"затвори други апликации"</string>
    <string name="permdesc_killBackgroundProcesses" msgid="4593353235959733119">"Овозможува апликацијата да заврши заднински процеси на други апликации. Ова може да предизвика други апликации да престанат да работат."</string>
    <string name="permlab_forceStopPackages" msgid="2329627428832067700">"насилно запри други апликации"</string>
    <string name="permdesc_forceStopPackages" msgid="5253157296183940812">"Дозволува апликацијата насилно да ги запре другите апликации."</string>
    <string name="permlab_forceBack" msgid="652935204072584616">"натерај ја апликацијата да се затвори"</string>
    <string name="permdesc_forceBack" msgid="3892295830419513623">"Дозволува апликацијата да ги натера активностите што се во преден план да се затворат и да одат во заднина. Да не се користи за стандардни апликации."</string>
    <string name="permlab_dump" msgid="1681799862438954752">"поврати внатрешна состојба на системот"</string>
    <string name="permdesc_dump" msgid="1778299088692290329">"Дозволува апликацијата да ја обнови интерната состојба на системот. Злонамерните апликации може да обноват најразлични приватни и безбедни информации што обично не би им биле потребни."</string>
    <string name="permlab_retrieve_window_content" msgid="8022588608994589938">"врати содржина на екран"</string>
    <string name="permdesc_retrieve_window_content" msgid="3193269069469700265">"Дозволува апликацијата да ја обнови содржината од активниот прозорец. Злонамерните апликации може да ја обноват целата содржина на прозорецот и да го испитаат целиот текст освен лозинките."</string>
    <string name="permlab_temporary_enable_accessibility" msgid="2312612135127310254">"привремено овозможи пристапност"</string>
    <string name="permdesc_temporary_enable_accessibility" msgid="8079456293182975464">"Овозможува апликацијата привремено да обезбеди пристапност на уредот. Злонамерните апликации може да овозможат пристапност без дозвола од корисникот."</string>
    <string name="permlab_retrieveWindowToken" msgid="7154762602367758602">"поврати токен за прозорец"</string>
    <string name="permdesc_retrieveWindowToken" msgid="668173747687795074">"Дозволува апликацијата да го поврати токенот за прозорци. Злонамерните апликации може да извршат неовластена интеракција со прозорецот на апликацијата имитирајќи го системот."</string>
    <string name="permlab_frameStats" msgid="7056374987314361639">"обнови статистички рамки"</string>
    <string name="permdesc_frameStats" msgid="4758001089491284919">"Дозволува апликацијата да собира статистичка рамка. Злонамерните апликации може да ја посматраат статистичката рамка за прозорци од други апликации."</string>
    <string name="permlab_filter_events" msgid="8675535648807427389">"филтрирај настани"</string>
    <string name="permdesc_filter_events" msgid="8006236315888347680">"Овозможува апликацијата да регистрира влезен филтер кој го филтрира текот на сите кориснички настани пред тие да се испратат. Злонамерна апликација може да го контролира корисничкиот интерфејс на системот без интервенција на корисникот."</string>
    <string name="permlab_shutdown" msgid="7185747824038909016">"делумно исклучи"</string>
    <string name="permdesc_shutdown" msgid="7046500838746291775">"Го става менаџерот на активноста во состојба на исклучување. Не извршува целосно исклучување."</string>
    <string name="permlab_stopAppSwitches" msgid="4138608610717425573">"спречи префрлање на апликации"</string>
    <string name="permdesc_stopAppSwitches" msgid="8262195802582255021">"Го спречува корисникот да се префрли на друга апликација."</string>
    <string name="permlab_getTopActivityInfo" msgid="2537922311411546016">"добиј тековни информации за апликацијата"</string>
    <string name="permdesc_getTopActivityInfo" msgid="2512448855496067131">"Овозможува сопственикот да ги врати приватните информации за тековната апликација во преден план на екранот."</string>
    <string name="permlab_runSetActivityWatcher" msgid="892239094867182656">"посматрај и контролирај го активирањето на сите апликации"</string>
    <string name="permdesc_runSetActivityWatcher" msgid="6003603162578577406">"Дозволува апликацијата да посматра и да контролира како системот активира активности. Злонамерните апликации може целосно да го компромитираат системот. Оваа дозвола е потребна само за програмирање, а не за стандардна употреба."</string>
    <string name="permlab_broadcastPackageRemoved" msgid="2576333434893532475">"испрати емитување отстрането со пакет"</string>
    <string name="permdesc_broadcastPackageRemoved" msgid="6621901216207931089">"Дозволува апликацијата да емитува известување дека е отстранет пакет со апликации. Злонамерните апликации може да го искористат тоа за да ги исклучат активните апликации."</string>
    <string name="permlab_broadcastSmsReceived" msgid="5689095009030336593">"испрати емитување примено преку СМС порака"</string>
    <string name="permdesc_broadcastSmsReceived" msgid="4152037720034365492">"Дозволува апликацијата да емитува известување дека сте примиле СМС-порака. Злонамерните апликации може да го искористат тоа за да ги фалсификуваат дојдовните СМС-пораки."</string>
    <string name="permlab_broadcastWapPush" msgid="3145347413028582371">"испрати емитување примено преку WAP-PUSH пораки"</string>
    <string name="permdesc_broadcastWapPush" msgid="4783402525039442729">"Дозволува апликацијата да емитува известување дека сте примиле ВАП ПУШ-порака. Злонамерните апликации може да го искористат тоа за да ги фалсификуваат примените ММС-пораки или тивко да ја заменат содржината на која било веб-страница со злонамерни варијанти."</string>
    <string name="permlab_setProcessLimit" msgid="2451873664363662666">"ограничи број на активни процеси"</string>
    <string name="permdesc_setProcessLimit" msgid="7318061314040879542">"Дозволува апликацијата да го контролира максималниот број процеси што ќе бидат активни. Не е потребно за стандардни апликации."</string>
    <string name="permlab_setAlwaysFinish" msgid="550958507798796965">"присилно затвори заднински апликации"</string>
    <string name="permdesc_setAlwaysFinish" msgid="7471310652868841499">"Дозволува апликацијата да контролира дали активностите секогаш ќе завршуваат штом ќе отидат во заднината. Не е потребно за стандардни апликации."</string>
    <string name="permlab_batteryStats" msgid="2789610673514103364">"прочитај статистика на батерија"</string>
    <string name="permdesc_batteryStats" msgid="5897346582882915114">"Овозможува апликацијата да ги чита тековните податоци за ниско ниво на искористување на батерија. Може да овозможи апликацијата да открие детални информации за тоа кои апликации ги користите."</string>
    <string name="permlab_updateBatteryStats" msgid="3719689764536379557">"измени статистика за батеријата"</string>
    <string name="permdesc_updateBatteryStats" msgid="6862817857178025002">"Овозможува апликацијата да ја измени собраната статистика за работата на батеријата. Не се користи со стандардни апликации."</string>
    <string name="permlab_getAppOpsStats" msgid="1508779687436585744">"врати статистика за работа на апликацијата"</string>
    <string name="permdesc_getAppOpsStats" msgid="6243887041577912877">"Овозможува апликацијата да ја врати собраната статистика за работата на апликацијата. Не треба да се користи со стандардни апликации."</string>
    <string name="permlab_updateAppOpsStats" msgid="8829097373851521505">"измени статистика за работа на апликацијата"</string>
    <string name="permdesc_updateAppOpsStats" msgid="50784596594403483">"Овозможува апликацијата да ја измени собраната статистика за работата на апликацијата. Не се користи со вообичаени апликации."</string>
    <string name="permlab_backup" msgid="470013022865453920">"контролирај систем за резервна копија и обнова"</string>
    <string name="permdesc_backup" msgid="6912230525140589891">"Дозволува апликацијата да го контролира механизмот за резервна копија и ресетирање на системот. Да не се користи за стандардни апликации."</string>
    <string name="permlab_confirm_full_backup" msgid="5557071325804469102">"потврди операција за целосна резервна копија или обнова"</string>
    <string name="permdesc_confirm_full_backup" msgid="1748762171637699562">"Дозволува апликацијата да активира УИ за потврда за целосна резервна копија. Да не се користи за кои било апликации."</string>
    <string name="permlab_internalSystemWindow" msgid="2148563628140193231">"прикажи неовластени прозорци"</string>
    <string name="permdesc_internalSystemWindow" msgid="7458387759461466397">"Овозможува апликацијата да создава прозорци кои се наменети за користење на корисничкиот интерфејс на внатрешниот систем. Не се користи со стандардни апликации."</string>
    <string name="permlab_systemAlertWindow" msgid="3543347980839518613">"покриј ги другите апликации"</string>
    <string name="permdesc_systemAlertWindow" msgid="8584678381972820118">"Овозможува апликацијата да црта на други апликации или делови од корисничкиот интерфејс. Може да се мешаат со вашето користење на интерфејсот на која било апликација или да го менуваат она што мислите дека го гледате во други апликации."</string>
    <string name="permlab_setAnimationScale" msgid="2805103241153907174">"измени брзина на глобална анимација"</string>
    <string name="permdesc_setAnimationScale" msgid="7690063428924343571">"Овозможува апликацијата да ја менува глобалната брзина на анимација (побрзи или побавни анимации) во кое било време."</string>
    <string name="permlab_manageAppTokens" msgid="1286505717050121370">"управувај со токени на апликација"</string>
    <string name="permdesc_manageAppTokens" msgid="8043431713014395671">"Дозволува апликацијата да прави и управува со сопствени токени, заобиколувајќи го нивното нормално подредување по оската Z. Не треба да се користи за стандардни апликации."</string>
    <string name="permlab_freezeScreen" msgid="4708181184441880175">"замрзни екран"</string>
    <string name="permdesc_freezeScreen" msgid="8558923789222670064">"Овозможува апликацијата привремено да го замрзне екранот за премин на целиот екран."</string>
    <string name="permlab_injectEvents" msgid="1378746584023586600">"притискај копчињата и контролни копчиња"</string>
    <string name="permdesc_injectEvents" product="tablet" msgid="206352565599968632">"Дозволува апликацијата да ги испорачува сопствените настани на внес (притискање копчиња итн.) до други апликации. Злонамерните апликации може да го користат тоа за да преземат контрола врз таблетот."</string>
    <string name="permdesc_injectEvents" product="tv" msgid="4681361983270791611">"Дозволува апликацијата да испорача свои влезни настани (притискања на копчиња, итн.) на другите апликации. Злонамерните апликации може да го искористат ова за преземање на телевизорот."</string>
    <string name="permdesc_injectEvents" product="default" msgid="653128057572326253">"Дозволува апликацијата да ги испорачува сопствените настани на внес (притискање копчиња итн.) до други апликации. Злонамерните апликации може да го користат тоа за да преземат контрола врз телефонот."</string>
    <string name="permlab_readInputState" msgid="469428900041249234">"евидентирај го тоа што го внесуваш и дејствата што ги преземаш"</string>
    <string name="permdesc_readInputState" msgid="8387754901688728043">"Дозволува апликацијата да ги гледа копчињата што ги притискате дури и кога комуницира со друга апликација (како пишување лозинка). Не треба да се користи за стандардни апликации."</string>
    <string name="permlab_bindInputMethod" msgid="3360064620230515776">"поврзи се со метод на внесување"</string>
    <string name="permdesc_bindInputMethod" msgid="3250440322807286331">"Дозволува сопственикот да се поврзе со интерфејс од највисоко ниво на метод на внес. Не треба да се користи за стандардни апликации."</string>
    <string name="permlab_bindAccessibilityService" msgid="5357733942556031593">"поврзи со услугата пристапност"</string>
    <string name="permdesc_bindAccessibilityService" msgid="7034615928609331368">"Му овозможува на носителот да се поврзе со највисоко ниво на интерфејс на услуга за пристапност. Не треба да се користи за стандардни апликации."</string>
    <string name="permlab_bindPrintService" msgid="8462815179572748761">"поврзи се со услугата печатење"</string>
    <string name="permdesc_bindPrintService" msgid="7960067623209111135">"Овозможува сопственикот да се поврзе со интерфејс од највисоко ниво на услугата печатење. Не треба да се користи за стандардни апликации."</string>
    <string name="permlab_bindPrintSpoolerService" msgid="6807762783744125954">"поврзи се со услугата ред на печатач"</string>
    <string name="permdesc_bindPrintSpoolerService" msgid="3680552285933318372">"Овозможува сопственикот да се поврзе со интерфејс од највисоко ниво на услугата ред на печатач. Не треба да се користи за стандардни апликации."</string>
    <string name="permlab_bindNfcService" msgid="2752731300419410724">"поврзи се со услугата NFC"</string>
    <string name="permdesc_bindNfcService" msgid="6120647629174066862">"Овозможува сопственикот да се поврзе со апликации кои одговарраат на NFC картички. Не треба да се користи за стандардни апликации."</string>
    <string name="permlab_bindTextService" msgid="7358378401915287938">"врзи се со услуга за текст"</string>
    <string name="permdesc_bindTextService" msgid="8151968910973998670">"Дозволува сопственикот да се поврзе со интерфејс од највисоко ниво на услугата за пораки (на пр. SpellCheckerService). Не треба да се користи за стандардни апликации."</string>
    <string name="permlab_bindVpnService" msgid="4708596021161473255">"врзи се со услуга на VPN"</string>
    <string name="permdesc_bindVpnService" msgid="2067845564581693905">"Дозволува сопственикот да се поврзе со интерфејс од највисоко ниво на услугата ВПН. Не треба да се користи за стандардни апликации."</string>
    <string name="permlab_bindWallpaper" msgid="8716400279937856462">"врзи се со тапет"</string>
    <string name="permdesc_bindWallpaper" msgid="7108428692595491668">"Дозволува сопственикот да се поврзе со интерфејс од највисоко ниво на тапет. Не треба да се користи за стандардни апликации."</string>
    <string name="permlab_bindVoiceInteraction" msgid="5334852580713715068">"поврзување со гласовен комуникатор"</string>
    <string name="permdesc_bindVoiceInteraction" msgid="2345721766501778101">"Дозволува сопственикот да се поврзе со интерфејс од највисоко ниво на услугата за гласовна интеракција. Не треба да се користи за стандардни апликации."</string>
    <string name="permlab_manageVoiceKeyphrases" msgid="1252285102392793548">"управувај со говорните клучни фрази"</string>
    <string name="permdesc_manageVoiceKeyphrases" msgid="8476560722907530008">"Му овозможува на сопственикот да управува со клучните фрази за препознавање клучни зборови. Никогаш не е потребен за нормалните апликации."</string>
    <string name="permlab_bindRemoteDisplay" msgid="1782923938029941960">"поврзи се со услугата приказ од далечина"</string>
    <string name="permdesc_bindRemoteDisplay" msgid="1261242718727295981">"Овозможува сопственикот да се поврзе со интерфејс од највисоко ниво на приказ од далечина. Не треба да се користи за стандардни апликации."</string>
    <string name="permlab_bindRemoteViews" msgid="5697987759897367099">"врзи се со услуга за виџет"</string>
    <string name="permdesc_bindRemoteViews" msgid="4717987810137692572">"Дозволува сопственикот да се поврзе со интерфејс од највисоко ниво на услугата за додатоци. Не треба да се користи за стандардни апликации."</string>
    <string name="permlab_bindRouteProvider" msgid="4869394607915096847">"поврзување со услуга за давател на маршрута"</string>
    <string name="permdesc_bindRouteProvider" msgid="4703804520859960329">"Дозволува сопственикот да се поврзе со сите регистрирани даватели на маршрути. Не треба да се користи за стандардни апликации."</string>
    <string name="permlab_bindDeviceAdmin" msgid="8704986163711455010">"комуницирај со администратор на уред"</string>
    <string name="permdesc_bindDeviceAdmin" msgid="569715419543907930">"Дозволува сопственикот да испраќа намери до администратор за уреди. Не треба да се користи за стандардни апликации."</string>
    <string name="permlab_bindTvInput" msgid="5601264742478168987">"поврзување со ТВ-влез"</string>
    <string name="permdesc_bindTvInput" msgid="2371008331852001924">"Дозволува сопственикот да се поврзе со интерфејс од највисоко ниво на ТВ-влез. Не треба да се користи за стандардни апликации."</string>
    <string name="permlab_modifyParentalControls" msgid="4611318225997592242">"менување родителски надзор"</string>
    <string name="permdesc_modifyParentalControls" msgid="7438482894162282039">"Дозволува носителот да ги менува податоците за родителски надзор на системот. Не треба да се користи за стандардни апликации."</string>
    <string name="permlab_manageDeviceAdmins" msgid="4248828900045808722">"додадај или отстрани администратор на уредот"</string>
    <string name="permdesc_manageDeviceAdmins" msgid="5025608167709942485">"Овозможува сопственикот да додаде или отстрани активни администратори на уредот. Не треба да се користи за стандардни апликации."</string>
    <string name="permlab_setOrientation" msgid="3365947717163866844">"промени ориентација на екран"</string>
    <string name="permdesc_setOrientation" msgid="3046126619316671476">"Дозволува апликацијата да ја промени ротацијата на екранот во секое време. Не треба да се користи за стандардни апликации."</string>
    <string name="permlab_setPointerSpeed" msgid="9175371613322562934">"промени брзина на покажувач"</string>
    <string name="permdesc_setPointerSpeed" msgid="6866563234274104233">"Дозволува апликацијата да ја промени брзината на покажувачот од глувчето или трекпадот во секое време. Не треба да се користи за стандардни апликации."</string>
    <string name="permlab_setKeyboardLayout" msgid="4778731703600909340">"промени изглед на тастатура"</string>
    <string name="permdesc_setKeyboardLayout" msgid="8480016771134175879">"Овозможува апликацијата да го менува изгледот на тастатурата. Не треба да се користи за стандардни апликации."</string>
    <string name="permlab_signalPersistentProcesses" msgid="4539002991947376659">"испрати сигнали од Linux до апликацијата"</string>
    <string name="permdesc_signalPersistentProcesses" msgid="4896992079182649141">"Дозволува апликацијата да бара обезбедениот сигнал да се испрати до сите постојани процеси."</string>
    <string name="permlab_persistentActivity" msgid="8841113627955563938">"направи апликацијата постојано да биде активна"</string>
    <string name="permdesc_persistentActivity" product="tablet" msgid="8525189272329086137">"Овозможува апликацијата да прави трајни делови од себеси во меморијата. Ова може да ја ограничи расположливата меморија на други апликации што го забавува таблетот."</string>
    <string name="permdesc_persistentActivity" product="tv" msgid="5086862529499103587">"Дозволува апликацијата да направи нејзини делови да бидат постојани во меморијата. Ова може да ја ограничи меморијата достапна на другите апликации и да го забави телевизорот."</string>
    <string name="permdesc_persistentActivity" product="default" msgid="4384760047508278272">"Овозможува апликацијата да прави трајни делови од себеси во меморијата. Ова може да ја ограничи расположливата меморија на други апликации што го забавува телефонот."</string>
    <string name="permlab_deletePackages" msgid="184385129537705938">"бришење апликации"</string>
    <string name="permdesc_deletePackages" msgid="7411480275167205081">"Дозволува апликацијата да брише пакети од Android. Злонамерните апликации може да го искористат тоа за да избришат важни апликации."</string>
    <string name="permlab_clearAppUserData" msgid="274109191845842756">"бришење податоци од други апликации"</string>
    <string name="permdesc_clearAppUserData" msgid="4625323684125459488">"Дозволува апликацијата да ги исчисти податоците за корисник."</string>
    <string name="permlab_deleteCacheFiles" msgid="3128665571837408675">"бришење кеш од други апликации"</string>
    <string name="permdesc_deleteCacheFiles" msgid="3812998599006730196">"Дозволува апликацијата да ги брише кеш-датотеките."</string>
    <string name="permlab_getPackageSize" msgid="7472921768357981986">"измери простор за складирање на апликацијата"</string>
    <string name="permdesc_getPackageSize" msgid="3921068154420738296">"Дозволува апликацијата да ги обнови кодот, податоците и величините на кеш."</string>
    <string name="permlab_installPackages" msgid="2199128482820306924">"директно инсталирај апликации"</string>
    <string name="permdesc_installPackages" msgid="5628530972548071284">"Дозволува апликацијата да инсталира нови или ажурирани пакети на Android. Злонамерните апликации може да го користат тоа за да додадат нови апликации со произволни моќни дозволи."</string>
    <string name="permlab_clearAppCache" msgid="7487279391723526815">"бришење кеш-податоци за сите апликации"</string>
    <string name="permdesc_clearAppCache" product="tablet" msgid="8974640871945434565">"Овозможува апликацијата да ослободува меморија на таблетот со бришење датотеки во директориуми со кеш на други апликации. Ова може да предизвика други апликации да стартуваат побавно зашто треба повторно да ги вчитаат своите податоци."</string>
    <string name="permdesc_clearAppCache" product="tv" msgid="244647416303997022">"Дозволува апликацијата да го ослободи складот на телевизорот преку бришење датотеки во кеш папките на другите апликации. Ова може да предизвика другите апликации да стартуваат побавно бидејќи им е потребно повторно да ги вчитуваат нивните податоци."</string>
    <string name="permdesc_clearAppCache" product="default" msgid="2459441021956436779">"Овозможува апликацијата да ослободува меморија на телефонот со бришење датотеки во директориуми со кеш на други апликации. Ова може да предизвика други апликации да стартуваат побавно зашто треба повторно да ги вчитаат своите податоци."</string>
    <string name="permlab_movePackage" msgid="3289890271645921411">"премести ресурси на апликација"</string>
    <string name="permdesc_movePackage" msgid="319562217778244524">"Дозволува апликацијата да пренесува ресурси на апликации од внатрешни на надворешни медиуми и обратно."</string>
    <string name="permlab_readLogs" msgid="6615778543198967614">"прочитај евиденција за чувствителни податоци"</string>
    <string name="permdesc_readLogs" product="tablet" msgid="82061313293455151">"Дозволува апликацијата да чита од различни датотеки на дневник за системот. Со тоа се овозможува да открие општи информации за она што го правите со таблетот, а кое потенцијално вклучува лични или приватни информации."</string>
    <string name="permdesc_readLogs" product="tv" msgid="9023899974809538988">"Дозволува апликацијата да чита од различни датотеки на дневниците на системот. Ова ѝ дозволува да открива општи информации за тоа што правите со телевизорот, потенцијално вклучувајќи лични или приватни информации."</string>
    <string name="permdesc_readLogs" product="default" msgid="2063438140241560443">"Дозволува апликацијата да чита од различни датотеки на дневник за системот. Со тоа се овозможува да открие општи информации за она што го правите со телефонот, а кое потенцијално вклучува лични или приватни информации."</string>
    <string name="permlab_anyCodecForPlayback" msgid="715805555823881818">"користи го кој било декодер на медиуми за репродукција"</string>
    <string name="permdesc_anyCodecForPlayback" msgid="8283912488433189010">"Овозможува апликацијата да користи каков било инсталиран декодер на медиуми за декодирање репродукција."</string>
    <string name="permlab_manageCaCertificates" msgid="1678391896786882014">"управувај со доверливи акредитиви"</string>
    <string name="permdesc_manageCaCertificates" msgid="4015644047196937014">"Овозможува апликацијата да инсталира и деинсталира CA сертификати како доверливи акредитиви."</string>
    <string name="permlab_bindJobService" msgid="3637568367978271086">"активирај ја закажаната заднинска работа на апликацијата"</string>
    <string name="permdesc_bindJobService" msgid="3473288460524119838">"Оваа дозвола овозможува системот на Android да ја извршува апликацијата во заднина кога тоа ќе биде побарано."</string>
    <string name="permlab_diagnostic" msgid="8076743953908000342">"читање/запишување во ресурси во сопственост на дијагноза"</string>
    <string name="permdesc_diagnostic" msgid="6608295692002452283">"Дозволува апликацијата да чита и да пишува на ресурси што ги поседува групацијата diag, на пример датотеки во /dev. Тоа може потенцијално да влијае на стабилноста и безбедноста на системот. Ова треба да го користат производителот или операторот САМО за дијагностика карактеристична за софтвер."</string>
    <string name="permlab_changeComponentState" msgid="6335576775711095931">"овозможување или оневозможување компоненти на апликации"</string>
    <string name="permdesc_changeComponentState" product="tablet" msgid="8887435740982237294">"Дозволува апликацијата да промени дали ќе биде овозможена компонента од друга апликација или не. Злонамерните апликации може да го користат тоа за да оневозможат важни способности на таблетот. Бидете внимателни со оваа дозвола затоа што можно е компоненти од апликацијата да станат неупотребливи, непостојани или нестабилни."</string>
    <string name="permdesc_changeComponentState" product="tv" msgid="9151634188264231389">"Дозволува апликацијата да промени дали компонента од друга апликација е овозможена или не. Злонамерните апликации може да го користат ова за да оневозможат важни способности на телевизорот. Оваа дозвола мора внимателно да се користи, затоа што е можно компонентите на апликацијата да се доведат во неупотреблива, непостојана или нестабилна состојба."</string>
    <string name="permdesc_changeComponentState" product="default" msgid="1827232484416505615">"Дозволува апликацијата да промени дали ќе биде овозможена компонента од друга апликација или не. Злонамерните апликации може да го користат тоа за да оневозможат важни способности на телефонот. Бидете внимателни со оваа дозвола затоа што можно е компоненти од апликацијата да станат неупотребливи, непостојани или нестабилни."</string>
    <string name="permlab_grantRevokePermissions" msgid="4627315351093508795">"одобри или поништи дозволи"</string>
    <string name="permdesc_grantRevokePermissions" msgid="4088642654085850662">"Овозможува апликацијата да дава или да одзема специфични дозволи за неа или за други апликации. Злонамерните апликации може да го искористат ова да пристапат до карактеристики без ваша дозвола."</string>
    <string name="permlab_setPreferredApplications" msgid="8463181628695396391">"постави претпочитани апликации"</string>
    <string name="permdesc_setPreferredApplications" msgid="4973986762241783712">"Дозволува апликацијата да ги изменува вашите претпочитани апликации. Злонамерните апликации може тивко да ги променат активираните апликации и да ги измамат постоечките апликации да прибираат лични податоци од вас."</string>
    <string name="permlab_writeSettings" msgid="2226195290955224730">"измени ги системските подесувања"</string>
    <string name="permdesc_writeSettings" msgid="7775723441558907181">"Дозволува апликацијата да ги измени податоците за поставки на системот. Злонамерните апликации може да ја нарушат конфигурацијата на системот."</string>
    <string name="permlab_writeSecureSettings" msgid="204676251876718288">"измени подесувања за безбеден систем"</string>
    <string name="permdesc_writeSecureSettings" msgid="8159535613020137391">"Дозволува апликацијата да ги измени податоците за безбедносно поставување на системот. Да не се користи за стандардни апликации."</string>
    <string name="permlab_writeGservices" msgid="2149426664226152185">"измени карта на услуги на Google"</string>
    <string name="permdesc_writeGservices" msgid="1287309437638380229">"Дозволува апликацијата да ја измени мапата со услуги на Google. Да не се користи за стандардни апликации."</string>
    <string name="permlab_receiveBootCompleted" msgid="5312965565987800025">"изврши на стартување"</string>
    <string name="permdesc_receiveBootCompleted" product="tablet" msgid="7390304664116880704">"Дозволува апликацијата сама да стартува откако системот ќе се рестартира. Со тоа можно е телефонот подолго да стартува и да се дозволи апликацијата да го забави таблетот, така што постојано ќе биде активна."</string>
    <string name="permdesc_receiveBootCompleted" product="tv" msgid="4525890122209673621">"Дозволува апликацијата да се стартува самата себеси веднаш штом системот заврши со подигање. Ова може да направи стартувањето на телевизорот да трае подолго и да ѝ дозволи на апликацијата да го забави целиот таблет со нејзиното постојаното извршување."</string>
    <string name="permdesc_receiveBootCompleted" product="default" msgid="513950589102617504">"Дозволува апликацијата сама да се стартува откако системот ќе се рестартира. Со тоа можно е телефонот подолго да се стартува и да се дозволи апликацијата да го забави телефонот, така што постојано ќе биде активна."</string>
    <string name="permlab_broadcastSticky" msgid="7919126372606881614">"испрати „лепливо“ емитување"</string>
    <string name="permdesc_broadcastSticky" product="tablet" msgid="7749760494399915651">"Овозможува апликацијата да испраќа лепливи емитувања, кои остануваат по завршувањето на емитувањето. Прекумерна употреба може да предизвика таблетот да биде бавен или нестабилен со тоа што предизвикува да користи премногу меморија."</string>
    <string name="permdesc_broadcastSticky" product="tv" msgid="6839285697565389467">"Дозволува апликацијата да испраќа лепливи емитувања, кои остануваат по завршувањето на емитувањето. Прекумерното користење може да го направи телевизорот бавен или нестабилен предизвикувајќи го да користи премногу меморија."</string>
    <string name="permdesc_broadcastSticky" product="default" msgid="2825803764232445091">"Овозможува апликацијата да испраќа лепливи емитувања, кои остануваат по завршувањето на емитувањето. Прекумерна употреба може да предизвика телефонот да биде бавен или нестабилен со тоа што предизвикува да користи премногу меморија."</string>
    <string name="permlab_readContacts" msgid="8348481131899886131">"прочитај контакти"</string>
    <string name="permdesc_readContacts" product="tablet" msgid="5294866856941149639">"Овозможува апликацијата да чита податоци за контактите зачувани на вашиот таблет, вклучувајќи ја и фреквенцијата со која сте повикувале, сте праќале е-пошта или сте комуницирале на други начини со конкретни поединци. Оваа дозвола овозможува апликациите да ги зачуваат вашите податоци за контакт и злонамерните апликации може да споделат податоци за контакт без ваше знаење."</string>
    <string name="permdesc_readContacts" product="tv" msgid="1839238344654834087">"Дозволува апликацијата да чита податоци за вашите контакти кои се складирани во вашиот телевизор, вклучувајќи ја зачестеноста со која сте повикувале, сте испраќале е-пошта или сте комуницирале на друг начин со определени поединци. Оваа дозвола овозможува апликациите да ги зачувуваат вашите податоци на контактите, а злонамерните апликации можат да ги споделуваат податоците на контактите без ваше знаење."</string>
    <string name="permdesc_readContacts" product="default" msgid="8440654152457300662">"Овозможува апликацијата да чита податоци за контактите зачувани во вашиот телефон, вклучувајќи ја и фреквенцијата со која сте повикувале, сте праќале е-пошта или сте комуницирале на други начини со конкретни поединци. Оваа дозвола овозможува апликациите да ги зачуваат вашите податоци за контакт и злонамерните апликации може да споделат податоци за контакт без ваше знаење."</string>
    <string name="permlab_writeContacts" msgid="5107492086416793544">"измени ги своите контакти"</string>
    <string name="permdesc_writeContacts" product="tablet" msgid="897243932521953602">"Овозможува апликацијата да менува податоци за контактите зачувани во вашиот таблет, вклучувајќи ја и колку често сте повикувале, сте праќале е-пошта или сте комуницирале на други начини со конкретни контакти. Оваа дозвола овозможува апликациите да бришат податоци за контакти."</string>
    <string name="permdesc_writeContacts" product="tv" msgid="5438230957000018959">"Дозволува апликацијата да чита податоци за вашите контакти кои се складирани во вашиот телевизор, вклучувајќи ја зачестеноста со која сте повикувале, испраќале е-пошта или комуницирале на друг начин со определени поединци. Оваа дозвола овозможува апликациите да бришат податоци на контактите."</string>
    <string name="permdesc_writeContacts" product="default" msgid="589869224625163558">"Овозможува апликацијата да менува податоци за контактите зачувани во вашиот телефон, вклучувајќи и колку често сте повикувале, сте праќале е-пошта или сте комуницирале на други начини со конкретни контакти. Оваа дозвола овозможува апликациите да бришат податоци за контакти."</string>
    <string name="permlab_readCallLog" msgid="3478133184624102739">"прочитај дневник на повици"</string>
    <string name="permdesc_readCallLog" product="tablet" msgid="3700645184870760285">"Овозможува апликацијата да го чита дневникот на повици во вашиот таблет, вклучувајќи ги и податоците за дојдовни и појдовни повици. Оваа дозвола овозможува апликациите да ги зачуваат вашите податоци од дневникот на повици и злонамерните апликации може да споделат податоци од дневникот на повици без ваше знаење."</string>
    <string name="permdesc_readCallLog" product="tv" msgid="5611770887047387926">"Дозволува апликацијата да го чита дневникот на повици на вашиот телевизор, вклучувајќи и податоци за дојдовните или појдовните повици. Оваа дозвола овозможува апликациите да ги зачувуваат вашите податоци од дневникот на повици, а злонамерните апликации можат да ги споделуваат податоците од дневникот на повици без ваше знаење."</string>
    <string name="permdesc_readCallLog" product="default" msgid="5777725796813217244">"Овозможува апликацијата да го чита дневникот на повици во вашиот телефон, вклучувајќи ги и податоците за дојдовни и појдовни повици. Оваа дозвола овозможува апликациите да ги зачуваат вашите податоци од дневникот на повици и злонамерните апликации може да споделат податоци од дневникот на повици без ваше знаење."</string>
    <string name="permlab_writeCallLog" msgid="8552045664743499354">"напиши дневник на повици"</string>
    <string name="permdesc_writeCallLog" product="tablet" msgid="6661806062274119245">"Овозможува апликацијата да го менува дневникот на повици на вашиот таблет, вклучувајќи податоци за дојдовни и појдовни повици. Злонамерните апликации може да го искористат ова да го избришат или да го менуваат вашиот дневник на повици."</string>
    <string name="permdesc_writeCallLog" product="tv" msgid="4225034892248398019">"Дозволува апликацијата да го менува дневникот на повици на вашиот телевизор, вклучувајќи и податоци за дојдовните или појдовните повици. Злонамерните апликации може да го искористат ова за да го избришат или да го менуваат вашиот дневник на повици."</string>
    <string name="permdesc_writeCallLog" product="default" msgid="683941736352787842">"Овозможува апликацијата да го менува дневникот на повици на вашиот телефон, вклучувајќи податоци за дојдовни и појдовни повици. Злонамерните апликации може да го искористат ова да го избришат или да го менуваат вашиот дневник на повици."</string>
    <string name="permlab_readProfile" msgid="4701889852612716678">"прочитај ја својата картичка за контакт"</string>
    <string name="permdesc_readProfile" product="default" msgid="5462475151849888848">"Овозможува апликацијата да чита лични податоци од профил што се зачувани на вашиот уред, како што се вашето име и информации за контакт. Ова значи дека апликацијата може да идентификува и да ги испрати информациите од вашиот профил на други."</string>
    <string name="permlab_writeProfile" msgid="907793628777397643">"измени ја сопствената картичка за контакт"</string>
    <string name="permdesc_writeProfile" product="default" msgid="5552084294598465899">"Овозможува апликацијата да менува или да додава информации од личниот профил што се зачувани на вашиот уред, како што се вашето име и информации за контакт. Ова значи дека апликацијата може да ве идентификува и да ги испрати информациите од вашиот профил на други."</string>
    <string name="permlab_bodySensors" msgid="4871091374767171066">"телесни сензори (како монитори за срцев пулс)"</string>
    <string name="permdesc_bodySensors" product="default" msgid="4380015021754180431">"Дозволува апликацијата да пристапува до податоци од сензори кои ја следат вашата физичка состојба, како на пр. отчукувањата на срцето."</string>
    <string name="permlab_readSocialStream" product="default" msgid="1268920956152419170">"читај социјални текови"</string>
    <string name="permdesc_readSocialStream" product="default" msgid="4255706027172050872">"Овозможува апликацијата да пристапува и да синхронизира социјални ажурирања од вас и вашите пријатели. Бидете внимателни кога споделувате информации - ова овозможува апликацијата да ја чита комуникацијата меѓу вас и вашите пријатели на социјалните мрежи, без оглед на нејзината доверливост. Напомена: оваа дозвола не може да се наметне на сите социјални мрежи."</string>
    <string name="permlab_writeSocialStream" product="default" msgid="3504179222493235645">"пишувај на социјалните текови"</string>
    <string name="permdesc_writeSocialStream" product="default" msgid="3086557552204114849">"Овозможува апликацијата да прикажува социјални ажурирања од вашите пријатели. Бидете внимателни кога споделувате информации - ова овозможува апликацијата да создава пораки кои се чини дека ги испратил пријател. Напомена: оваа дозвола не може да се наметне на сите социјални мрежи."</string>
    <string name="permlab_readCalendar" msgid="5972727560257612398">"прочитај настани во календар и доверливи информации"</string>
    <string name="permdesc_readCalendar" product="tablet" msgid="4216462049057658723">"Овозможува апликацијата да ги чита сите календарски настани што се зачувани на вашиот таблет, вклучувајќи ги и оние на пријатели или соработници. Ова може да овозможи апликацијата да ги споделува или да го зачува вашите податоци од календарот, без оглед на нивната доверливост или чувствителност."</string>
    <string name="permdesc_readCalendar" product="tv" msgid="3191352452242394196">"Дозволува апликацијата да ги чита сите настани во календарот складирани во вашиот телевизор, вклучувајќи ги и оние на пријателите и соработниците. Ова може да ѝ овозможи на апликацијата да ги споделува или зачувува вашите податоци од календарот, без оглед на доверливоста или чувствителноста."</string>
    <string name="permdesc_readCalendar" product="default" msgid="7434548682470851583">"Овозможува апликацијата да ги чита сите календарски настани што се зачувани на вашиот телефон, вклучувајќи ги и оние на пријатели или соработници. Ова може да овозможи апликацијата да ги споделува или да го зачува вашите податоци од календарот, без оглед на нивната доверливост или чувствителност."</string>
    <string name="permlab_writeCalendar" msgid="8438874755193825647">"додади или измени настани во календар и прати е-пошта на посетители без знаење на сопствениците"</string>
    <string name="permdesc_writeCalendar" product="tablet" msgid="6679035520113668528">"Овозможува апликацијата да додава, отстранува, менува настани кои може да ги менувате на вашиот таблет, вклучувајќи ги и оние на пријатели или соработници. Ова може да овозможи апликацијата да праќа пораки за кои се чини дека доаѓаат од сопственици на календар или да менува настани без знаење на сопствениците."</string>
    <string name="permdesc_writeCalendar" product="tv" msgid="1273290605500902507">"Дозволува апликацијата да додава, отстранува и менува настани кои може да ги менувате на вашиот телевизор, вклучувајќи ги и оние на пријателите и соработниците. Ова може да ѝ дозволи на апликацијата да испраќа пораки кои изгледаат како да доаѓаат од сопствениците на календарот или да менува настани без знаење на сопствениците."</string>
    <string name="permdesc_writeCalendar" product="default" msgid="2324469496327249376">"Овозможува апликацијата да додава, отстранува, менува настани кои може да ги менувате на вашиот телефон, вклучувајќи ги и оние на пријатели или соработници. Ова може да овозможи апликацијата да праќа пораки за кои се чини дека доаѓаат од сопственици на календар или да менува настани без знаење на сопствениците."</string>
    <string name="permlab_accessMockLocation" msgid="8688334974036823330">"извори на лажна локација за тестирање"</string>
    <string name="permdesc_accessMockLocation" msgid="5808711039482051824">"Создадете извори на лажна локација за тестирање или инсталирајте нов давател на локација. Ова ѝ овозможува на апликацијата да ги избегне локацијата и / или статусот вратени од друга локација извори како што се GPS или локација на даватели."</string>
    <string name="permlab_accessLocationExtraCommands" msgid="2836308076720553837">"пристапи кон наредби на давателот на дополнителна локација"</string>
    <string name="permdesc_accessLocationExtraCommands" msgid="6078307221056649927">"Овозможува апликацијата да пристапи кон дополнителни наредби на давател на локација. Ова може да овозможи апликацијата да го попечи функционирањето на ГПС или други извори на локација."</string>
    <string name="permlab_installLocationProvider" msgid="6578101199825193873">"дозвола да се инсталира давател на локација"</string>
    <string name="permdesc_installLocationProvider" msgid="9066146120470591509">"Создадете извори на лажна локација за тестирање или инсталирајте нов давател на локација. Ова ѝ овозможува на апликацијата да ги избегне локацијата и / или статусот вратени од друга локација извори како што се GPS или локација на даватели."</string>
    <string name="permlab_accessFineLocation" msgid="1191898061965273372">"прецизна локација (ГПС и базирана на мрежа)"</string>
    <string name="permdesc_accessFineLocation" msgid="5295047563564981250">"Овозможува апликацијата да ја добие вашата точна локација со користење „Глобален систем за позиционирање (ГПС)“ или извори на локација, како што се мобилни кули и Wi-Fi. Овие услуги за локација мора да се вклучени и достапни за вашиот уред за апликацијата да ги користи. Апликациите може да го користат ова за да утврдат приближно каде се наоѓате и може дополнително да потрошат батерија."</string>
    <string name="permlab_accessCoarseLocation" msgid="4887895362354239628">"приближна локација (базирана на мрежа)"</string>
    <string name="permdesc_accessCoarseLocation" msgid="2538200184373302295">"Овозможува апликацијата да ја добие вашата приближна локација. Оваа локација е изведена од услугите за локација со користење мрежа на извори на локација, како што се мобилни кули и Wi-Fi. Овие услуги за локација мора да се вклучени и достапни за вашиот уред за апликацијата да ги користи. Апликациите може да го користат ова за да утврдат приближно каде се наоѓате."</string>
    <string name="permlab_accessSurfaceFlinger" msgid="2363969641792388947">"пристапи кон SurfaceFlinger"</string>
    <string name="permdesc_accessSurfaceFlinger" msgid="1041619516733293551">"Дозволува апликацијата да користи можности на SurfaceFlinger од ниско ниво."</string>
    <string name="permlab_readFrameBuffer" msgid="6690504248178498136">"прочитај рамка на меѓумеморија"</string>
    <string name="permdesc_readFrameBuffer" msgid="4937405521809454680">"Дозволува апликацијата да ја чита содржината на меѓумеморијата на рамката."</string>
    <string name="permlab_accessInputFlinger" msgid="5348635270689553857">"пристапи кон InputFlinger"</string>
    <string name="permdesc_accessInputFlinger" msgid="2104864941201226616">"Овозможува апликацијата да користи карактеристики на InputFlinger од ниско ниво."</string>
    <string name="permlab_configureWifiDisplay" msgid="5595661694746742168">"конфигурирај прикази на Wi-Fi"</string>
    <string name="permdesc_configureWifiDisplay" msgid="7916815158690218065">"Овозможува апликацијата да конфигурира и да се поврзува со Wi-Fi прикази."</string>
    <string name="permlab_controlWifiDisplay" msgid="393641276723695496">"контролирај прикази на Wi-Fi"</string>
    <string name="permdesc_controlWifiDisplay" msgid="4543912292681826986">"Овозможува апликацијата да контролира карактеристики на ниско ниво на Wi-fi прикази."</string>
    <string name="permlab_controlVpn" msgid="2618442789397588200">"Контролирајте виртуелни приватни мрежи"</string>
    <string name="permdesc_controlVpn" msgid="762852603315861214">"Дозволува апликацијата да ги контролира функциите на ниско ниво на виртуелните приватни мрежи."</string>
    <string name="permlab_captureAudioOutput" msgid="6857134498402346708">"сними аудио излез"</string>
    <string name="permdesc_captureAudioOutput" msgid="6210597754212208853">"Овозможува апликацијата да снима и пренасочува аудио излез."</string>
    <string name="permlab_captureAudioHotword" msgid="1890553935650349808">"Откривање клучни зборови"</string>
    <string name="permdesc_captureAudioHotword" msgid="9151807958153056810">"Овозможува апликацијата да снима аудио за откривање клучен збор. Снимањето може да се одвива во заднина, но не спречува снимање на друго аудио (на пр. камера)."</string>
    <string name="permlab_modifyAudioRouting" msgid="7738060354490807723">"Автоматско пренасочување"</string>
    <string name="permdesc_modifyAudioRouting" msgid="7205731074267199735">"Ѝ дозволува на апликацијата директно да го контролира пренасочувањето на аудиото и да ги препише одлуките на политиката за аудио."</string>
    <string name="permlab_captureVideoOutput" msgid="2246828773589094023">"сними видео излез"</string>
    <string name="permdesc_captureVideoOutput" msgid="359481658034149860">"Овозможува апликацијата да снима и пренасочува видео излез."</string>
    <string name="permlab_captureSecureVideoOutput" msgid="7815398969303382016">"сними безбеден видео излез"</string>
    <string name="permdesc_captureSecureVideoOutput" msgid="2779793064709350289">"Овозможува апликацијата да снима и пренасочува безбеден видео излез."</string>
    <string name="permlab_mediaContentControl" msgid="8749790560720562511">"контролирај репродукција на медиумите и пристап кон метаподатоци"</string>
    <string name="permdesc_mediaContentControl" msgid="1637478200272062">"Овозможува апликацијата да контролира репродукција на медиуми и пристап кон информации од медиуми (наслов, автор...)."</string>
    <string name="permlab_modifyAudioSettings" msgid="6095859937069146086">"промени аудио подесувања"</string>
    <string name="permdesc_modifyAudioSettings" msgid="3522565366806248517">"Овозможува апликацијата да ги менува глобалните аудио подесувања, како што се јачината на звукот и кој звучник се користи за излез."</string>
    <string name="permlab_recordAudio" msgid="3876049771427466323">"снимај аудио"</string>
    <string name="permdesc_recordAudio" msgid="4906839301087980680">"Овозможува апликацијата да снима аудио со микрофонот. Оваа дозвола овозможува апликацијата да снима аудио во кое било време без ваша потврда."</string>
    <string name="permlab_sim_communication" msgid="1180265879464893029">"комуникација со СИМ картичка"</string>
    <string name="permdesc_sim_communication" msgid="5725159654279639498">"Овозможува апликацијата да испраќа наредби до СИМ картичката. Ова е многу опасно."</string>
    <string name="permlab_camera" msgid="3616391919559751192">"снимај слики и видеа"</string>
    <string name="permdesc_camera" msgid="8497216524735535009">"Овозможува апликацијата да прави фотографии и да снима видеа со камерата. Оваа дозвола овозможува апликацијата да ја користи камерата во кое било време без ваша потврда."</string>
    <string name="permlab_cameraDisableTransmitLed" msgid="2651072630501126222">"оневозможи пренесување на LED показателот при употреба на фотоапаратот"</string>
    <string name="permdesc_cameraDisableTransmitLed" msgid="4764585465480295341">"Овозможува претходно инсталираниот систем на апликацијата да оневозможи фотоапаратот да го користи LED показателот."</string>
    <string name="permlab_brick" product="tablet" msgid="2961292205764488304">"трајно оневозможи го таблетот"</string>
    <string name="permlab_brick" product="tv" msgid="4912674222121249410">"трајно оневозможи го телевизорот"</string>
    <string name="permlab_brick" product="default" msgid="8337817093326370537">"трајно оневозможи го телефонот"</string>
    <string name="permdesc_brick" product="tablet" msgid="4334818808001699530">"Дозволува апликацијата трајно да го оневозможи целиот таблет. Ова е многу опасно."</string>
    <string name="permdesc_brick" product="tv" msgid="7070924544316356349">"Дозволува апликацијата трајно да го оневозможи целиот телевизор. Ова е многу опасно."</string>
    <string name="permdesc_brick" product="default" msgid="5788903297627283099">"Дозволува апликацијата трајно да го оневозможи целиот телефон. Ова е многу опасно."</string>
    <string name="permlab_reboot" product="tablet" msgid="3436634972561795002">"присилно рестартирај го таблетот"</string>
    <string name="permlab_reboot" product="tv" msgid="2112102119558886236">"присили го телевизорот да се рестартира"</string>
    <string name="permlab_reboot" product="default" msgid="2898560872462638242">"присилно рестартирај го телефонот"</string>
    <string name="permdesc_reboot" product="tablet" msgid="8172056180063700741">"Дозволува апликацијата да го натера таблетот да се рестартира."</string>
    <string name="permdesc_reboot" product="tv" msgid="7116222694344401650">"Дозволува апликацијата да го присили телевизорот да се рестартира."</string>
    <string name="permdesc_reboot" product="default" msgid="5326008124289989969">"Дозволува апликацијата да го натера телефонот да се рестартира."</string>
    <string name="permlab_mount_unmount_filesystems" product="nosdcard" msgid="2927361537942591841">"пристапи до систем со датотеки на УСБ меморија"</string>
    <string name="permlab_mount_unmount_filesystems" product="default" msgid="4402305049890953810">"пристапи до систем со датотеки на СД картичка"</string>
    <string name="permdesc_mount_unmount_filesystems" msgid="1829290701658992347">"Дозволува апликацијата да монтира или демонтира системи со датотеки за пренослив склад."</string>
    <string name="permlab_mount_format_filesystems" product="nosdcard" msgid="6227819582624904972">"избриши УСБ меморија"</string>
    <string name="permlab_mount_format_filesystems" product="default" msgid="262582698639274056">"избриши СД картичка"</string>
    <string name="permdesc_mount_format_filesystems" msgid="8784268246779198627">"Дозволува апликацијата да го форматира преносливиот склад."</string>
    <string name="permlab_asec_access" msgid="3411338632002193846">"добиј информации за внатрешна меморија"</string>
    <string name="permdesc_asec_access" msgid="3094563844593878548">"Дозволува апликацијата да добива информации за внатрешниот склад."</string>
    <string name="permlab_asec_create" msgid="6414757234789336327">"создај внатрешна меморија"</string>
    <string name="permdesc_asec_create" msgid="4558869273585856876">"Дозволува апликацијата да прави внатрешен склад."</string>
    <string name="permlab_asec_destroy" msgid="526928328301618022">"уништи внатрешна меморија"</string>
    <string name="permdesc_asec_destroy" msgid="7218749286145526537">"Дозволува апликацијата да уништува внатрешен склад."</string>
    <string name="permlab_asec_mount_unmount" msgid="8877998101944999386">"монтирање/демонтирање внатрешен склад"</string>
    <string name="permdesc_asec_mount_unmount" msgid="3451360114902490929">"Дозволува апликацијата да монтира/демонтира внатрешен склад."</string>
    <string name="permlab_asec_rename" msgid="7496633954080472417">"преименувај внатрешна меморија"</string>
    <string name="permdesc_asec_rename" msgid="1794757588472127675">"Дозволува апликацијата да го преименува внатрешниот склад."</string>
    <string name="permlab_vibrate" msgid="7696427026057705834">"контролирај вибрации"</string>
    <string name="permdesc_vibrate" msgid="6284989245902300945">"Дозволува апликацијата да ги контролира вибрациите."</string>
    <string name="permlab_flashlight" msgid="2155920810121984215">"контролирај сијаличка"</string>
    <string name="permdesc_flashlight" msgid="6522284794568368310">"Дозволува апликацијата да ја контролира батериската ламба."</string>
    <string name="permlab_manageUsb" msgid="1113453430645402723">"управувај со претпочитани вредности и дозволи за УСБ уреди"</string>
    <string name="permdesc_manageUsb" msgid="7776155430218239833">"Дозволува апликацијата да управува со претпочитани вредности и дозволи за УСБ-уреди."</string>
    <string name="permlab_accessMtp" msgid="4953468676795917042">"спроведи MTP протокол"</string>
    <string name="permdesc_accessMtp" msgid="6532961200486791570">"Дозволи пристап кон јадрото на двигателот MTP за да спроведе протоколот за MTP за УСБ меморија."</string>
    <string name="permlab_hardware_test" msgid="4148290860400659146">"тестирај хардвер"</string>
    <string name="permdesc_hardware_test" msgid="6597964191208016605">"Дозволува апликацијата да контролира различни периферни уреди со цел да се тестира хардвер."</string>
    <string name="permlab_fm" msgid="8749504526866832">"пристапување до ФМ-радио"</string>
    <string name="permdesc_fm" msgid="4145699441237962818">"Дозволува апликацијата да пристапи до ФМ-радио за да слуша програми."</string>
    <string name="permlab_callPhone" msgid="3925836347681847954">"директно избирај телефонски броеви"</string>
    <string name="permdesc_callPhone" msgid="3740797576113760827">"Овозможува апликацијата да повикува телефонски броеви без ваша интервенција. Ова може да предизвика неочекувани трошоци или повици. Имајте на ум дека ова не дозволува апликацијата да повикува броеви на служби за итна помош. Злонамерните апликации може да ве чинат пари поради повици без ваша потврда."</string>
    <string name="permlab_callPrivileged" msgid="4198349211108497879">"директно избирај кои било телефонски броеви"</string>
    <string name="permdesc_callPrivileged" msgid="1689024901509996810">"Дозволува апликацијата да повика кој било телефонски број без ваша интервенција, вклучувајќи броеви на итни служби. Злонамерните апликации може непотребно или нелегално да се јавуваат кај итните служби."</string>
    <string name="permlab_performCdmaProvisioning" product="tablet" msgid="4842576994144604821">"директно вклучи подесувања за таблет CDMA"</string>
    <string name="permlab_performCdmaProvisioning" product="tv" msgid="3485391974208100809">"директно стартувај поставување CDMA на телевизорот"</string>
    <string name="permlab_performCdmaProvisioning" product="default" msgid="5604848095315421425">"директно вклучи подесувања за телефон CDMA"</string>
    <string name="permdesc_performCdmaProvisioning" msgid="1994193538802314186">"Дозволува апликацијата да започне одредување на ЦДМА. Злонамерните апликации може непотребно да започнат со одредување на ЦДМА."</string>
    <string name="permlab_locationUpdates" msgid="7785408253364335740">"контролирај известувања за ажурирање локација"</string>
    <string name="permdesc_locationUpdates" msgid="1120741557891438876">"Дозволува апликацијата да овозможува/оневозможува известувања за ажурирање локација од радио. Да не се користи за стандардни апликации."</string>
    <string name="permlab_checkinProperties" msgid="7855259461268734914">"пристапи кон својства за пријавување"</string>
    <string name="permdesc_checkinProperties" msgid="4024526968630194128">"Дозволува апликацијата да чита/пишува пристап до својства што ги ажурира услугата за пријавување. Да не се користи за стандардни апликации."</string>
    <string name="permlab_bindGadget" msgid="776905339015863471">"избери виџети"</string>
    <string name="permdesc_bindGadget" msgid="8261326938599049290">"Дозволува апликацијата да му каже на системот која апликација кои додатоци може да ги користи. Апликацијата што има дозвола може да им даде пристап на личните податоци на други апликации. Да не се користи за стандардни апликации."</string>
    <string name="permlab_modifyPhoneState" msgid="8423923777659292228">"измени состојба на телефон"</string>
    <string name="permdesc_modifyPhoneState" msgid="1029877529007686732">"Дозволува апликацијата да ги контролира можностите на уредот. Апликацијата со ваква дозвола може да менува мрежи, да го вклучува или исклучува радиото на телефонот и слично без да ве извести."</string>
    <string name="permlab_readPhoneState" msgid="9178228524507610486">"прочитај ги статусот и идентитетот  на телефонот"</string>
    <string name="permdesc_readPhoneState" msgid="1639212771826125528">"Овозможува апликацијата да пристапи кон карактеристиките на телефонот на уредот. Оваа дозвола овозможува апликацијата да ги утврди телефонскиот број и ИД на уредот, дали повикот е активен и далечинскиот број поврзан со повикот."</string>
    <string name="permlab_readPrecisePhoneState" msgid="5476483020282007597">"прочитај прецизни состојби на телефон"</string>
    <string name="permdesc_readPrecisePhoneState" msgid="6648009074263855418">"Овозможува апликацијата да пристапи кон прецизни состојби на телефонот. Оваа дозвола овозможува апликацијата да го утврди вистинскиот статус на повикот, дали повикот е активен или во заднина; дали повикот е неуспешен; точни податоци во врска со статусот на поврзувањето и неуспешно поврзување на податоците."</string>
    <string name="permlab_wakeLock" product="tablet" msgid="1531731435011495015">"спречи режим на штедење кај таблет"</string>
    <string name="permlab_wakeLock" product="tv" msgid="2601193288949154131">"спречи го телевизорот да премине во режим на мирување"</string>
    <string name="permlab_wakeLock" product="default" msgid="573480187941496130">"спречи телефон од режим на штедење"</string>
    <string name="permdesc_wakeLock" product="tablet" msgid="7311319824400447868">"Дозволува апликацијата да го спречи таблетот да не заспие."</string>
    <string name="permdesc_wakeLock" product="tv" msgid="3208534859208996974">"Дозволува апликацијата да го спречи телевизорот да оди во режим на мирување."</string>
    <string name="permdesc_wakeLock" product="default" msgid="8559100677372928754">"Дозволува апликацијата да го спречи телефонот да не заспие."</string>
    <string name="permlab_transmitIr" msgid="7545858504238530105">"пренеси инфрацрвен"</string>
    <string name="permdesc_transmitIr" product="tablet" msgid="5358308854306529170">"Овозможува апликацијата да го користи инфрацрвениот предавател на таблетот."</string>
    <string name="permdesc_transmitIr" product="tv" msgid="3926790828514867101">"Дозволува апликацијата да го користи инфрацрвениот предавател на телевизорот."</string>
    <string name="permdesc_transmitIr" product="default" msgid="7957763745020300725">"Овозможува апликацијата да го користи инфрацрвениот предавател на телефонот."</string>
    <string name="permlab_devicePower" product="tablet" msgid="2787034722616350417">"вклучи или исклучи таблет"</string>
    <string name="permlab_devicePower" product="tv" msgid="7579718349658943416">"исклучи го или вклучи го телевизорот"</string>
    <string name="permlab_devicePower" product="default" msgid="4928622470980943206">"вклучи или исклучи телефон"</string>
    <string name="permdesc_devicePower" product="tablet" msgid="6689862878984631831">"Дозволува апликацијата да го вклучува или исклучува таблетот."</string>
    <string name="permdesc_devicePower" product="tv" msgid="1334908641773273512">"Дозволува апликацијата да го вклучува и исклучува телевизорот."</string>
    <string name="permdesc_devicePower" product="default" msgid="6037057348463131032">"Дозволува апликацијата да го вклучува или исклучува телефонот."</string>
    <string name="permlab_userActivity" msgid="1677844893921729548">"ресетирај истечено време на екран"</string>
    <string name="permdesc_userActivity" msgid="651746160252248024">"Овозможува апликацијата да го ресетира истеченото време на екранот."</string>
    <string name="permlab_factoryTest" msgid="3715225492696416187">"извршувај во режим на фабричко тестирање"</string>
    <string name="permdesc_factoryTest" product="tablet" msgid="3952059318359653091">"Изврши во режим на фабричко тестирање од ниско ниво; дозволи целосен пристап кон хардверот на таблетот. Достапно само кога таблетот работи во режимот на фабричко тестирање."</string>
    <string name="permdesc_factoryTest" product="tv" msgid="2105643629211155695">"Изврши како тест на произведувачот од ниско ниво, овозможувајќи целосен пристап до хардверот на телевизорот. Достапно е само кога телевизорот работи во режим на тестирање на произведувачот."</string>
    <string name="permdesc_factoryTest" product="default" msgid="8136644990319244802">"Изврши во режим на фабричко тестирање од ниско ниво; дозволи целосен пристап кон хардверот на телефонот. Достапно само кога телефонот работи во режимот на фабричко тестирање."</string>
    <string name="permlab_setWallpaper" msgid="6627192333373465143">"подеси тапет"</string>
    <string name="permdesc_setWallpaper" msgid="7373447920977624745">"Дозволува апликацијата да го постави системскиот тапет."</string>
    <string name="permlab_setWallpaperHints" msgid="3278608165977736538">"прилагоди ја големината на твојот тапет"</string>
    <string name="permdesc_setWallpaperHints" msgid="8235784384223730091">"Дозволува апликацијата да постави сугестии за големина на системски тапет."</string>
    <string name="permlab_masterClear" msgid="2315750423139697397">"ресетирај го системот на фабрички вредности"</string>
    <string name="permdesc_masterClear" msgid="3665380492633910226">"Дозволува апликацијата целосно да го ресетира системот до фабрички поставки, да ги избрише сите податоци, конфигурации и инсталирани апликации."</string>
    <string name="permlab_setTime" msgid="2021614829591775646">"подеси време"</string>
    <string name="permdesc_setTime" product="tablet" msgid="1896341438151152881">"Дозволува апликацијата да го промени времето на часовникот на таблетот."</string>
    <string name="permdesc_setTime" product="tv" msgid="1826398919861882682">"Дозволува апликацијата да го промени времето на часовникот на телевизорот."</string>
    <string name="permdesc_setTime" product="default" msgid="1855702730738020">"Дозволува апликацијата да го промени времето на часовникот на телефонот."</string>
    <string name="permlab_setTimeZone" msgid="2945079801013077340">"подеси временска зона"</string>
    <string name="permdesc_setTimeZone" product="tablet" msgid="1676983712315827645">"Дозволува апликацијата да ја промени часовната зона на таблетот."</string>
    <string name="permdesc_setTimeZone" product="tv" msgid="888864653946175955">"Дозволува апликацијата да ја промени временската зона на телевизорот."</string>
    <string name="permdesc_setTimeZone" product="default" msgid="4499943488436633398">"Дозволува апликацијата да ја промени часовната зона на телефонот."</string>
    <string name="permlab_accountManagerService" msgid="4829262349691386986">"дејствувај како AccountManagerService"</string>
    <string name="permdesc_accountManagerService" msgid="1948455552333615954">"Овозможува апликацијата да се јавува на AccountAuthenticators."</string>
    <string name="permlab_getAccounts" msgid="1086795467760122114">"најди сметки на уредот"</string>
    <string name="permdesc_getAccounts" product="tablet" msgid="2741496534769660027">"Овозможува апликацијата да го добие списокот со сметки познати на таблетот. Ова може да опфати кои било сметки што ги создале апликациите што сте ги инсталирале."</string>
    <string name="permdesc_getAccounts" product="tv" msgid="4190633395633907543">"Дозволува апликацијата да ја добие листата со сметки која му е позната на телевизорот. Ова може да вклучува кои било сметки создадени од апликациите кои сте ги инсталирале."</string>
    <string name="permdesc_getAccounts" product="default" msgid="3448316822451807382">"Овозможува апликацијата да го добие списокот со сметки познати на телефонот. Ова може да опфати кои било сметки што ги создале апликациите што сте ги инсталирале."</string>
    <string name="permlab_authenticateAccounts" msgid="5265908481172736933">"создај сметки и постави лозинки"</string>
    <string name="permdesc_authenticateAccounts" msgid="5472124296908977260">"Дозволува апликацијата да ги користи способностите за автентикација на сметка на Управникот со сметка, вклучувајќи правење сметки и добивање и поставување лозинки."</string>
    <string name="permlab_manageAccounts" msgid="4983126304757177305">"додај или отстрани сметки"</string>
    <string name="permdesc_manageAccounts" msgid="8698295625488292506">"Дозволува апликацијата да врши операции како додавање или отстранување сметки, како и бришење на нивните лозинки."</string>
    <string name="permlab_useCredentials" msgid="235481396163877642">"употреби сметки на уредот"</string>
    <string name="permdesc_useCredentials" msgid="7984227147403346422">"Дозволува апликацијата да бара токени за автентикација."</string>
    <string name="permlab_accessNetworkState" msgid="4951027964348974773">"прикажи мрежни врски"</string>
    <string name="permdesc_accessNetworkState" msgid="8318964424675960975">"Овозможува апликацијата да ги види информациите за мрежните конекции, како на пр., кои мрежи постојат и се поврзани."</string>
    <string name="permlab_createNetworkSockets" msgid="8018758136404323658">"целосен пристап на мрежа"</string>
    <string name="permdesc_createNetworkSockets" msgid="3403062187779724185">"Овозможува апликацијата да создаде мрежни приклучоци и да користи приспособени мрежни протоколи. Прелистувачот и другите апликации обезбедуваат средства за да се испратат податоци на интернет, па оваа дозвола не е потребна за да се испратат податоци на интернет."</string>
    <string name="permlab_writeApnSettings" msgid="505660159675751896">"промени/пресретни подесувања на мрежа и сообраќај"</string>
    <string name="permdesc_writeApnSettings" msgid="5333798886412714193">"Дозволува апликацијата да ги промени мрежните поставки и да го пресретнува и проверува мрежниот сообраќај, на пример да ги промени прокси и портата на која било АПН. Злонамерните апликации може да ги посматраат, пренасочуваат или изменуваат мрежните пакети без да знаете."</string>
    <string name="permlab_changeNetworkState" msgid="958884291454327309">"промени мрежно поврзување"</string>
    <string name="permdesc_changeNetworkState" msgid="6789123912476416214">"Дозволува апликацијата да ја промени состојбата на мрежната поврзливост."</string>
    <string name="permlab_changeTetherState" msgid="5952584964373017960">"промени поврзано поврзување"</string>
    <string name="permdesc_changeTetherState" msgid="1524441344412319780">"Дозволува апликацијата да ја менува состојбата на обврзаната мрежна поврзливост."</string>
    <string name="permlab_changeBackgroundDataSetting" msgid="1400666012671648741">"промени поставување за користење податоци во заднина"</string>
    <string name="permdesc_changeBackgroundDataSetting" msgid="5347729578468744379">"Дозволува апликацијата да ја промени поставката за користење податоци во заднина."</string>
    <string name="permlab_accessWifiState" msgid="5202012949247040011">"прикажи Wi-Fi конекции"</string>
    <string name="permdesc_accessWifiState" msgid="5002798077387803726">"Овозможува апликацијата да ги види информациите за вмрежување на Wi-Fi, како на пр., дали Wi-Fi е овозможено и име на поврзани уреди со Wi-Fi."</string>
    <string name="permlab_changeWifiState" msgid="6550641188749128035">"поврзи се и исклучи се од Wi-Fi"</string>
    <string name="permdesc_changeWifiState" msgid="7137950297386127533">"Овозможува апликацијата да се вклучи на и да се исклучи од Wi-Fi точки за пристап и да направи промени на конфигурацијата на уредот за Wi-Fi мрежи."</string>
    <string name="permlab_changeWifiMulticastState" msgid="1368253871483254784">"овозможи прием на Wi-Fi Multicast"</string>
    <string name="permdesc_changeWifiMulticastState" product="tablet" msgid="7969774021256336548">"Овозможува апликацијата да добива пакети испратени до сите уреди на Wi-Fi мрежа со користење повеќекратни адреси, а не само вашиот таблет. Користи повеќе батерија отколку кога е во режим на еднократност."</string>
    <string name="permdesc_changeWifiMulticastState" product="tv" msgid="9031975661145014160">"Дозволува апликацијата да прима пакети испратени до сите уреди на Wi-Fi мрежата со помош на повеќекратни адреси, а не само вашиот телевизор. Тоа користи повеќе енергија отколку режимот кој не е повеќекратен."</string>
    <string name="permdesc_changeWifiMulticastState" product="default" msgid="6851949706025349926">"Овозможува апликацијата да добива пакети испратени до сите уреди на Wi-Fi мрежа со користење повеќекратни адреси, а не само вашиот телефон. Користи повеќе батерија отколку кога е во режим на еднократност."</string>
    <string name="permlab_bluetoothAdmin" msgid="6006967373935926659">"пристапи кон подесувања на Bluetooth"</string>
    <string name="permdesc_bluetoothAdmin" product="tablet" msgid="6921177471748882137">"Дозволува апликацијата да го конфигурира таблетот со локалниот Bluetooth и да открива и да се спарува со уреди на далечина."</string>
    <string name="permdesc_bluetoothAdmin" product="tv" msgid="3373125682645601429">"Дозволете ѝ на апликацијата да го конфигурира локалниот Bluetooth телевизор и да открива и да се спарува со далечински уреди."</string>
    <string name="permdesc_bluetoothAdmin" product="default" msgid="8931682159331542137">"Дозволува апликацијата да го конфигурира телефонот со локалниот Bluetooth и да открива и да се спарува со уреди на далечина."</string>
    <string name="permlab_bluetoothPriv" msgid="4009494246009513828">"овозможи спарување на апликацијата преку Bluetooth"</string>
    <string name="permdesc_bluetoothPriv" product="tablet" msgid="8045735193417468857">"Овозможува апликацијата да се спари со далечински уреди без интеракција на корисникот."</string>
    <string name="permdesc_bluetoothPriv" product="tv" msgid="8045735193417468857">"Овозможува апликацијата да се спари со далечински уреди без интеракција на корисникот."</string>
    <string name="permdesc_bluetoothPriv" product="default" msgid="8045735193417468857">"Овозможува апликацијата да се спари со далечински уреди без интеракција на корисникот."</string>
    <string name="permlab_bluetoothMap" msgid="6372198338939197349">"пристапување до податоците на Bluetooth MAP"</string>
    <string name="permdesc_bluetoothMap" product="tablet" msgid="5784090105926959958">"Дозволува апликацијата да пристапува до податоците на Bluetooth MAP."</string>
    <string name="permdesc_bluetoothMap" product="tv" msgid="5784090105926959958">"Дозволува апликацијата да пристапува до податоците на Bluetooth MAP."</string>
    <string name="permdesc_bluetoothMap" product="default" msgid="5784090105926959958">"Дозволува апликацијата да пристапува до податоците на Bluetooth MAP."</string>
    <string name="permlab_accessWimaxState" msgid="4195907010610205703">"поврзи се и исклучи се од WiMAX"</string>
    <string name="permdesc_accessWimaxState" msgid="6360102877261978887">"Овозможува апликацијата да утврди дали WiMAX е овозможен и информации за кои било поврзани WiMAX мрежи."</string>
    <string name="permlab_changeWimaxState" msgid="2405042267131496579">"Промени состојба на WiMAX"</string>
    <string name="permdesc_changeWimaxState" product="tablet" msgid="3156456504084201805">"Овозможува апликацијата да го вклучи таблетот на и да го исклучи таблетот од WiMAX мрежи."</string>
    <string name="permdesc_changeWimaxState" product="tv" msgid="6022307083934827718">"Дозволува апликацијата да го поврзе или да го исклучи телевизорот од WiMAX мрежи."</string>
    <string name="permdesc_changeWimaxState" product="default" msgid="697025043004923798">"Овозможува апликацијата да го вклучи телефонот на и да го исклучи телефонот од WiMAX мрежи."</string>
    <string name="permlab_scoreNetworks" msgid="6445777779383587181">"бодувај мрежи"</string>
    <string name="permdesc_scoreNetworks" product="tablet" msgid="1304304745850215556">"Дозволува апликацијата да рангира мрежи и да влијае на тоа кои мрежи треба да ги претпочита таблетот."</string>
    <string name="permdesc_scoreNetworks" product="tv" msgid="5444434643862417649">"Дозволува апликацијата да рангира мрежи и да влијае на тоа кои мрежи треба да ги претпочита телевизорот."</string>
    <string name="permdesc_scoreNetworks" product="default" msgid="1831501848178651379">"Дозволува апликацијата да рангира мрежи и да влијае на тоа кои мрежи треба да ги претпочита телефонот."</string>
    <string name="permlab_bluetooth" msgid="6127769336339276828">"спари со уреди со Bluetooth"</string>
    <string name="permdesc_bluetooth" product="tablet" msgid="3480722181852438628">"Овозможува апликацијата да ја види конфигурацијата на Bluetooth на таблетот и да прави и да прифаќа врски со спарени уреди."</string>
    <string name="permdesc_bluetooth" product="tv" msgid="3974124940101104206">"Дозволете ѝ на апликацијата да ја прикаже конфигурацијата на Bluetooth на телевизорот и да воспоставува и прифаќа врски со спарените уреди."</string>
    <string name="permdesc_bluetooth" product="default" msgid="3207106324452312739">"Овозможува апликацијата да ја види конфигурацијата на Bluetooth на телефонот и да прави и да прифаќа врски со спарени уреди."</string>
    <string name="permlab_nfc" msgid="4423351274757876953">"контролирај комуникација на блиско поле"</string>
    <string name="permdesc_nfc" msgid="7120611819401789907">"Дозволува апликацијата да комуницира со ознаки, картички и читачи за Комуникација при непосредна близина (НФЦ)."</string>
    <string name="permlab_disableKeyguard" msgid="3598496301486439258">"оневозможи заклучување на екран"</string>
    <string name="permdesc_disableKeyguard" msgid="6034203065077122992">"Овозможува апликацијата да го оневозможи заклучувањето и каква било безбедност поврзана со лозинка. На пример, телефонот го оневозможува заклучувањето при прием на телефонски повик, а потоа повторно го овозможува заклучувањето кога повикот ќе заврши."</string>
    <string name="permlab_readSyncSettings" msgid="6201810008230503052">"прочитај синхронизирани подесувања"</string>
    <string name="permdesc_readSyncSettings" msgid="2706745674569678644">"Овозможува апликацијата да ги чита подесувањата за синхронизирање на сметка. На пример, така може да се утврди дали апликацијата „Луѓе“ е синхронизирана со сметка."</string>
    <string name="permlab_writeSyncSettings" msgid="5408694875793945314">"вклучи и исклучи синхронизација"</string>
    <string name="permdesc_writeSyncSettings" msgid="8956262591306369868">"Овозможува апликацијата да ги менува подесувањата за синхронизирање на сметка. На пример, ова може да се употреби да овозможи синхронизација на апликацијата „Луѓе“ со сметка."</string>
    <string name="permlab_readSyncStats" msgid="7396577451360202448">"читај статистика за синхронизација"</string>
    <string name="permdesc_readSyncStats" msgid="1510143761757606156">"Овозможува апликацијата да ја чита статистиката за синхронизација на сметка, вклучувајќи ја и историјата на синхронизирани настани и колку податоци се синхронизирани."</string>
    <string name="permlab_subscribedFeedsRead" msgid="4756609637053353318">"читај претплатени навестувања на содржина"</string>
    <string name="permdesc_subscribedFeedsRead" msgid="5557058907906144505">"Дозволува апликацијата да добива детали за навестувања што се тековно синхронизирани."</string>
    <string name="permlab_subscribedFeedsWrite" msgid="9015246325408209296">"пишувај претплатени навестувања на содржина"</string>
    <string name="permdesc_subscribedFeedsWrite" msgid="6928930188826089413">"Дозволува апликацијата да ги изменува тековно синхронизираните навестувања. Злонамерните апликации може да ги променат вашите синхронизирани навестувања."</string>
    <string name="permlab_readDictionary" msgid="4107101525746035718">"прочитај ги термините кои ги додаде во речникот"</string>
    <string name="permdesc_readDictionary" msgid="659614600338904243">"Овозможува апликацијата да ги чита сите зборови, имиња и фрази кои корисникот можеби ги зачувал во речникот на корисникот."</string>
    <string name="permlab_writeDictionary" msgid="2183110402314441106">"додај зборови во речник дефиниран од корисникот"</string>
    <string name="permdesc_writeDictionary" msgid="8185385716255065291">"Дозволува апликацијата да напише нови зборови во корисничкиот речник."</string>
    <string name="permlab_sdcardRead" product="nosdcard" msgid="367275095159405468">"прочитај ги содржините на твојата УСБ меморија"</string>
    <string name="permlab_sdcardRead" product="default" msgid="2188156462934977940">"прочитај ги содржините на твојата СД картичка"</string>
    <string name="permdesc_sdcardRead" product="nosdcard" msgid="3446988712598386079">"Овозможува апликацијата да ги чита содржините од вашето УСБ."</string>
    <string name="permdesc_sdcardRead" product="default" msgid="2607362473654975411">"Овозможува апликацијата да ги чита содржините од вашата СД картичка."</string>
    <string name="permlab_sdcardWrite" product="nosdcard" msgid="8485979062254666748">"измени ги или избриши ги содржините на твојата УСБ меморија"</string>
    <string name="permlab_sdcardWrite" product="default" msgid="8805693630050458763">"измени ги или избриши ги содржините на твојата СД картичка"</string>
    <string name="permdesc_sdcardWrite" product="nosdcard" msgid="6175406299445710888">"Дозволува пишување на УСБ-склад."</string>
    <string name="permdesc_sdcardWrite" product="default" msgid="4337417790936632090">"Дозволува апликацијата да пишува на СД-картичката."</string>
    <string name="permlab_mediaStorageWrite" product="default" msgid="6859839199706879015">"измени/избриши содржина на меморија на внатрешни медиуми"</string>
    <string name="permdesc_mediaStorageWrite" product="default" msgid="8189160597698529185">"Дозволува апликацијата да ја измени содржината на внатрешниот медиумски склад."</string>
    <string name="permlab_manageDocs" product="default" msgid="5778318598448849829">"управувај со меморија за документи"</string>
    <string name="permdesc_manageDocs" product="default" msgid="8704323176914121484">"Овозможува апликацијата да управува со меморија за документи."</string>
    <string name="permlab_sdcardAccessAll" msgid="8150613823900460576">"пристапи до надворешната меморија на сите корисници"</string>
    <string name="permdesc_sdcardAccessAll" msgid="3215208357415891320">"Овозможува апликацијата да пристапува до надворешна меморија за сите корисници."</string>
    <string name="permlab_cache_filesystem" msgid="5656487264819669824">"пристапи кон кеш на систем на датотеки"</string>
    <string name="permdesc_cache_filesystem" msgid="5578967642265550955">"Дозволува апликацијата да чита и да пишува кеш систем на датотеки."</string>
    <string name="permlab_use_sip" msgid="2052499390128979920">"остварувај/примај повици преку СИП"</string>
    <string name="permdesc_use_sip" msgid="2297804849860225257">"Дозволува апликацијата да остварува и прима повици преку СИП."</string>
    <string name="permlab_register_sim_subscription" msgid="3166535485877549177">"регистрира нови телекомуникациски врски преку СИМ"</string>
    <string name="permdesc_register_sim_subscription" msgid="2138909035926222911">"Дозволува апликацијата да регистрира нови телекомуникациски врски преку СИМ."</string>
    <string name="permlab_register_call_provider" msgid="108102120289029841">"регистрира нови телекомуникациски врски"</string>
    <string name="permdesc_register_call_provider" msgid="7034310263521081388">"Дозволува апликацијата да регистрира нови телекомуникациски врски."</string>
    <string name="permlab_connection_manager" msgid="1116193254522105375">"управува со телекомуникациски врски"</string>
    <string name="permdesc_connection_manager" msgid="5925480810356483565">"Дозволува апликацијата да управува со телекомуникациски врски."</string>
    <string name="permlab_bind_incall_service" msgid="6773648341975287125">"комуницирај со екран на дојдовен повик"</string>
    <string name="permdesc_bind_incall_service" msgid="8343471381323215005">"Овозможува апликацијата да контролира кога и како корисникот го гледа екранот на дојдовен повик."</string>
    <string name="permlab_bind_connection_service" msgid="3557341439297014940">"комуницира со телефонски услуги"</string>
    <string name="permdesc_bind_connection_service" msgid="4008754499822478114">"Дозволува апликацијата да комуницира со телефонски услуги за да прави/прима повици."</string>
    <string name="permlab_control_incall_experience" msgid="9061024437607777619">"обезбеди искуство за корисникот при дојдовен повик"</string>
    <string name="permdesc_control_incall_experience" msgid="915159066039828124">"Овозможува апликацијата да обезбеди искуство за корисникот при дојдовен повик."</string>
    <string name="permlab_readNetworkUsageHistory" msgid="7862593283611493232">"читај употреба на мрежа во минатото"</string>
    <string name="permdesc_readNetworkUsageHistory" msgid="7689060749819126472">"Дозволува апликацијата да го чита историското користење на мрежата за одредени мрежи или апликации."</string>
    <string name="permlab_manageNetworkPolicy" msgid="2562053592339859990">"управувај со политика на мрежа"</string>
    <string name="permdesc_manageNetworkPolicy" msgid="7537586771559370668">"Дозволува апликацијата да управува со мрежните политики и да дефинира правила карактеристични за дадена апликација."</string>
    <string name="permlab_modifyNetworkAccounting" msgid="5088217309088729650">"измени пресметување употреба на мрежа"</string>
    <string name="permdesc_modifyNetworkAccounting" msgid="5443412866746198123">"Овозможува апликацијата да менува како се смета користењето на мрежата наспроти апликации. Не се користи со стандардни апликации."</string>
    <string name="permlab_accessNotifications" msgid="7673416487873432268">"пристапи кон известувања"</string>
    <string name="permdesc_accessNotifications" msgid="458457742683431387">"Овозможува апликацијата да враќа, проверува и брише известувања, вклучувајќи ги и оние објавени од други апликации."</string>
    <string name="permlab_bindNotificationListenerService" msgid="7057764742211656654">"поврзи се со услугата слушател на известувања"</string>
    <string name="permdesc_bindNotificationListenerService" msgid="985697918576902986">"Овозможува сопственикот да се поврзе со интерфејс од највисоко ниво на услугата слушател на известувања. Не треба да се користи за стандардни апликации."</string>
    <string name="permlab_bindConditionProviderService" msgid="1180107672332704641">"поврзување со услуга за давател на услов"</string>
    <string name="permdesc_bindConditionProviderService" msgid="1680513931165058425">"Дозволува сопственикот да се поврзе со интерфејс од највисоко ниво на давател на услуги за услов. Не треба да се користи за стандардни апликации."</string>
    <string name="permlab_bindMediaRouteService" msgid="6637740382272686835">"врзува со услуга за насочување медиуми"</string>
    <string name="permdesc_bindMediaRouteService" msgid="6436655024972496687">"Овозможува носителот да се врзува со интерфејс на највисоко ниво на услуга за насочување медиуми. Не би требало да е потребно за стандардни апликации."</string>
    <string name="permlab_bindDreamService" msgid="4153646965978563462">"поврзи се со услугата мечтаење"</string>
    <string name="permdesc_bindDreamService" msgid="7325825272223347863">"Дозволува сопственикот да се поврзе со интерфејс од највисоко ниво на услугата мечтаење. Не треба да се користи за стандардни апликации."</string>
    <string name="permlab_invokeCarrierSetup" msgid="3699600833975117478">"повикај конфигурација на апликацијата обезбедена од давателот"</string>
    <string name="permdesc_invokeCarrierSetup" msgid="4159549152529111920">"Овозможува сопственикот да ја повика конфигурацијата на апликацијата обезбедена од давателот. Не треба да се користи за стандардни апликации."</string>
    <string name="permlab_accessNetworkConditions" msgid="8206077447838909516">"слушај за набљудувања во врска со услови на мрежа"</string>
    <string name="permdesc_accessNetworkConditions" msgid="6899102075825272211">"Овозможува апликацијата да слуша за набљудувања во врска со условите на мрежата. Не треба да се користи за стандардни апликации."</string>
    <string name="permlab_setInputCalibration" msgid="4902620118878467615">"промени калибрирање на уред за внес"</string>
    <string name="permdesc_setInputCalibration" msgid="4527511047549456929">"Дозволува апликацијата да ги изменува калибрирачките параметри на екранот на допир. Не треба да се користи за стандардни апликации."</string>
    <string name="permlab_accessDrmCertificates" msgid="7436886640723203615">"пристап до ДРМ-сертификати"</string>
    <string name="permdesc_accessDrmCertificates" msgid="8073288354426159089">"Дозволува апликацијата да обезбедува и користи ДРМ-сертификати. Не треба да се користи за стандардни апликации."</string>
    <string name="permlab_handoverStatus" msgid="1159132046126626731">"Примајте статус на трансфер на Android Beam"</string>
    <string name="permdesc_handoverStatus" msgid="4788144087245714948">"Ѝ дозволува на оваа апликација да добива информации за моменталните трансфери на Android Beam"</string>
    <string name="permlab_removeDrmCertificates" msgid="7044888287209892751">"отстранување ДРМ-сетификати"</string>
    <string name="permdesc_removeDrmCertificates" msgid="7272999075113400993">"Дозволува апликација да отстранува ДРМ-сертификати. Не треба да се користи за стандардни апликации."</string>
    <string name="permlab_bindCarrierMessagingService" msgid="1490229371796969158">"сврзување со давателот на услугата за пораки"</string>
    <string name="permdesc_bindCarrierMessagingService" msgid="2762882888502113944">"Дозволува сопственикот да се сврзе со интерфејсот од највисоко ниво на давателот на услугата за пораки. Не треба да се користи за стандардни апликации."</string>
    <string name="policylab_limitPassword" msgid="4497420728857585791">"Подеси правила за лозинката"</string>
    <string name="policydesc_limitPassword" msgid="3252114203919510394">"Контролирај ги должината и знаците што се дозволени за лозинки за отклучување екран."</string>
    <string name="policylab_watchLogin" msgid="914130646942199503">"Следи ги обидите за отклучување на екранот"</string>
    <string name="policydesc_watchLogin" product="tablet" msgid="3215729294215070072">"Посматрај го бројот на неточни лозинки што се напишани за да се отклучи екранот и заклучи го таблетот или избриши ги сите податоци од него ако бидат напишани премногу неточни лозинки."</string>
    <string name="policydesc_watchLogin" product="TV" msgid="2707817988309890256">"Набљудувај го бројот на погрешно внесени лозинки при отклучување на екранот и заклучи го телевизорот или избриши ги сите негови податоци доколку се внесени премногу погрешни лозинки."</string>
    <string name="policydesc_watchLogin" product="default" msgid="5712323091846761073">"Посматрај го бројот на неточни лозинки што се напишани за да се отклучи екранот и заклучи го телефонот или избриши ги сите податоци од него ако бидат напишани премногу неточни лозинки."</string>
    <string name="policylab_resetPassword" msgid="2620077191242688955">"Промени ја лозинката за отклучување на екранот"</string>
    <string name="policydesc_resetPassword" msgid="605963962301904458">"Промени ја лозинката за отклучување екран."</string>
    <string name="policylab_forceLock" msgid="2274085384704248431">"Заклучи го екранот"</string>
    <string name="policydesc_forceLock" msgid="1141797588403827138">"Контролирај како и кога се заклучува екранот."</string>
    <string name="policylab_wipeData" msgid="3910545446758639713">"Избриши ги сите податоци"</string>
    <string name="policydesc_wipeData" product="tablet" msgid="4306184096067756876">"Избриши ги податоците во таблетот без предупредување со вршење на фабричко ресетирање на податоци."</string>
    <string name="policydesc_wipeData" product="tv" msgid="5816221315214527028">"Избриши ги податоците на телевизорот без предупредување со изведување ресетирање на фабрички податоци."</string>
    <string name="policydesc_wipeData" product="default" msgid="5096895604574188391">"Избриши ги податоците во телефонот без предупредување со вршење на фабричко ресетирање на податоци."</string>
    <string name="policylab_setGlobalProxy" msgid="2784828293747791446">"Подеси го глобалниот прокси на уредот"</string>
    <string name="policydesc_setGlobalProxy" msgid="6387497466660154931">"Подесете употреба на глобалниот прокси на уредот додека политиката е овозможена. Само првиот администратор на уредот може да подеси важечки глобален прокси."</string>
    <string name="policylab_expirePassword" msgid="885279151847254056">"Подеси период на важност на лозинката за заклучување на екранот"</string>
    <string name="policydesc_expirePassword" msgid="1729725226314691591">"Контролирај колку често мора да се менува лозинката за заклучување екран."</string>
    <string name="policylab_encryptedStorage" msgid="8901326199909132915">"Подеси шифрирање на меморија"</string>
    <string name="policydesc_encryptedStorage" msgid="2637732115325316992">"Барај зачуваните податоци за апликација да се шифрирани."</string>
    <string name="policylab_disableCamera" msgid="6395301023152297826">"Оневозможи фотоапарати"</string>
    <string name="policydesc_disableCamera" msgid="2306349042834754597">"Спречи употреба на сите камери на уредот."</string>
    <string name="policylab_disableKeyguardFeatures" msgid="266329104542638802">"Оневозможи функции во заклучувањето"</string>
    <string name="policydesc_disableKeyguardFeatures" msgid="3467082272186534614">"Спречи употреба на некои функции во заклучувањето."</string>
  <string-array name="phoneTypes">
    <item msgid="8901098336658710359">"Дома"</item>
    <item msgid="869923650527136615">"Мобилен"</item>
    <item msgid="7897544654242874543">"Работа"</item>
    <item msgid="1103601433382158155">"Факс на работа"</item>
    <item msgid="1735177144948329370">"Факс дома"</item>
    <item msgid="603878674477207394">"Пејџер"</item>
    <item msgid="1650824275177931637">"Други"</item>
    <item msgid="9192514806975898961">"Прилагоди"</item>
  </string-array>
  <string-array name="emailAddressTypes">
    <item msgid="8073994352956129127">"Дома"</item>
    <item msgid="7084237356602625604">"Работа"</item>
    <item msgid="1112044410659011023">"Други"</item>
    <item msgid="2374913952870110618">"Прилагодени"</item>
  </string-array>
  <string-array name="postalAddressTypes">
    <item msgid="6880257626740047286">"Дома"</item>
    <item msgid="5629153956045109251">"Работа"</item>
    <item msgid="4966604264500343469">"Други"</item>
    <item msgid="4932682847595299369">"Прилагодени"</item>
  </string-array>
  <string-array name="imAddressTypes">
    <item msgid="1738585194601476694">"Дома"</item>
    <item msgid="1359644565647383708">"Работа"</item>
    <item msgid="7868549401053615677">"Други"</item>
    <item msgid="3145118944639869809">"Прилагодени"</item>
  </string-array>
  <string-array name="organizationTypes">
    <item msgid="7546335612189115615">"Работа"</item>
    <item msgid="4378074129049520373">"Други"</item>
    <item msgid="3455047468583965104">"Прилагодени"</item>
  </string-array>
  <string-array name="imProtocols">
    <item msgid="8595261363518459565">"AIM"</item>
    <item msgid="7390473628275490700">"Windows Live"</item>
    <item msgid="7882877134931458217">"Yahoo"</item>
    <item msgid="5035376313200585242">"Skype"</item>
    <item msgid="7532363178459444943">"QQ"</item>
    <item msgid="3713441034299660749">"Google Talk"</item>
    <item msgid="2506857312718630823">"ICQ"</item>
    <item msgid="1648797903785279353">"Jabber"</item>
  </string-array>
    <string name="phoneTypeCustom" msgid="1644738059053355820">"Прилагодени"</string>
    <string name="phoneTypeHome" msgid="2570923463033985887">"Приватен"</string>
    <string name="phoneTypeMobile" msgid="6501463557754751037">"Мобилен"</string>
    <string name="phoneTypeWork" msgid="8863939667059911633">"Работа"</string>
    <string name="phoneTypeFaxWork" msgid="3517792160008890912">"Факс на работа"</string>
    <string name="phoneTypeFaxHome" msgid="2067265972322971467">"Факс дома"</string>
    <string name="phoneTypePager" msgid="7582359955394921732">"Пејџер"</string>
    <string name="phoneTypeOther" msgid="1544425847868765990">"Други"</string>
    <string name="phoneTypeCallback" msgid="2712175203065678206">"Повратен повик"</string>
    <string name="phoneTypeCar" msgid="8738360689616716982">"Автомобил"</string>
    <string name="phoneTypeCompanyMain" msgid="540434356461478916">"Главен телефонски број на компанија"</string>
    <string name="phoneTypeIsdn" msgid="8022453193171370337">"ISDN"</string>
    <string name="phoneTypeMain" msgid="6766137010628326916">"Главен"</string>
    <string name="phoneTypeOtherFax" msgid="8587657145072446565">"Друг факс"</string>
    <string name="phoneTypeRadio" msgid="4093738079908667513">"Радио"</string>
    <string name="phoneTypeTelex" msgid="3367879952476250512">"Телекс"</string>
    <string name="phoneTypeTtyTdd" msgid="8606514378585000044">"TTY TDD уред"</string>
    <string name="phoneTypeWorkMobile" msgid="1311426989184065709">"Службен мобилен"</string>
    <string name="phoneTypeWorkPager" msgid="649938731231157056">"Службен пејџер"</string>
    <string name="phoneTypeAssistant" msgid="5596772636128562884">"Помошник"</string>
    <string name="phoneTypeMms" msgid="7254492275502768992">"MMS"</string>
    <string name="eventTypeCustom" msgid="7837586198458073404">"Прилагодени"</string>
    <string name="eventTypeBirthday" msgid="2813379844211390740">"Роденден"</string>
    <string name="eventTypeAnniversary" msgid="3876779744518284000">"Годишнина"</string>
    <string name="eventTypeOther" msgid="7388178939010143077">"Други"</string>
    <string name="emailTypeCustom" msgid="8525960257804213846">"Прилагодени"</string>
    <string name="emailTypeHome" msgid="449227236140433919">"Почетна страница"</string>
    <string name="emailTypeWork" msgid="3548058059601149973">"Работа"</string>
    <string name="emailTypeOther" msgid="2923008695272639549">"Други"</string>
    <string name="emailTypeMobile" msgid="119919005321166205">"Мобилен"</string>
    <string name="postalTypeCustom" msgid="8903206903060479902">"Прилагодени"</string>
    <string name="postalTypeHome" msgid="8165756977184483097">"Дома"</string>
    <string name="postalTypeWork" msgid="5268172772387694495">"Работа"</string>
    <string name="postalTypeOther" msgid="2726111966623584341">"Друго"</string>
    <string name="imTypeCustom" msgid="2074028755527826046">"Прилагодени"</string>
    <string name="imTypeHome" msgid="6241181032954263892">"Дома"</string>
    <string name="imTypeWork" msgid="1371489290242433090">"Работа"</string>
    <string name="imTypeOther" msgid="5377007495735915478">"Друго"</string>
    <string name="imProtocolCustom" msgid="6919453836618749992">"Прилагодени"</string>
    <string name="imProtocolAim" msgid="7050360612368383417">"AIM"</string>
    <string name="imProtocolMsn" msgid="144556545420769442">"Windows Live"</string>
    <string name="imProtocolYahoo" msgid="8271439408469021273">"Yahoo"</string>
    <string name="imProtocolSkype" msgid="9019296744622832951">"Skype"</string>
    <string name="imProtocolQq" msgid="8887484379494111884">"QQ"</string>
    <string name="imProtocolGoogleTalk" msgid="493902321140277304">"Hangouts"</string>
    <string name="imProtocolIcq" msgid="1574870433606517315">"ICQ"</string>
    <string name="imProtocolJabber" msgid="2279917630875771722">"Jabber"</string>
    <string name="imProtocolNetMeeting" msgid="8287625655986827971">"NetMeeting"</string>
    <string name="orgTypeWork" msgid="29268870505363872">"Работа"</string>
    <string name="orgTypeOther" msgid="3951781131570124082">"Друго"</string>
    <string name="orgTypeCustom" msgid="225523415372088322">"Прилагоди"</string>
    <string name="relationTypeCustom" msgid="3542403679827297300">"Прилагоди"</string>
    <string name="relationTypeAssistant" msgid="6274334825195379076">"Помошник"</string>
    <string name="relationTypeBrother" msgid="8757913506784067713">"Брат"</string>
    <string name="relationTypeChild" msgid="1890746277276881626">"Дете"</string>
    <string name="relationTypeDomesticPartner" msgid="6904807112121122133">"Домашен партнер"</string>
    <string name="relationTypeFather" msgid="5228034687082050725">"Татко"</string>
    <string name="relationTypeFriend" msgid="7313106762483391262">"Пријател"</string>
    <string name="relationTypeManager" msgid="6365677861610137895">"Директор"</string>
    <string name="relationTypeMother" msgid="4578571352962758304">"Мајка"</string>
    <string name="relationTypeParent" msgid="4755635567562925226">"Родител"</string>
    <string name="relationTypePartner" msgid="7266490285120262781">"Партнер"</string>
    <string name="relationTypeReferredBy" msgid="101573059844135524">"Наведен според"</string>
    <string name="relationTypeRelative" msgid="1799819930085610271">"Роднина"</string>
    <string name="relationTypeSister" msgid="1735983554479076481">"Сестра"</string>
    <string name="relationTypeSpouse" msgid="394136939428698117">"Брачен другар"</string>
    <string name="sipAddressTypeCustom" msgid="2473580593111590945">"Прилагодени"</string>
    <string name="sipAddressTypeHome" msgid="6093598181069359295">"Дома"</string>
    <string name="sipAddressTypeWork" msgid="6920725730797099047">"Работа"</string>
    <string name="sipAddressTypeOther" msgid="4408436162950119849">"Друго"</string>
    <string name="quick_contacts_not_available" msgid="746098007828579688">"Не е пронајдена апликација за приказ на контактот."</string>
    <string name="keyguard_password_enter_pin_code" msgid="3037685796058495017">"Впишете ПИН-код"</string>
    <string name="keyguard_password_enter_puk_code" msgid="4800725266925845333">"Внесете ПУК и нов ПИН-код"</string>
    <string name="keyguard_password_enter_puk_prompt" msgid="1341112146710087048">"ПУК код"</string>
    <string name="keyguard_password_enter_pin_prompt" msgid="8027680321614196258">"Нов ПИН-код"</string>
    <string name="keyguard_password_entry_touch_hint" msgid="7858547464982981384"><font size="17">"Допрете за да впишете лозинка"</font></string>
    <string name="keyguard_password_enter_password_code" msgid="1054721668279049780">"Впишете ја лозинката за да се отклучи"</string>
    <string name="keyguard_password_enter_pin_password_code" msgid="6391755146112503443">"Впишете ПИН за да се отклучи"</string>
    <string name="keyguard_password_wrong_pin_code" msgid="2422225591006134936">"Погрешен ПИН код."</string>
    <string name="keyguard_label_text" msgid="861796461028298424">"За да го отклучите, притиснете „Мени“ и потоа „0“."</string>
    <string name="emergency_call_dialog_number_for_display" msgid="696192103195090970">"Број за итни случаи"</string>
    <string name="lockscreen_carrier_default" msgid="8963839242565653192">"Нема услуга."</string>
    <string name="lockscreen_screen_locked" msgid="7288443074806832904">"Екранот е заклучен."</string>
    <string name="lockscreen_instructions_when_pattern_enabled" msgid="46154051614126049">"Притисни „Мени“ да се отклучи или да направи итен повик."</string>
    <string name="lockscreen_instructions_when_pattern_disabled" msgid="686260028797158364">"Притиснете „Мени“ за да се отклучи."</string>
    <string name="lockscreen_pattern_instructions" msgid="7478703254964810302">"Употребете ја шемата за да се отклучи"</string>
    <string name="lockscreen_emergency_call" msgid="5347633784401285225">"Повик за итни случаи"</string>
    <string name="lockscreen_return_to_call" msgid="5244259785500040021">"Врати се на повик"</string>
    <string name="lockscreen_pattern_correct" msgid="9039008650362261237">"Точно!"</string>
    <string name="lockscreen_pattern_wrong" msgid="4317955014948108794">"Обидете се повторно"</string>
    <string name="lockscreen_password_wrong" msgid="5737815393253165301">"Обидете се повторно"</string>
    <string name="faceunlock_multiple_failures" msgid="754137583022792429">"Максималниот број обиди на отклучување со лице е надминат"</string>
    <string name="lockscreen_missing_sim_message_short" msgid="5099439277819215399">"Нема СИМ картичка"</string>
    <string name="lockscreen_missing_sim_message" product="tablet" msgid="151659196095791474">"Во таблетот нема СИМ картичка."</string>
    <string name="lockscreen_missing_sim_message" product="tv" msgid="1943633865476989599">"Нема СИМ-картичка во телевизорот."</string>
    <string name="lockscreen_missing_sim_message" product="default" msgid="2186920585695169078">"Во телефонот нема СИМ картичка."</string>
    <string name="lockscreen_missing_sim_instructions" msgid="5372787138023272615">"Вметнете СИМ-картичка."</string>
    <string name="lockscreen_missing_sim_instructions_long" msgid="3526573099019319472">"Нема СИМ-картичка или не може да се прочита. Вметнете СИМ-картичка."</string>
    <string name="lockscreen_permanent_disabled_sim_message_short" msgid="5096149665138916184">"Неупотреблива СИМ картичка."</string>
    <string name="lockscreen_permanent_disabled_sim_instructions" msgid="910904643433151371">"Вашата СИМ-картичка е трајно оневозможена.\nКонтактирајте со давателот на услуги за безжична мрежа за друга СИМ-картичка."</string>
    <string name="lockscreen_transport_prev_description" msgid="6300840251218161534">"Претходна песна"</string>
    <string name="lockscreen_transport_next_description" msgid="573285210424377338">"Следна песна"</string>
    <string name="lockscreen_transport_pause_description" msgid="3980308465056173363">"Пауза"</string>
    <string name="lockscreen_transport_play_description" msgid="1901258823643886401">"Пушти"</string>
    <string name="lockscreen_transport_stop_description" msgid="5907083260651210034">"Запри"</string>
    <string name="lockscreen_transport_rew_description" msgid="6944412838651990410">"Премотај назад"</string>
    <string name="lockscreen_transport_ffw_description" msgid="42987149870928985">"Брзо премотај напред"</string>
    <string name="emergency_calls_only" msgid="6733978304386365407">"Само повици за итни случаи"</string>
    <string name="lockscreen_network_locked_message" msgid="143389224986028501">"Мрежата е заклучена"</string>
    <string name="lockscreen_sim_puk_locked_message" msgid="7441797339976230">"СИМ картичката е заклучена со ПУК код."</string>
    <string name="lockscreen_sim_puk_locked_instructions" msgid="8127916255245181063">"Погледнете го Упатството за корисници или контактирајте со Грижа за корисници."</string>
    <string name="lockscreen_sim_locked_message" msgid="8066660129206001039">"СИМ картичката е заклучена."</string>
    <string name="lockscreen_sim_unlock_progress_dialog_message" msgid="595323214052881264">"СИМ картичката се отклучува..."</string>
    <string name="lockscreen_too_many_failed_attempts_dialog_message" msgid="6481623830344107222">"Погрешно сте ја употребиле вашата шема за отклучување <xliff:g id="NUMBER_0">%d</xliff:g> пати. \n\nОбидете се повторно за <xliff:g id="NUMBER_1">%d</xliff:g> секунди."</string>
    <string name="lockscreen_too_many_failed_password_attempts_dialog_message" msgid="2725973286239344555">"Погрешно сте ја впишале вашата лозинка <xliff:g id="NUMBER_0">%d</xliff:g> пати. \n\nОбидете се повторно за <xliff:g id="NUMBER_1">%d</xliff:g> секунди."</string>
    <string name="lockscreen_too_many_failed_pin_attempts_dialog_message" msgid="6216672706545696955">"Погрешно сте го впишале вашиот ПИН <xliff:g id="NUMBER_0">%d</xliff:g> пати. \n\nОбидете се повторно за <xliff:g id="NUMBER_1">%d</xliff:g> секунди."</string>
    <string name="lockscreen_failed_attempts_almost_glogin" product="tablet" msgid="9191611984625460820">"Погрешно ја употребивте шемата за отклучување <xliff:g id="NUMBER_0">%d</xliff:g> пати. По уште <xliff:g id="NUMBER_1">%d</xliff:g> неуспешни обиди, ќе побараме да го отклучите таблетот со пријавата за Google.\n\n Обидете се повторно за <xliff:g id="NUMBER_2">%d</xliff:g> секунди."</string>
    <string name="lockscreen_failed_attempts_almost_glogin" product="tv" msgid="5316664559603394684">"Неправилно ја исцртавте шемата за отклучување <xliff:g id="NUMBER_0">%d</xliff:g> пати. По уште <xliff:g id="NUMBER_1">%d</xliff:g> неуспешни обиди, ќе биде побарано да го отклучите вашиот телевизор со пријавување на Google.\n\n Обидете се повторно за <xliff:g id="NUMBER_2">%d</xliff:g> секунди."</string>
    <string name="lockscreen_failed_attempts_almost_glogin" product="default" msgid="2590227559763762751">"Погрешно ја употребивте шемата за отклучување <xliff:g id="NUMBER_0">%d</xliff:g> пати. По уште <xliff:g id="NUMBER_1">%d</xliff:g> неуспешни обиди, ќе побараме да го отклучите телефонот со пријавата за Google.\n\n Обидете се повторно за <xliff:g id="NUMBER_2">%d</xliff:g> секунди."</string>
    <string name="lockscreen_failed_attempts_almost_at_wipe" product="tablet" msgid="6128106399745755604">"Имавте <xliff:g id="NUMBER_0">%d</xliff:g> неуспешни обиди да го отклучите таблетот. Ви преостануваат уште <xliff:g id="NUMBER_1">%d</xliff:g> неуспешни обиди и таблетот ќе се ресетира на фабричките подесувања и сите податоци на корисникот ќе се изгубат."</string>
    <string name="lockscreen_failed_attempts_almost_at_wipe" product="tv" msgid="950408382418270260">"Неправилно се обидовте да го отклучите вашиот телевизор <xliff:g id="NUMBER_0">%d</xliff:g> пати. По уште <xliff:g id="NUMBER_1">%d</xliff:g> неуспешни обиди, телевизорот ќе се ресетира на стандардните фабрички вредности и сите податоци на корисникот ќе бидат изгубени."</string>
    <string name="lockscreen_failed_attempts_almost_at_wipe" product="default" msgid="8603565142156826565">"Имавте <xliff:g id="NUMBER_0">%d</xliff:g> неуспешни обиди да го отклучите телефонот. Ви преостануваат уште <xliff:g id="NUMBER_1">%d</xliff:g> неуспешни обиди и телефонот ќе се ресетира на фабричките подесувања и сите податоци на корисникот ќе се изгубат."</string>
    <string name="lockscreen_failed_attempts_now_wiping" product="tablet" msgid="280873516493934365">"Имавте <xliff:g id="NUMBER">%d</xliff:g> неуспешни обиди да го отклучите таблетот. Сега таблетот ќе се ресетира на фабричките подесувања."</string>
    <string name="lockscreen_failed_attempts_now_wiping" product="tv" msgid="3195755534096192191">"Неправилно се обидовте да го отклучите вашиот телевизор <xliff:g id="NUMBER">%d</xliff:g> пати. Телевизорот сега ќе биде ресетиран на стандардните фабрички вредности."</string>
    <string name="lockscreen_failed_attempts_now_wiping" product="default" msgid="3025504721764922246">"Имавте <xliff:g id="NUMBER">%d</xliff:g> неуспешни обиди да го отклучите телефонот. Сега телефонот ќе се ресетира на фабричките подесувања."</string>
    <string name="lockscreen_too_many_failed_attempts_countdown" msgid="6251480343394389665">"Обидете се повторно за <xliff:g id="NUMBER">%d</xliff:g> секунди."</string>
    <string name="lockscreen_forgot_pattern_button_text" msgid="2626999449610695930">"Ја заборавивте шемата?"</string>
    <string name="lockscreen_glogin_forgot_pattern" msgid="2588521501166032747">"Отклучи сметка"</string>
    <string name="lockscreen_glogin_too_many_attempts" msgid="2751368605287288808">"Премногу обиди со шема"</string>
    <string name="lockscreen_glogin_instructions" msgid="3931816256100707784">"За да го отклучите, пријавете се со вашата сметка на Google."</string>
    <string name="lockscreen_glogin_username_hint" msgid="8846881424106484447">"Корисничко име (e-пошта)"</string>
    <string name="lockscreen_glogin_password_hint" msgid="5958028383954738528">"Лозинка"</string>
    <string name="lockscreen_glogin_submit_button" msgid="7130893694795786300">"Најави се"</string>
    <string name="lockscreen_glogin_invalid_input" msgid="1364051473347485908">"Неважечко корисничко име или лозинка."</string>
    <string name="lockscreen_glogin_account_recovery_hint" msgid="1696924763690379073">"Го заборави своето корисничко име или лозинката?\nПосети"<b>"google.com/accounts/recovery"</b>"."</string>
    <string name="lockscreen_glogin_checking_password" msgid="7114627351286933867">"Се проверува..."</string>
    <string name="lockscreen_unlock_label" msgid="737440483220667054">"Отклучи"</string>
    <string name="lockscreen_sound_on_label" msgid="9068877576513425970">"Звукот е вклучен"</string>
    <string name="lockscreen_sound_off_label" msgid="996822825154319026">"Звукот е исклучен"</string>
    <string name="lockscreen_access_pattern_start" msgid="3941045502933142847">"Шемата е започната"</string>
    <string name="lockscreen_access_pattern_cleared" msgid="5583479721001639579">"Шемата е исчистена"</string>
    <string name="lockscreen_access_pattern_cell_added" msgid="6756031208359292487">"Додадена е ќелија"</string>
    <string name="lockscreen_access_pattern_detected" msgid="4988730895554057058">"Шемата е целосна"</string>
    <string name="keyguard_accessibility_widget_changed" msgid="5678624624681400191">"%1$s. Виџет %2$d од %3$d."</string>
    <string name="keyguard_accessibility_add_widget" msgid="8273277058724924654">"Додај виџет."</string>
    <string name="keyguard_accessibility_widget_empty_slot" msgid="1281505703307930757">"Празно"</string>
    <string name="keyguard_accessibility_unlock_area_expanded" msgid="2278106022311170299">"Областа за отклучување е проширена."</string>
    <string name="keyguard_accessibility_unlock_area_collapsed" msgid="6366992066936076396">"Областа за отклучување е собрана."</string>
    <string name="keyguard_accessibility_widget" msgid="6527131039741808240">"Виџет <xliff:g id="WIDGET_INDEX">%1$s</xliff:g>."</string>
    <string name="keyguard_accessibility_user_selector" msgid="1226798370913698896">"Избирач на корисник"</string>
    <string name="keyguard_accessibility_status" msgid="8008264603935930611">"Статус"</string>
    <string name="keyguard_accessibility_camera" msgid="8904231194181114603">"Фотоапарат"</string>
    <string name="keygaurd_accessibility_media_controls" msgid="262209654292161806">"Контроли на медиуми"</string>
    <string name="keyguard_accessibility_widget_reorder_start" msgid="8736853615588828197">"Прередувањето виџети започна."</string>
    <string name="keyguard_accessibility_widget_reorder_end" msgid="7170190950870468320">"Прередувањето виџети заврши."</string>
    <string name="keyguard_accessibility_widget_deleted" msgid="4426204263929224434">"Виџетот <xliff:g id="WIDGET_INDEX">%1$s</xliff:g> е избришан."</string>
    <string name="keyguard_accessibility_expand_lock_area" msgid="519859720934178024">"Прошири отклучена област."</string>
    <string name="keyguard_accessibility_slide_unlock" msgid="2959928478764697254">"Отклучување со лизгање."</string>
    <string name="keyguard_accessibility_pattern_unlock" msgid="1490840706075246612">"Отклучување со шема."</string>
    <string name="keyguard_accessibility_face_unlock" msgid="4817282543351718535">"Отклучување со лик."</string>
    <string name="keyguard_accessibility_pin_unlock" msgid="2469687111784035046">"Отклучување со пин."</string>
    <string name="keyguard_accessibility_password_unlock" msgid="7675777623912155089">"Отклучување со лозинка."</string>
    <string name="keyguard_accessibility_pattern_area" msgid="7679891324509597904">"Област за шема."</string>
    <string name="keyguard_accessibility_slide_area" msgid="6736064494019979544">"Област за лизгање."</string>
    <string name="password_keyboard_label_symbol_key" msgid="992280756256536042">"?123"</string>
    <string name="password_keyboard_label_alpha_key" msgid="8001096175167485649">"АБВ"</string>
    <string name="password_keyboard_label_alt_key" msgid="1284820942620288678">"ALT"</string>
    <string name="granularity_label_character" msgid="7336470535385009523">"карактер"</string>
    <string name="granularity_label_word" msgid="7075570328374918660">"збор"</string>
    <string name="granularity_label_link" msgid="5815508880782488267">"врска"</string>
    <string name="granularity_label_line" msgid="5764267235026120888">"линија"</string>
    <string name="hour_ampm" msgid="4584338083529355982">"<xliff:g id="HOUR">%-l</xliff:g><xliff:g id="AMPM">%P</xliff:g>"</string>
    <string name="hour_cap_ampm" msgid="2083465992940444366">"<xliff:g id="HOUR">%-l</xliff:g><xliff:g id="AMPM">%p</xliff:g>"</string>
    <string name="factorytest_failed" msgid="5410270329114212041">"Фабричкото тестирање не успеа"</string>
    <string name="factorytest_not_system" msgid="4435201656767276723">"Дејството на FACTORY_TEST е поддржано само за пакети инсталирани во /систем /апликација."</string>
    <string name="factorytest_no_action" msgid="872991874799998561">"Не е пронајден пакет што овозможува дејство на FACTORY_TEST."</string>
    <string name="factorytest_reboot" msgid="6320168203050791643">"Рестартирај"</string>
    <string name="js_dialog_title" msgid="1987483977834603872">"Страницата на „<xliff:g id="TITLE">%s</xliff:g>“ вели:"</string>
    <string name="js_dialog_title_default" msgid="6961903213729667573">"JavaScript"</string>
    <string name="js_dialog_before_unload_title" msgid="2619376555525116593">"Потврди движење"</string>
    <string name="js_dialog_before_unload_positive_button" msgid="3112752010600484130">"Напушти ја страницата"</string>
    <string name="js_dialog_before_unload_negative_button" msgid="5614861293026099715">"Остани на оваа страница"</string>
    <string name="js_dialog_before_unload" msgid="3468816357095378590">"<xliff:g id="MESSAGE">%s</xliff:g> \n \nДали сте сигурни дека сакате да ја напуштите оваа страница?"</string>
    <string name="save_password_label" msgid="6860261758665825069">"Потврди"</string>
    <string name="double_tap_toast" msgid="4595046515400268881">"Совет: допри двапати за да зумираш и да одзумираш."</string>
    <string name="autofill_this_form" msgid="4616758841157816676">"Автоматско пополнување"</string>
    <string name="setup_autofill" msgid="7103495070180590814">"Постави „Автоматско пополнување“"</string>
    <string name="autofill_address_name_separator" msgid="6350145154779706772">" "</string>
    <string name="autofill_address_summary_name_format" msgid="3268041054899214945">"$1$2$3"</string>
    <string name="autofill_address_summary_separator" msgid="7483307893170324129">", "</string>
    <string name="autofill_address_summary_format" msgid="4874459455786827344">"$1$2$3"</string>
    <string name="autofill_province" msgid="2231806553863422300">"Провинција"</string>
    <string name="autofill_postal_code" msgid="4696430407689377108">"Поштенски број"</string>
    <string name="autofill_state" msgid="6988894195520044613">"Држава"</string>
    <string name="autofill_zip_code" msgid="8697544592627322946">"Поштенски број"</string>
    <string name="autofill_county" msgid="237073771020362891">"Округ"</string>
    <string name="autofill_island" msgid="4020100875984667025">"Исланд"</string>
    <string name="autofill_district" msgid="8400735073392267672">"Област"</string>
    <string name="autofill_department" msgid="5343279462564453309">"Оддел"</string>
    <string name="autofill_prefecture" msgid="2028499485065800419">"Префектура"</string>
    <string name="autofill_parish" msgid="8202206105468820057">"Парохија"</string>
    <string name="autofill_area" msgid="3547409050889952423">"Област"</string>
    <string name="autofill_emirate" msgid="2893880978835698818">"Емират"</string>
    <string name="permlab_readHistoryBookmarks" msgid="3775265775405106983">"прочитај ги своите веб обележувачи и историја"</string>
    <string name="permdesc_readHistoryBookmarks" msgid="8462378226600439658">"Овозможува апликацијата да ја чита историјата на сите УРЛ кои ги посетил прелистувачот и сите обележувачи на прелистувачот. Напомена: оваа дозвола не може да ја наметнат прелистувачи на трети лица или други апликации со способности за прелистување на интернет."</string>
    <string name="permlab_writeHistoryBookmarks" msgid="3714785165273314490">"напиши веб обележувачи и историја"</string>
    <string name="permdesc_writeHistoryBookmarks" product="tablet" msgid="6825527469145760922">"Овозможува апликацијата да ја менува историјата на прелистувачот или обележувачите зачувани во вашиот таблет. Ова може да овозможи апликацијата да избрише или да измени податоци за прелистувач. Напомена: оваа дозвола не може да ја наметнат прелистувачи на трети лица или други апликации со способности за прелистување на интернет."</string>
    <string name="permdesc_writeHistoryBookmarks" product="tv" msgid="7007393823197766548">"Дозволува апликацијата да ги менува историјата на прелистувачот или обележувачите складирани во вашиот телевизор. Ова може да ѝ дозволи на апликацијата да ги брише или менува податоците на прелистувачот. Забелешка: оваа дозвола не може да биде наметната од прелистувачи на трети лица или други апликации со можности за прелистување."</string>
    <string name="permdesc_writeHistoryBookmarks" product="default" msgid="8497389531014185509">"Овозможува апликацијата да ја менува историјата на прелистувачот или обележувачите зачувани во вашиот телефон. Ова може да овозможи апликацијата да избрише или да измени податоци за прелистувач. Напомена: оваа дозвола не може да ја наметнат прелистувачи на трети лица или други апликации со способности за прелистување на интернет."</string>
    <string name="permlab_setAlarm" msgid="1379294556362091814">"постави аларм"</string>
    <string name="permdesc_setAlarm" msgid="316392039157473848">"Дозволува апликацијата да постави аларм во инсталираната апликација со будилник. Некои апликации со будилници може да не ја применуваат оваа можност."</string>
    <string name="permlab_writeVoicemail" msgid="7309899891683938100">"пишувај говорна пошта"</string>
    <string name="permdesc_writeVoicemail" msgid="6592572839715924830">"Ѝ дозволува на апликацијата да ги менува и да ги отстранува пораките од приемното сандаче за говорна пошта."</string>
    <string name="permlab_addVoicemail" msgid="5525660026090959044">"додај говорна пошта"</string>
    <string name="permdesc_addVoicemail" msgid="6604508651428252437">"Дозволува апликацијата да додава пораки во сандачето за гласовна пошта."</string>
    <string name="permlab_readVoicemail" msgid="8415201752589140137">"читај говорна пошта"</string>
    <string name="permdesc_readVoicemail" msgid="8926534735321616550">"Ѝ дозволува на апликацијата да ги чита говорните пораки."</string>
    <string name="permlab_writeGeolocationPermissions" msgid="5962224158955273932">"измени дозволи за геолокација на прелистувач"</string>
    <string name="permdesc_writeGeolocationPermissions" msgid="1083743234522638747">"Дозволува апликацијата да ги измени дозволите за геолокација на прелистувачот. Злонамерните апликации може да го искористат тоа за да се дозволи испраќање информации за локација до случајни веб-локации."</string>
    <string name="permlab_packageVerificationAgent" msgid="5568139100645829117">"потврди пакети"</string>
    <string name="permdesc_packageVerificationAgent" msgid="8437590190990843381">"Дозволува апликацијата да провери дали пакетот може да се инсталира."</string>
    <string name="permlab_bindPackageVerifier" msgid="4187786793360326654">"врзи се со проверувач на пакет"</string>
    <string name="permdesc_bindPackageVerifier" msgid="3180741773233862126">"Дозволува сопственикот да поднесува барања до верификаторите на пакети. Не треба да се користи за стандардни апликации."</string>
    <string name="permlab_serialPort" msgid="546083327654631076">"пристапи кон сериски порти"</string>
    <string name="permdesc_serialPort" msgid="2991639985224598193">"Му овозможува на сопственикот да пристапи кон сериски порти употребувајќи го SerialManager API."</string>
    <string name="permlab_accessContentProvidersExternally" msgid="5077774297943409285">"однадвор пристапи кон обезбедувачи на содржина"</string>
    <string name="permdesc_accessContentProvidersExternally" msgid="4544346486697853685">"Му овозможува на носителот да пристапи до даватели на содржина од школката. Не треба да се користи за стандардни апликации."</string>
    <string name="permlab_updateLock" msgid="3527558366616680889">"обесхрабри автоматски ажурирања на уредот"</string>
    <string name="permdesc_updateLock" msgid="1655625832166778492">"Му овозможува на носителот да понуди информации на системот за тоа кога би било добро време за неинтерактивно рестартирање за да се надогради уредот."</string>
    <string name="save_password_message" msgid="767344687139195790">"Дали сакате прелистувачот да ја запамети оваа лозинка?"</string>
    <string name="save_password_notnow" msgid="6389675316706699758">"Не сега"</string>
    <string name="save_password_remember" msgid="6491879678996749466">"Запамети ја"</string>
    <string name="save_password_never" msgid="8274330296785855105">"Никогаш"</string>
    <string name="open_permission_deny" msgid="7374036708316629800">"Немате дозвола да ја отворите страницава."</string>
    <string name="text_copied" msgid="4985729524670131385">"Текстот е копиран на таблата со исечоци."</string>
    <string name="more_item_label" msgid="4650918923083320495">"Повеќе"</string>
    <string name="prepend_shortcut_label" msgid="2572214461676015642">"Мени+"</string>
    <string name="menu_space_shortcut_label" msgid="2410328639272162537">"празен простор"</string>
    <string name="menu_enter_shortcut_label" msgid="2743362785111309668">"внеси"</string>
    <string name="menu_delete_shortcut_label" msgid="3658178007202748164">"избриши"</string>
    <string name="search_go" msgid="8298016669822141719">"Пребарај"</string>
    <string name="search_hint" msgid="1733947260773056054">"Пребарување…"</string>
    <string name="searchview_description_search" msgid="6749826639098512120">"Пребарај"</string>
    <string name="searchview_description_query" msgid="5911778593125355124">"Пребарај барање"</string>
    <string name="searchview_description_clear" msgid="1330281990951833033">"Исчисти барање"</string>
    <string name="searchview_description_submit" msgid="2688450133297983542">"Поднеси барање"</string>
    <string name="searchview_description_voice" msgid="2453203695674994440">"Гласовно пребарување"</string>
    <string name="enable_explore_by_touch_warning_title" msgid="7460694070309730149">"Овозможи „Истражувај со допир“?"</string>
    <string name="enable_explore_by_touch_warning_message" product="tablet" msgid="8655887539089910577">"<xliff:g id="ACCESSIBILITY_SERVICE_NAME">%1$s</xliff:g> сака да овозможи „Истражувај со допир“. Кога е вклучено „Истражувај со допир“, може да се слушнат или да се видат описи на она што е под вашиот прст или да се прават движења за комуницирање со таблетот."</string>
    <string name="enable_explore_by_touch_warning_message" product="default" msgid="2708199672852373195">"<xliff:g id="ACCESSIBILITY_SERVICE_NAME">%1$s</xliff:g> сака да овозможи „Истражувај со допир“. Кога е вклучено „Истражувај со допир“, може да се слушнат или да се видат описи на она што е под вашиот прст или да се прават движења за комуницирање со телефонот."</string>
    <string name="oneMonthDurationPast" msgid="7396384508953779925">"Пред 1 месец"</string>
    <string name="beforeOneMonthDurationPast" msgid="909134546836499826">"Пред повеќе од 1 месец"</string>
<<<<<<< HEAD
  <plurals name="num_seconds_ago">
    <item quantity="one" msgid="4869870056547896011">"пред 1 секунда"</item>
    <item quantity="other" msgid="3903706804349556379">"пред <xliff:g id="COUNT">%d</xliff:g> секунди"</item>
  </plurals>
  <plurals name="num_minutes_ago">
    <item quantity="one" msgid="3306787433088810191">"пред 1 минута"</item>
    <item quantity="other" msgid="2176942008915455116">"пред <xliff:g id="COUNT">%d</xliff:g> минути"</item>
  </plurals>
  <plurals name="num_hours_ago">
    <item quantity="one" msgid="9150797944610821849">"Пред 1 час"</item>
    <item quantity="other" msgid="2467273239587587569">"пред <xliff:g id="COUNT">%d</xliff:g> часа"</item>
  </plurals>
    <!-- no translation found for last_num_days:one (7555846096746489821) -->
=======
  <plurals name="last_num_days">
    <item quantity="other" msgid="3069992808164318268">"Последните <xliff:g id="COUNT">%d</xliff:g> дена"</item>
  </plurals>
>>>>>>> 6d8886ac
    <string name="last_month" msgid="3959346739979055432">"Минатиот месец"</string>
    <string name="older" msgid="5211975022815554840">"Постари"</string>
    <string name="preposition_for_date" msgid="9093949757757445117">"на <xliff:g id="DATE">%s</xliff:g>"</string>
    <string name="preposition_for_time" msgid="5506831244263083793">"во <xliff:g id="TIME">%s</xliff:g>"</string>
    <string name="preposition_for_year" msgid="5040395640711867177">"во <xliff:g id="YEAR">%s</xliff:g>"</string>
    <string name="day" msgid="8144195776058119424">"ден"</string>
    <string name="days" msgid="4774547661021344602">"денови"</string>
    <string name="hour" msgid="2126771916426189481">"час"</string>
    <string name="hours" msgid="894424005266852993">"часа"</string>
    <string name="minute" msgid="9148878657703769868">"мин"</string>
    <string name="minutes" msgid="5646001005827034509">"минути"</string>
    <string name="second" msgid="3184235808021478">"сек"</string>
    <string name="seconds" msgid="3161515347216589235">"секунди"</string>
    <string name="week" msgid="5617961537173061583">"седмица"</string>
    <string name="weeks" msgid="6509623834583944518">"седмици"</string>
    <string name="year" msgid="4001118221013892076">"година"</string>
    <string name="years" msgid="6881577717993213522">"години"</string>
  <plurals name="duration_seconds">
    <item quantity="one" msgid="6962015528372969481">"1 секунда"</item>
    <item quantity="other" msgid="1886107766577166786">"<xliff:g id="COUNT">%d</xliff:g> секунди"</item>
  </plurals>
  <plurals name="duration_minutes">
    <item quantity="one" msgid="4915414002546085617">"1 минута"</item>
    <item quantity="other" msgid="3165187169224908775">"<xliff:g id="COUNT">%d</xliff:g> минути"</item>
  </plurals>
  <plurals name="duration_hours">
    <item quantity="one" msgid="8917467491248809972">"1 час"</item>
    <item quantity="other" msgid="3863962854246773930">"<xliff:g id="COUNT">%d</xliff:g> часа"</item>
  </plurals>
    <string name="VideoView_error_title" msgid="3534509135438353077">"Проблем со видео"</string>
    <string name="VideoView_error_text_invalid_progressive_playback" msgid="3186670335938670444">"Видеово не е важечко за постојан тек до уредов."</string>
    <string name="VideoView_error_text_unknown" msgid="3450439155187810085">"Ова видео не може да се пушти."</string>
    <string name="VideoView_error_button" msgid="2822238215100679592">"Во ред"</string>
    <string name="relative_time" msgid="1818557177829411417">"<xliff:g id="DATE">%1$s</xliff:g>, <xliff:g id="TIME">%2$s</xliff:g>"</string>
    <string name="noon" msgid="7245353528818587908">"пладне"</string>
    <string name="Noon" msgid="3342127745230013127">"Пладне"</string>
    <string name="midnight" msgid="7166259508850457595">"полноќ"</string>
    <string name="Midnight" msgid="5630806906897892201">"Полноќ"</string>
    <string name="elapsed_time_short_format_mm_ss" msgid="4431555943828711473">"<xliff:g id="MINUTES">%1$02d</xliff:g>:<xliff:g id="SECONDS">%2$02d</xliff:g>"</string>
    <string name="elapsed_time_short_format_h_mm_ss" msgid="1846071997616654124">"<xliff:g id="HOURS">%1$d</xliff:g>:<xliff:g id="MINUTES">%2$02d</xliff:g>:<xliff:g id="SECONDS">%3$02d</xliff:g>"</string>
    <string name="selectAll" msgid="6876518925844129331">"Избери ги сите"</string>
    <string name="cut" msgid="3092569408438626261">"Исечи"</string>
    <string name="copy" msgid="2681946229533511987">"Копирај"</string>
    <string name="paste" msgid="5629880836805036433">"Залепи"</string>
    <string name="replace" msgid="5781686059063148930">"Замени..."</string>
    <string name="delete" msgid="6098684844021697789">"Избриши"</string>
    <string name="copyUrl" msgid="2538211579596067402">"Копирај УРЛ"</string>
    <string name="selectTextMode" msgid="1018691815143165326">"Избери текст"</string>
    <string name="textSelectionCABTitle" msgid="5236850394370820357">"Избор на текст"</string>
    <string name="addToDictionary" msgid="4352161534510057874">"Додај во речник"</string>
    <string name="deleteText" msgid="6979668428458199034">"Избриши"</string>
    <string name="inputMethod" msgid="1653630062304567879">"Метод на внес"</string>
    <string name="editTextMenuTitle" msgid="4909135564941815494">"Дејства со текст"</string>
    <string name="low_internal_storage_view_title" msgid="5576272496365684834">"Меморијата е речиси полна"</string>
    <string name="low_internal_storage_view_text" msgid="6640505817617414371">"Некои системски функции може да не работат"</string>
    <string name="low_internal_storage_view_text_no_boot" msgid="6935190099204693424">"Нема доволно меморија во системот. Проверете дали има слободен простор од 250 МБ и рестартирајте."</string>
    <string name="app_running_notification_title" msgid="8718335121060787914">"<xliff:g id="APP_NAME">%1$s</xliff:g> работи"</string>
    <string name="app_running_notification_text" msgid="4653586947747330058">"Допри за повеќе информации или да се запре апликацијата"</string>
    <string name="ok" msgid="5970060430562524910">"Во ред"</string>
    <string name="cancel" msgid="6442560571259935130">"Откажи"</string>
    <string name="yes" msgid="5362982303337969312">"Во ред"</string>
    <string name="no" msgid="5141531044935541497">"Откажи"</string>
    <string name="dialog_alert_title" msgid="2049658708609043103">"Внимание"</string>
    <string name="loading" msgid="7933681260296021180">"Се вчитува..."</string>
    <string name="capital_on" msgid="1544682755514494298">"ВКЛУЧЕНО"</string>
    <string name="capital_off" msgid="6815870386972805832">"ИСКЛУЧЕНО"</string>
    <string name="whichApplication" msgid="4533185947064773386">"Заврши дејство со"</string>
    <string name="whichApplicationNamed" msgid="8260158865936942783">"Завршете го дејството со користење %1$s"</string>
    <string name="whichViewApplication" msgid="3272778576700572102">"Отвори со"</string>
    <string name="whichViewApplicationNamed" msgid="2286418824011249620">"Отвори со %1$s"</string>
    <string name="whichEditApplication" msgid="144727838241402655">"Уреди со"</string>
    <string name="whichEditApplicationNamed" msgid="1775815530156447790">"Уреди со %1$s"</string>
    <string name="whichSendApplication" msgid="6902512414057341668">"Сподели со"</string>
    <string name="whichSendApplicationNamed" msgid="2799370240005424391">"Сподели со %1$s"</string>
    <string name="whichHomeApplication" msgid="4307587691506919691">"Изберете ја апликацијата Почетен"</string>
    <string name="whichHomeApplicationNamed" msgid="4493438593214760979">"Користете ја %1$s како Почетен"</string>
    <string name="alwaysUse" msgid="4583018368000610438">"Користи ја стандардно за ова дејство."</string>
    <string name="use_a_different_app" msgid="8134926230585710243">"Користи различна апликација"</string>
    <string name="clearDefaultHintMsg" msgid="3252584689512077257">"Избриши ги стандардните вредности во Системски поставки &gt; Апликации &gt; Преземено."</string>
    <string name="chooseActivity" msgid="7486876147751803333">"Избери дејство"</string>
    <string name="chooseUsbActivity" msgid="6894748416073583509">"Изберете апликација за УСБ-уредот"</string>
    <string name="noApplications" msgid="2991814273936504689">"Нема апликации што можат да го извршат ова дејство."</string>
    <string name="aerr_title" msgid="1905800560317137752"></string>
    <string name="aerr_application" msgid="932628488013092776">"За жал, <xliff:g id="APPLICATION">%1$s</xliff:g> запре."</string>
    <string name="aerr_process" msgid="4507058997035697579">"За жал, процесот <xliff:g id="PROCESS">%1$s</xliff:g> запре."</string>
    <string name="anr_title" msgid="4351948481459135709"></string>
    <string name="anr_activity_application" msgid="1904477189057199066">"<xliff:g id="APPLICATION">%2$s</xliff:g> не реагира.\n\nДали сакате да ја затворите?"</string>
    <string name="anr_activity_process" msgid="5776209883299089767">"Активноста <xliff:g id="ACTIVITY">%1$s</xliff:g> не реагира.\n\nДали сакате да ја затворите?"</string>
    <string name="anr_application_process" msgid="8941757607340481057">"Апликацијата <xliff:g id="APPLICATION">%1$s</xliff:g> не реагира. Дали сакате да ја затворите?"</string>
    <string name="anr_process" msgid="6513209874880517125">"Процесот <xliff:g id="PROCESS">%1$s</xliff:g> не реагира.\n\nДали сакате да го затворите?"</string>
    <string name="force_close" msgid="8346072094521265605">"Во ред"</string>
    <string name="report" msgid="4060218260984795706">"Извештај"</string>
    <string name="wait" msgid="7147118217226317732">"Почекај"</string>
    <string name="webpage_unresponsive" msgid="3272758351138122503">"Страницата не реагира.\n\nДали сакате да ја затворите?"</string>
    <string name="launch_warning_title" msgid="1547997780506713581">"Пренасочена апликација"</string>
    <string name="launch_warning_replace" msgid="6202498949970281412">"<xliff:g id="APP_NAME">%1$s</xliff:g> е сега активна."</string>
    <string name="launch_warning_original" msgid="188102023021668683">"Прво беше стартувана <xliff:g id="APP_NAME">%1$s</xliff:g>."</string>
    <string name="screen_compat_mode_scale" msgid="3202955667675944499">"Размер"</string>
    <string name="screen_compat_mode_show" msgid="4013878876486655892">"Покажи секогаш"</string>
    <string name="screen_compat_mode_hint" msgid="1064524084543304459">"Повторно овозможете го ова во Системски поставки &gt; Апликации &gt; Преземено."</string>
    <string name="smv_application" msgid="3307209192155442829">"Апликацијата <xliff:g id="APPLICATION">%1$s</xliff:g> (процес <xliff:g id="PROCESS">%2$s</xliff:g>) ја прекрши политиката StrictMode што си ја наметна врз себеси."</string>
    <string name="smv_process" msgid="5120397012047462446">"Процесот <xliff:g id="PROCESS">%1$s</xliff:g> ја прекрши својата самонаметната политика на строг режим."</string>
    <string name="android_upgrading_title" msgid="1584192285441405746">"Android се ажурира…"</string>
    <string name="android_start_title" msgid="8418054686415318207">"Android стартува…"</string>
    <string name="android_upgrading_fstrim" msgid="8036718871534640010">"Оптимизирање на складирањето."</string>
    <string name="android_upgrading_apk" msgid="7904042682111526169">"Се оптимизира апликација <xliff:g id="NUMBER_0">%1$d</xliff:g> од <xliff:g id="NUMBER_1">%2$d</xliff:g>."</string>
    <string name="android_preparing_apk" msgid="8162599310274079154">"Се подготвува <xliff:g id="APPNAME">%1$s</xliff:g>."</string>
    <string name="android_upgrading_starting_apps" msgid="451464516346926713">"Се стартуваат апликациите."</string>
    <string name="android_upgrading_complete" msgid="1405954754112999229">"Подигањето завршува."</string>
    <string name="heavy_weight_notification" msgid="9087063985776626166">"<xliff:g id="APP">%1$s</xliff:g> работи"</string>
    <string name="heavy_weight_notification_detail" msgid="1721681741617898865">"Допрете за да се префрли на апликација"</string>
    <string name="heavy_weight_switcher_title" msgid="7153167085403298169">"Промени апликации?"</string>
    <string name="heavy_weight_switcher_text" msgid="7022631924534406403">"Веќе работи една апликација што треба да ја запрете пред да стартувате нова."</string>
    <string name="old_app_action" msgid="493129172238566282">"Врати се на <xliff:g id="OLD_APP">%1$s</xliff:g>"</string>
    <string name="old_app_description" msgid="2082094275580358049">"Не стартувајте ја новата апликација."</string>
    <string name="new_app_action" msgid="5472756926945440706">"Вклучи <xliff:g id="OLD_APP">%1$s</xliff:g>"</string>
    <string name="new_app_description" msgid="1932143598371537340">"Запрете ја старата апликација без зачувување."</string>
    <string name="sendText" msgid="5209874571959469142">"Избери дејство за текст"</string>
    <string name="volume_ringtone" msgid="6885421406845734650">"Јачина на звук на ѕвонче"</string>
    <string name="volume_music" msgid="5421651157138628171">"Јачина на звук на медиуми"</string>
    <string name="volume_music_hint_playing_through_bluetooth" msgid="9165984379394601533">"Се репродуцира преку Bluetooth"</string>
    <string name="volume_music_hint_silent_ringtone_selected" msgid="8310739960973156272">"Поставено ѕвонење на тивко"</string>
    <string name="volume_call" msgid="3941680041282788711">"Јачина на звук на дојдовен повик"</string>
    <string name="volume_bluetooth_call" msgid="2002891926351151534">"Јачина на звук на дојдовен повик преку Bluetooth"</string>
    <string name="volume_alarm" msgid="1985191616042689100">"Јачина на звук на аларм"</string>
    <string name="volume_notification" msgid="2422265656744276715">"Јачина на звук на известување"</string>
    <string name="volume_unknown" msgid="1400219669770445902">"Јачина на звук"</string>
    <string name="volume_icon_description_bluetooth" msgid="6538894177255964340">"Јачина на звук на Bluetooth"</string>
    <string name="volume_icon_description_ringer" msgid="3326003847006162496">"Јачина на звук на мелодија"</string>
    <string name="volume_icon_description_incall" msgid="8890073218154543397">"Јачина на звук на повик"</string>
    <string name="volume_icon_description_media" msgid="4217311719665194215">"Јачина на звук на медиуми"</string>
    <string name="volume_icon_description_notification" msgid="7044986546477282274">"Јачина на звук на известување"</string>
    <string name="ringtone_default" msgid="3789758980357696936">"Стандардна мелодија"</string>
    <string name="ringtone_default_with_actual" msgid="8129563480895990372">"Стандардна мелодија (<xliff:g id="ACTUAL_RINGTONE">%1$s</xliff:g>)"</string>
    <string name="ringtone_silent" msgid="7937634392408977062">"Ниедна"</string>
    <string name="ringtone_picker_title" msgid="3515143939175119094">"Мелодии"</string>
    <string name="ringtone_unknown" msgid="5477919988701784788">"Непозната мелодија"</string>
  <plurals name="wifi_available">
    <item quantity="one" msgid="6654123987418168693">"Wi-Fi мрежа е достапна"</item>
    <item quantity="other" msgid="4192424489168397386">"Wi-Fi мрежи се достапни"</item>
  </plurals>
  <plurals name="wifi_available_detailed">
    <item quantity="one" msgid="1634101450343277345">"Отворена Wi-Fi мрежа е достапна"</item>
    <item quantity="other" msgid="7915895323644292768">"Отворени Wi-Fi мрежи се достапни"</item>
  </plurals>
    <string name="wifi_available_sign_in" msgid="4029489716605255386">"Пријави се на Wi-Fi мрежа"</string>
    <string name="network_available_sign_in" msgid="8495155593358054676">"Пријави се на мрежа"</string>
    <!-- no translation found for network_available_sign_in_detailed (8000081941447976118) -->
    <skip />
    <string name="wifi_watchdog_network_disabled" msgid="7904214231651546347">"Не можеше да се поврзе со Wi-Fi"</string>
    <string name="wifi_watchdog_network_disabled_detailed" msgid="5548780776418332675">" има слаба конекција на интернет."</string>
    <string name="wifi_connect_alert_title" msgid="8455846016001810172">"Дозволете поврзување?"</string>
    <string name="wifi_connect_alert_message" msgid="6451273376815958922">"Апликацијата %1$s сака да се поврзе со Wifi-мрежата %2$s"</string>
    <string name="wifi_connect_default_application" msgid="7143109390475484319">"Апликација"</string>
    <string name="wifi_p2p_dialog_title" msgid="97611782659324517">"Wi-Fi Direct"</string>
    <string name="wifi_p2p_turnon_message" msgid="2909250942299627244">"Започни Wi-Fi Direct. Ова ќе го исклучи Wi-Fi клиентот/хточката на пристап."</string>
    <string name="wifi_p2p_failed_message" msgid="3763669677935623084">"Не можеше да се стартува Wi-Fi Direct."</string>
    <string name="wifi_p2p_enabled_notification_title" msgid="2068321881673734886">"Wi-Fi Direct е вклучена"</string>
    <string name="wifi_p2p_enabled_notification_message" msgid="1638949953993894335">"Допри за подесувања"</string>
    <string name="accept" msgid="1645267259272829559">"Прифати"</string>
    <string name="decline" msgid="2112225451706137894">"Одбиј"</string>
    <string name="wifi_p2p_invitation_sent_title" msgid="1318975185112070734">"Поканата е испратена"</string>
    <string name="wifi_p2p_invitation_to_connect_title" msgid="4958803948658533637">"Покана да се поврзе"</string>
    <string name="wifi_p2p_from_message" msgid="570389174731951769">"Од:"</string>
    <string name="wifi_p2p_to_message" msgid="248968974522044099">"До:"</string>
    <string name="wifi_p2p_enter_pin_message" msgid="5920929550367828970">"Внеси го бараниот ПИН:"</string>
    <string name="wifi_p2p_show_pin_message" msgid="8530563323880921094">"ПИН:"</string>
    <string name="wifi_p2p_frequency_conflict_message" product="tablet" msgid="8012981257742232475">"Таблетот привремено ќе се исклучи од Wi-Fi, додека да се приклучи на <xliff:g id="DEVICE_NAME">%1$s</xliff:g>"</string>
    <string name="wifi_p2p_frequency_conflict_message" product="tv" msgid="3087858235069421128">"Телевизорот привремено ќе се исклучи од Wi-Fi мрежата додека е поврзан на <xliff:g id="DEVICE_NAME">%1$s</xliff:g>"</string>
    <string name="wifi_p2p_frequency_conflict_message" product="default" msgid="7363907213787469151">"Телефонот привремено ќе се исклучи од Wi-Fi додека е приклучен на <xliff:g id="DEVICE_NAME">%1$s</xliff:g>"</string>
    <string name="select_character" msgid="3365550120617701745">"Вметни знак"</string>
    <string name="sms_control_title" msgid="7296612781128917719">"Испраќање СМС пораки"</string>
    <string name="sms_control_message" msgid="3867899169651496433">"&lt;b&gt;<xliff:g id="APP_NAME">%1$s</xliff:g>&lt;/b&gt; испраќа голем број СМС пораки. Дали сакате да дозволите оваа апликација да продолжи со испраќање пораки?"</string>
    <string name="sms_control_yes" msgid="3663725993855816807">"Дозволи"</string>
    <string name="sms_control_no" msgid="625438561395534982">"Одбиј"</string>
    <string name="sms_short_code_confirm_message" msgid="1645436466285310855">"&lt;b&gt;<xliff:g id="APP_NAME">%1$s</xliff:g>&lt;/b&gt; би сакала да испрати порака до &lt;b&gt;<xliff:g id="DEST_ADDRESS">%2$s</xliff:g>&lt;/b&gt;."</string>
    <string name="sms_short_code_details" msgid="5873295990846059400">"Ова "<b>"може да направи трошоци"</b>" на вашата сметка за мобилен телефон."</string>
    <string name="sms_premium_short_code_details" msgid="7869234868023975"><b>"Ова ќе направи трошоци на вашата сметка за мобилен телефон."</b></string>
    <string name="sms_short_code_confirm_allow" msgid="4458878637111023413">"Испрати"</string>
    <string name="sms_short_code_confirm_deny" msgid="2927389840209170706">"Откажи"</string>
    <string name="sms_short_code_remember_choice" msgid="5289538592272218136">"Запомни го мојот избор"</string>
    <string name="sms_short_code_remember_undo_instruction" msgid="4960944133052287484">"Може да го променш ова подоцна во Поставувања &gt; Апликации"</string>
    <string name="sms_short_code_confirm_always_allow" msgid="3241181154869493368">"Секогаш дозволувај"</string>
    <string name="sms_short_code_confirm_never_allow" msgid="446992765774269673">"Никогаш не дозволувај"</string>
    <string name="sim_removed_title" msgid="6227712319223226185">"СИМ картичката е отстранета"</string>
    <string name="sim_removed_message" msgid="5450336489923274918">"Мобилната мрежа ќе биде недостапна додека не рестартирате со вметната важечка СИМ-картичка."</string>
    <string name="sim_done_button" msgid="827949989369963775">"Готово"</string>
    <string name="sim_added_title" msgid="3719670512889674693">"Додадена е СИМ картичка"</string>
    <string name="sim_added_message" msgid="7797975656153714319">"Рестартирајте го уредот за да пристапите кон мобилна мрежа."</string>
    <string name="sim_restart_button" msgid="4722407842815232347">"Рестартирај"</string>
    <string name="time_picker_dialog_title" msgid="8349362623068819295">"Подеси време"</string>
    <string name="date_picker_dialog_title" msgid="5879450659453782278">"Постави датум"</string>
    <string name="date_time_set" msgid="5777075614321087758">"Подеси"</string>
    <string name="date_time_done" msgid="2507683751759308828">"Готово"</string>
    <string name="perms_new_perm_prefix" msgid="8257740710754301407"><font size="12" fgcolor="#ff33b5e5">"НОВО: "</font></string>
    <string name="perms_description_app" msgid="5139836143293299417">"Обезбедено од <xliff:g id="APP_NAME">%1$s</xliff:g>."</string>
    <string name="no_permissions" msgid="7283357728219338112">"Не се потребни дозволи"</string>
    <string name="perm_costs_money" msgid="4902470324142151116">"ова може да ве чини пари"</string>
    <string name="usb_storage_activity_title" msgid="4465055157209648641">"Масовна меморија на УСБ"</string>
    <string name="usb_storage_title" msgid="5901459041398751495">"УСБ меморијата е поврзана"</string>
    <string name="usb_storage_message" product="nosdcard" msgid="3308538094316477839">"Се поврзавте со вашиот компјутер преку УСБ. Допрете го копчето подолу ако сакате да разменувате датотеки меѓу вашиот компјутер и УСБ меморијата на вашиот Android."</string>
    <string name="usb_storage_message" product="default" msgid="805351000446037811">"Се поврзавте со вашиот компјутер преку УСБ. Допрете го копчето подолу ако сакате да разменувате датотеки меѓу вашиот компјутер и СД картичката на вашиот Android."</string>
    <string name="usb_storage_button_mount" msgid="1052259930369508235">"Вклучи УСБ меморија"</string>
    <string name="usb_storage_error_message" product="nosdcard" msgid="3017045217365540658">"Настана проблем со користење на вашата УСБ меморија за масовно меморирање на УСБ."</string>
    <string name="usb_storage_error_message" product="default" msgid="2876018512716970313">"Настана проблем со користење на вашата СД картичка за масовно меморирање на УСБ."</string>
    <string name="usb_storage_notification_title" msgid="8175892554757216525">"УСБ меморијата е поврзана"</string>
    <string name="usb_storage_notification_message" msgid="939822783828183763">"Допри за да копираш датотеки на/од својот компјутер."</string>
    <string name="usb_storage_stop_notification_title" msgid="2336058396663516017">"Исклучи УСБ меморија"</string>
    <string name="usb_storage_stop_notification_message" msgid="1656852098555623822">"Допри за да ја исклучиш УСБ меморијата."</string>
    <string name="usb_storage_stop_title" msgid="660129851708775853">"УСБ меморијата е во употреба"</string>
    <string name="usb_storage_stop_message" product="nosdcard" msgid="4264025280777219521">"Пред да ја исклучите УСБ меморијата, одмонтирајте („извадете“) ја УСБ меморијата на вашиот Android од вашиот компјутер."</string>
    <string name="usb_storage_stop_message" product="default" msgid="8043969782460613114">"Пред да ја исклучите УСБ меморијата, одмонтирајте („извадете“) ја СД картичката на вашиот Android од вашиот компјутер."</string>
    <string name="usb_storage_stop_button_mount" msgid="7060218034900696029">"Исклучи УСБ меморија"</string>
    <string name="usb_storage_stop_error_message" msgid="1970374898263063836">"Настана проблем со исклучување на УСБ меморијата. Проверете дали сте го одмонтирале УСБ домаќинот, па обидете се повторно."</string>
    <string name="dlg_confirm_kill_storage_users_title" msgid="963039033470478697">"Вклучи УСБ меморија"</string>
    <string name="dlg_confirm_kill_storage_users_text" msgid="5100428757107469454">"Ако вклучите УСБ меморија, некои апликации што ги користите ќе запрат и може да се недостапни додека не ја исклучите УСБ меморијата."</string>
    <string name="dlg_error_title" msgid="7323658469626514207">"Операцијата со УСБ уредот е неуспешна"</string>
    <string name="dlg_ok" msgid="7376953167039865701">"Во ред"</string>
    <string name="usb_mtp_notification_title" msgid="3699913097391550394">"Поврзан како уред за медиуми"</string>
    <string name="usb_ptp_notification_title" msgid="1960817192216064833">"Поврзан како фотоапарат"</string>
    <string name="usb_cd_installer_notification_title" msgid="6774712827892090754">"Поврзан како инсталатор"</string>
    <string name="usb_accessory_notification_title" msgid="7848236974087653666">"Поврзан со УСБ додаток"</string>
    <string name="usb_notification_message" msgid="2290859399983720271">"Допри за други опции на УСБ."</string>
    <string name="extmedia_format_title" product="nosdcard" msgid="9020092196061007262">"Форматирај УСБ-склад?"</string>
    <string name="extmedia_format_title" product="default" msgid="3648415921526526069">"Да се форматира СД-картичката?"</string>
    <string name="extmedia_format_message" product="nosdcard" msgid="3934016853425761078">"Сите датотеки складирани на УСБ-склад ќе се избришат. Дејството не може да се отповика."</string>
    <string name="extmedia_format_message" product="default" msgid="14131895027543830">"Сите податоци од картичката ќе се загубат."</string>
    <string name="extmedia_format_button_format" msgid="4131064560127478695">"Форматирај"</string>
    <string name="adb_active_notification_title" msgid="6729044778949189918">"Поврзано е отстранување грешки преку УСБ"</string>
    <string name="adb_active_notification_message" msgid="1016654627626476142">"Допрете за да се оневозможи отстранувањето грешки преку USB."</string>
    <string name="select_input_method" msgid="8547250819326693584">"Измени тастатура"</string>
    <string name="configure_input_methods" msgid="4769971288371946846">"Избери тастатури"</string>
    <string name="show_ime" msgid="9157568568695230830">"Прикажи влезен метод"</string>
    <string name="hardware" msgid="7517821086888990278">"Хардвер"</string>
    <string name="select_keyboard_layout_notification_title" msgid="1407367017263030773">"Избери изглед на тастатура"</string>
    <string name="select_keyboard_layout_notification_message" msgid="4465907700449257063">"Допри за да избереш изглед на тастатура."</string>
    <string name="fast_scroll_alphabet" msgid="5433275485499039199">" ABCDEFGHIJKLMNOPQRSTUVWXYZ"</string>
    <string name="fast_scroll_numeric_alphabet" msgid="4030170524595123610">" 0123456789ABCDEFGHIJKLMNOPQRSTUVWXYZ"</string>
    <string name="candidates_style" msgid="4333913089637062257"><u>"кандидати"</u></string>
    <string name="ext_media_checking_notification_title" product="nosdcard" msgid="3449816005351468560">"УСБ меморијата се подготвува"</string>
    <string name="ext_media_checking_notification_title" product="default" msgid="5457603418970994050">"СД картичката се подготвува."</string>
    <string name="ext_media_checking_notification_message" msgid="8287319882926737053">"Се проверува за грешки."</string>
    <string name="ext_media_nofs_notification_title" product="nosdcard" msgid="7788040745686229307">"Празна УСБ меморија"</string>
    <string name="ext_media_nofs_notification_title" product="default" msgid="780477838241212997">"Празна СД картичка"</string>
    <string name="ext_media_nofs_notification_message" product="nosdcard" msgid="7840121067427269500">"УСБ меморијата е празна или има неподдржан систем на датотеки."</string>
    <string name="ext_media_nofs_notification_message" product="default" msgid="8641065641786923604">"СД картичката е празна или има неподдржан систем на датотеки."</string>
    <string name="ext_media_unmountable_notification_title" product="nosdcard" msgid="2090046769532713563">"Оштетена УСБ меморија"</string>
    <string name="ext_media_unmountable_notification_title" product="default" msgid="6410723906019100189">"Оштетена СД картичка"</string>
    <string name="ext_media_unmountable_notification_message" product="nosdcard" msgid="1795917578395333280">"УСБ меморијата е оштетена. Обидете се да ја преформатирате."</string>
    <string name="ext_media_unmountable_notification_message" product="default" msgid="1753898567525568253">"СД картичката е оштетена. Обидете се да ја преформатирате."</string>
    <string name="ext_media_badremoval_notification_title" product="nosdcard" msgid="1661683031330951073">"УСБ меморијата е неочекувано отстранета"</string>
    <string name="ext_media_badremoval_notification_title" product="default" msgid="6872152882604407837">"СД картичката беше неочекувано отстранета"</string>
    <string name="ext_media_badremoval_notification_message" product="nosdcard" msgid="4329848819865594241">"Одмонтирајте ја УСБ меморијата пред да ја отстраните за да не дојде до губење на податоци."</string>
    <string name="ext_media_badremoval_notification_message" product="default" msgid="7260183293747448241">"Одмонтирајте ја СД картичка пред да ја отстраните за да не дојде до губење на податоци."</string>
    <string name="ext_media_safe_unmount_notification_title" product="nosdcard" msgid="3967973893270360230">"Безбедено е да се отстрани УСБ меморијата"</string>
    <string name="ext_media_safe_unmount_notification_title" product="default" msgid="6729801130790616200">"Безбедно е да ја отстраните СД картичката"</string>
    <string name="ext_media_safe_unmount_notification_message" product="nosdcard" msgid="6142195361606493530">"Може безбедно да ја отстраните УСБ меморијата."</string>
    <string name="ext_media_safe_unmount_notification_message" product="default" msgid="568841278138377604">"Може безбедно да ја отстраните СД картичката."</string>
    <string name="ext_media_nomedia_notification_title" product="nosdcard" msgid="4486377230140227651">"УСБ меморијата е отстранета"</string>
    <string name="ext_media_nomedia_notification_title" product="default" msgid="8902518030404381318">"Отстранета СД картичка"</string>
    <string name="ext_media_nomedia_notification_message" product="nosdcard" msgid="6921126162580574143">"УСБ меморијата е отстранета. Вметнете нов медиум."</string>
    <string name="ext_media_nomedia_notification_message" product="default" msgid="3870120652983659641">"СД картичката е отстранета. Вметнете нова."</string>
    <string name="activity_list_empty" msgid="1675388330786841066">"Не се пронајдени соодветни активности."</string>
    <string name="permlab_pkgUsageStats" msgid="8787352074326748892">"ажурирај статистика на користење компоненти"</string>
    <string name="permdesc_pkgUsageStats" msgid="1106612424254277630">"Дозволува апликацијата да ги изменува собраните статистики за користење на компоненти. Да не се користи за стандардни апликации."</string>
    <string name="permlab_copyProtectedData" msgid="4341036311211406692">"копирај содржина"</string>
    <string name="permdesc_copyProtectedData" msgid="4390697124288317831">"Дозволува апликацијата да повика стандардна услуга на задржување за да се копира содржина. Да не се користи за стандардни апликации."</string>
    <string name="permlab_route_media_output" msgid="1642024455750414694">"Насочи излез за медиуми"</string>
    <string name="permdesc_route_media_output" msgid="4932818749547244346">"Овозможува апликацијата да насочува излез за медиуми кон други надворешни уреди."</string>
    <string name="permlab_access_keyguard_secure_storage" msgid="7565552237977815047">"Пристапи кон меморија заштитена со комбинација на копчиња"</string>
    <string name="permdesc_access_keyguard_secure_storage" msgid="5866245484303285762">"Овозможува апликација да пристапи кон меморија заштитена со комбинација на копчиња."</string>
    <string name="permlab_control_keyguard" msgid="172195184207828387">"Контролирај прикажување и криење комбинација на копчиња"</string>
    <string name="permdesc_control_keyguard" msgid="3043732290518629061">"Овозможува апликацијата да ја контролира комбинацијата на копчиња."</string>
    <string name="permlab_trust_listener" msgid="1765718054003704476">"Слушај дали има промена на состојба за доверба."</string>
    <string name="permdesc_trust_listener" msgid="8233895334214716864">"Дозволува апликацијата да слуша промени во состојба на доверба."</string>
    <string name="permlab_provide_trust_agent" msgid="5465587586091358316">"Обезбедување доверлив агент."</string>
    <string name="permdesc_provide_trust_agent" msgid="3865702641053068148">"Ѝ дозволува на апликацијата да обезбеди доверлив агент."</string>
    <string name="permlab_launch_trust_agent_settings" msgid="5859430082240410200">"Активирајте го менито со поставки на агентот за доверба."</string>
    <string name="permdesc_launch_trust_agent_settings" msgid="8185142708644913381">"Дозволува апликацијата да активира активност што го менува однесувањето на агентот за доверба."</string>
    <string name="permlab_bind_trust_agent_service" msgid="8242093169457695334">"Поврзување со услуга за агент за доверба"</string>
    <string name="permdesc_bind_trust_agent_service" msgid="7041930026024507515">"Дозволува апликацијата да се поврзе со услуга за агенти за доверба."</string>
    <string name="permlab_recovery" msgid="3157024487744125846">"Комуницирај со системот за обновување и ажурирање"</string>
    <string name="permdesc_recovery" msgid="8511774533266359571">"Овозможува апликацијата да комуницира со системот за обновување и ажурирање."</string>
    <string name="permlab_manageMediaProjection" msgid="1120495449419929218">"Управувај со сесиите на прикажување во медиумите"</string>
    <string name="permdesc_manageMediaProjection" msgid="8053759147529492856">"Овозможува апликацијата да управува со сесиите на прикажување во медиумите. Ваквите сесии може на апликациите да им обезбедат можност да снимаат содржини на екран и аудиосодржини. На стандардните апликации ова не им е потребно."</string>
    <string name="permlab_readInstallSessions" msgid="6165432407628065939">"Читај сесии на инсталирање"</string>
    <string name="permdesc_readInstallSessions" msgid="2049771699626019849">"Дозволува апликација да чита сесии на инсталирање. Тоа овозможува апликацијата да гледа детали за активни инсталации на пакет."</string>
    <string name="tutorial_double_tap_to_zoom_message_short" msgid="4070433208160063538">"Допрете двапати за регулирање на зумирањето"</string>
    <string name="gadget_host_error_inflating" msgid="4882004314906466162">"Не можеше да се додаде виџет."</string>
    <string name="ime_action_go" msgid="8320845651737369027">"Оди"</string>
    <string name="ime_action_search" msgid="658110271822807811">"Пребарај"</string>
    <string name="ime_action_send" msgid="2316166556349314424">"Испрати"</string>
    <string name="ime_action_next" msgid="3138843904009813834">"Следно"</string>
    <string name="ime_action_done" msgid="8971516117910934605">"Готово"</string>
    <string name="ime_action_previous" msgid="1443550039250105948">"Претходно"</string>
    <string name="ime_action_default" msgid="2840921885558045721">"Изврши"</string>
    <string name="dial_number_using" msgid="5789176425167573586">"Избери број\nкористејќи <xliff:g id="NUMBER">%s</xliff:g>"</string>
    <string name="create_contact_using" msgid="4947405226788104538">"Создај контакт\nкористејќи<xliff:g id="NUMBER">%s</xliff:g>"</string>
    <string name="grant_credentials_permission_message_header" msgid="2106103817937859662">"Следниве една или повеќе апликации бараат дозвола да пристапат до сметката сега и во иднина."</string>
    <string name="grant_credentials_permission_message_footer" msgid="3125211343379376561">"Дали сакате да го овозможите ова барање?"</string>
    <string name="grant_permissions_header_text" msgid="6874497408201826708">"Барање за пристап"</string>
    <string name="allow" msgid="7225948811296386551">"Дозволи"</string>
    <string name="deny" msgid="2081879885755434506">"Одбиј"</string>
    <string name="permission_request_notification_title" msgid="6486759795926237907">"Побарана е дозвола"</string>
    <string name="permission_request_notification_with_subtitle" msgid="8530393139639560189">"Побарана е дозвола\nза сметка <xliff:g id="ACCOUNT">%s</xliff:g>."</string>
    <string name="forward_intent_to_owner" msgid="1207197447013960896">"Ја користите апликацијата надвор од работниот профил"</string>
    <string name="forward_intent_to_work" msgid="621480743856004612">"Ја користите апликацијата во работниот профил"</string>
    <string name="input_method_binding_label" msgid="1283557179944992649">"Метод на внес"</string>
    <string name="sync_binding_label" msgid="3687969138375092423">"Синхронизирај"</string>
    <string name="accessibility_binding_label" msgid="4148120742096474641">"Пристапност"</string>
    <string name="wallpaper_binding_label" msgid="1240087844304687662">"Тапет"</string>
    <string name="chooser_wallpaper" msgid="7873476199295190279">"Промени тапет"</string>
    <string name="notification_listener_binding_label" msgid="2014162835481906429">"Слушател на известувања"</string>
    <string name="condition_provider_service_binding_label" msgid="1321343352906524564">"Давател на услов"</string>
    <string name="vpn_title" msgid="19615213552042827">"Активирана VPN"</string>
    <string name="vpn_title_long" msgid="6400714798049252294">"VPN е активирана со <xliff:g id="APP">%s</xliff:g>"</string>
    <string name="vpn_text" msgid="3011306607126450322">"Допри за да управуваш со мрежата."</string>
    <string name="vpn_text_long" msgid="6407351006249174473">"Поврзани со <xliff:g id="SESSION">%s</xliff:g>. Допри за да управуваш со мрежата."</string>
    <string name="vpn_lockdown_connecting" msgid="6443438964440960745">"Поврзување со секогаш вклучена VPN..."</string>
    <string name="vpn_lockdown_connected" msgid="8202679674819213931">"Поврзани со секогаш вклучена VPN"</string>
    <string name="vpn_lockdown_error" msgid="6009249814034708175">"Грешка на секогаш вклучена VPN"</string>
    <string name="vpn_lockdown_config" msgid="6415899150671537970">"Допри да конфигурираш"</string>
    <string name="upload_file" msgid="2897957172366730416">"Избери датотека"</string>
    <string name="no_file_chosen" msgid="6363648562170759465">"Не е избрана датотека"</string>
    <string name="reset" msgid="2448168080964209908">"Ресетирај"</string>
    <string name="submit" msgid="1602335572089911941">"Поднеси"</string>
    <string name="car_mode_disable_notification_title" msgid="3164768212003864316">"Овозможен е режим на автомобил"</string>
    <string name="car_mode_disable_notification_message" msgid="8035230537563503262">"Допри за да излезеш од режим на работа во автомобил."</string>
    <string name="tethered_notification_title" msgid="3146694234398202601">"Поврзувањето или точката на пристап се активни"</string>
    <string name="tethered_notification_message" msgid="6857031760103062982">"Допри за да поставиш."</string>
    <string name="back_button_label" msgid="2300470004503343439">"Назад"</string>
    <string name="next_button_label" msgid="1080555104677992408">"Следно"</string>
    <string name="skip_button_label" msgid="1275362299471631819">"Прескокни"</string>
    <string name="no_matches" msgid="8129421908915840737">"Нема совпаѓања"</string>
    <string name="find_on_page" msgid="1946799233822820384">"Пронајди на страница"</string>
  <plurals name="matches_found">
    <item quantity="one" msgid="8167147081136579439">"1 совпаѓање"</item>
    <item quantity="other" msgid="4641872797067609177">"<xliff:g id="INDEX">%d</xliff:g> од <xliff:g id="TOTAL">%d</xliff:g>"</item>
  </plurals>
    <string name="action_mode_done" msgid="7217581640461922289">"Готово"</string>
    <string name="progress_unmounting" product="nosdcard" msgid="3923810448507612746">"Одмонтирање УСБ меморија..."</string>
    <string name="progress_unmounting" product="default" msgid="1327894998409537190">"Одмонтирање СД картичка..."</string>
    <string name="progress_erasing" product="nosdcard" msgid="4521573321524340058">"Бришење УСБ меморија..."</string>
    <string name="progress_erasing" product="default" msgid="6596988875507043042">"Бришење СД картичка..."</string>
    <string name="format_error" product="nosdcard" msgid="6299769563624776948">"УСБ меморијата не можеше да се избрише."</string>
    <string name="format_error" product="default" msgid="7315248696644510935">"СД картичката не можеше да се избрише."</string>
    <string name="media_bad_removal" msgid="7960864061016603281">"СД картичката беше отстранета пред да биде одмонтирана."</string>
    <string name="media_checking" product="nosdcard" msgid="418188720009569693">"УСБ меморијата се проверува во моментов."</string>
    <string name="media_checking" product="default" msgid="7334762503904827481">"СД картичката се проверува во моментов."</string>
    <string name="media_removed" msgid="7001526905057952097">"СД картичката беше отстранета."</string>
    <string name="media_shared" product="nosdcard" msgid="5830814349250834225">"Во моментов УСБ меморијата се користи на компјутер."</string>
    <string name="media_shared" product="default" msgid="5706130568133540435">"Во моментов СД картичката се користи на компјутер."</string>
    <string name="media_unknown_state" msgid="729192782197290385">"Надворешен медиум во непозната состојба."</string>
    <string name="share" msgid="1778686618230011964">"Сподели"</string>
    <string name="find" msgid="4808270900322985960">"Пронајди"</string>
    <string name="websearch" msgid="4337157977400211589">"Пребарај веб"</string>
    <string name="find_next" msgid="5742124618942193978">"Најди следно"</string>
    <string name="find_previous" msgid="2196723669388360506">"Најди претходно"</string>
    <string name="gpsNotifTicker" msgid="5622683912616496172">"Барање за локација од <xliff:g id="NAME">%s</xliff:g>"</string>
    <string name="gpsNotifTitle" msgid="5446858717157416839">"Барање за локација"</string>
    <string name="gpsNotifMessage" msgid="1374718023224000702">"Побарано од <xliff:g id="NAME">%1$s</xliff:g> (<xliff:g id="SERVICE">%2$s</xliff:g>)"</string>
    <string name="gpsVerifYes" msgid="2346566072867213563">"Да"</string>
    <string name="gpsVerifNo" msgid="1146564937346454865">"Не"</string>
    <string name="sync_too_many_deletes" msgid="5296321850662746890">"Границата на бришење е надмината"</string>
    <string name="sync_too_many_deletes_desc" msgid="496551671008694245">"Постојат <xliff:g id="NUMBER_OF_DELETED_ITEMS">%1$d</xliff:g> избришани ставки за <xliff:g id="TYPE_OF_SYNC">%2$s</xliff:g>, <xliff:g id="ACCOUNT_NAME">%3$s</xliff:g> сметка. Што сакате да направите?"</string>
    <string name="sync_really_delete" msgid="2572600103122596243">"Избриши ги ставките"</string>
    <string name="sync_undo_deletes" msgid="2941317360600338602">"Врати ги избришаните"</string>
    <string name="sync_do_nothing" msgid="3743764740430821845">"Не прави ништо засега"</string>
    <string name="choose_account_label" msgid="5655203089746423927">"Избери сметка"</string>
    <string name="add_account_label" msgid="2935267344849993553">"Додај сметка"</string>
    <string name="add_account_button_label" msgid="3611982894853435874">"Додај сметка"</string>
    <string name="number_picker_increment_button" msgid="2412072272832284313">"Зголеми"</string>
    <string name="number_picker_decrement_button" msgid="476050778386779067">"Намали"</string>
    <string name="number_picker_increment_scroll_mode" msgid="3073101067441638428">"<xliff:g id="VALUE">%s</xliff:g> допри и задржи."</string>
    <string name="number_picker_increment_scroll_action" msgid="9101473045891835490">"Лизгај нагоре за да се зголеми и надолу за да се намали."</string>
    <string name="time_picker_increment_minute_button" msgid="8865885114028614321">"Зголеми минута"</string>
    <string name="time_picker_decrement_minute_button" msgid="6246834937080684791">"Намали минута"</string>
    <string name="time_picker_increment_hour_button" msgid="3652056055810223139">"Зголеми час"</string>
    <string name="time_picker_decrement_hour_button" msgid="1377479863429214792">"Намали час"</string>
    <string name="time_picker_increment_set_pm_button" msgid="4147590696151230863">"Постави попладне"</string>
    <string name="time_picker_decrement_set_am_button" msgid="8302140353539486752">"Подеси претпладне"</string>
    <string name="date_picker_increment_month_button" msgid="5369998479067934110">"Зголеми месец"</string>
    <string name="date_picker_decrement_month_button" msgid="1832698995541726019">"Намали месец"</string>
    <string name="date_picker_increment_day_button" msgid="7130465412308173903">"Зголеми ден"</string>
    <string name="date_picker_decrement_day_button" msgid="4131881521818750031">"Намали ден"</string>
    <string name="date_picker_increment_year_button" msgid="6318697384310808899">"Зголеми година"</string>
    <string name="date_picker_decrement_year_button" msgid="4482021813491121717">"Намали година"</string>
    <string name="keyboardview_keycode_alt" msgid="4856868820040051939">"Копче „Alt“"</string>
    <string name="keyboardview_keycode_cancel" msgid="1203984017245783244">"Копче „Откажи“"</string>
    <string name="keyboardview_keycode_delete" msgid="3337914833206635744">"Копче „Избриши“"</string>
    <string name="keyboardview_keycode_done" msgid="1992571118466679775">"Копче „Готово“"</string>
    <string name="keyboardview_keycode_mode_change" msgid="4547387741906537519">"Копче „Промени режим“"</string>
    <string name="keyboardview_keycode_shift" msgid="2270748814315147690">"Копче „Shift“"</string>
    <string name="keyboardview_keycode_enter" msgid="2985864015076059467">"Копче „Внеси“"</string>
    <string name="activitychooserview_choose_application" msgid="2125168057199941199">"Избери апликација"</string>
    <string name="activitychooserview_choose_application_error" msgid="8624618365481126668">"Не може да се стартува <xliff:g id="APPLICATION_NAME">%s</xliff:g>"</string>
    <string name="shareactionprovider_share_with" msgid="806688056141131819">"Сподели со"</string>
    <string name="shareactionprovider_share_with_application" msgid="5627411384638389738">"Сподели со <xliff:g id="APPLICATION_NAME">%s</xliff:g>"</string>
    <string name="content_description_sliding_handle" msgid="415975056159262248">"Рачка на лизгање. Допрете и задржете."</string>
    <string name="description_target_unlock_tablet" msgid="3833195335629795055">"Помини со прст за да отклучиш."</string>
    <string name="keyboard_headset_required_to_hear_password" msgid="7011927352267668657">"Приклучи слушалки да ги слушнеш изговорените лозинки."</string>
    <string name="keyboard_password_character_no_headset" msgid="2859873770886153678">"Dot."</string>
    <string name="action_bar_home_description" msgid="5293600496601490216">"Движи се кон дома"</string>
    <string name="action_bar_up_description" msgid="2237496562952152589">"Движи се нагоре"</string>
    <string name="action_menu_overflow_description" msgid="2295659037509008453">"Повеќе опции"</string>
    <!-- String.format failed for translation -->
    <!-- no translation found for action_bar_home_description_format (7965984360903693903) -->
    <skip />
    <string name="action_bar_home_subtitle_description_format" msgid="6985546530471780727">"%1$s, %2$s, %3$s"</string>
    <string name="storage_internal" msgid="4891916833657929263">"Внатрешна меморија"</string>
    <string name="storage_sd_card" msgid="3282948861378286745">"СД картичка"</string>
    <string name="storage_usb" msgid="3017954059538517278">"УСБ меморија"</string>
    <string name="extract_edit_menu_button" msgid="8940478730496610137">"Уреди"</string>
    <string name="data_usage_warning_title" msgid="1955638862122232342">"Предупредување за користење податоци"</string>
    <string name="data_usage_warning_body" msgid="2814673551471969954">"Допри за да видиш употреба и подесувања."</string>
    <string name="data_usage_3g_limit_title" msgid="4361523876818447683">"Постигна лимит за 2G-3G податоци"</string>
    <string name="data_usage_4g_limit_title" msgid="4609566827219442376">"Постигнат лимит за 4G податоци"</string>
    <string name="data_usage_mobile_limit_title" msgid="557158376602636112">"Постигна лимит за мобилни подат."</string>
    <string name="data_usage_wifi_limit_title" msgid="5803363779034792676">"Постигна лимит за Wi-Fi податоци"</string>
    <string name="data_usage_limit_body" msgid="291731708279614081">"Паузирано до крај на циклус"</string>
    <string name="data_usage_3g_limit_snoozed_title" msgid="7026739121138005231">"Надминат лимит од 2G-3G податоци"</string>
    <string name="data_usage_4g_limit_snoozed_title" msgid="1106562779311209039">"Надминат лимит од 4G податоци"</string>
    <string name="data_usage_mobile_limit_snoozed_title" msgid="4941346653729943789">"Лимитот за моб. подат. е надминат"</string>
    <string name="data_usage_wifi_limit_snoozed_title" msgid="8743856006384825974">"Надминат лимит на Wi-Fi податоци"</string>
    <string name="data_usage_limit_snoozed_body" msgid="7035490278298441767">"<xliff:g id="SIZE">%s</xliff:g> над назначената граница."</string>
    <string name="data_usage_restricted_title" msgid="5965157361036321914">"Подат. од заднина се ограничени"</string>
    <string name="data_usage_restricted_body" msgid="6741521330997452990">"Допри за да се отстрани ограничувањето."</string>
    <string name="ssl_certificate" msgid="6510040486049237639">"Сертификат за безбедност"</string>
    <string name="ssl_certificate_is_valid" msgid="6825263250774569373">"Овој сертификат е важечки."</string>
    <string name="issued_to" msgid="454239480274921032">"Издадено на:"</string>
    <string name="common_name" msgid="2233209299434172646">"Вообичаено име:"</string>
    <string name="org_name" msgid="6973561190762085236">"Организација:"</string>
    <string name="org_unit" msgid="7265981890422070383">"Организациска единица:"</string>
    <string name="issued_by" msgid="2647584988057481566">"Издаден од:"</string>
    <string name="validity_period" msgid="8818886137545983110">"Важи до:"</string>
    <string name="issued_on" msgid="5895017404361397232">"Издаден на:"</string>
    <string name="expires_on" msgid="3676242949915959821">"Истекува на:"</string>
    <string name="serial_number" msgid="758814067660862493">"Сериски број:"</string>
    <string name="fingerprints" msgid="4516019619850763049">"Отпечатоци од прсти:"</string>
    <string name="sha256_fingerprint" msgid="4391271286477279263">"SHA-256 отпечаток:"</string>
    <string name="sha1_fingerprint" msgid="7930330235269404581">"SHA-1 отпечаток:"</string>
    <string name="activity_chooser_view_see_all" msgid="4292569383976636200">"Види ги сите"</string>
    <string name="activity_chooser_view_dialog_title_default" msgid="4710013864974040615">"Избери активност"</string>
    <string name="share_action_provider_share_with" msgid="5247684435979149216">"Сподели со"</string>
    <string name="list_delimeter" msgid="3975117572185494152">", "</string>
    <string name="sending" msgid="3245653681008218030">"Се праќа..."</string>
    <string name="launchBrowserDefault" msgid="2057951947297614725">"Стартувај прелистувач?"</string>
    <string name="SetupCallDefault" msgid="5834948469253758575">"Прифати повик?"</string>
    <string name="activity_resolver_use_always" msgid="8017770747801494933">"Секогаш"</string>
    <string name="activity_resolver_use_once" msgid="2404644797149173758">"Само еднаш"</string>
    <string name="activity_resolver_work_profiles_support" msgid="185598180676883455">"%1$s не поддржува работен профил"</string>
    <string name="default_audio_route_name" product="tablet" msgid="4617053898167127471">"Таблет"</string>
    <string name="default_audio_route_name" product="tv" msgid="9158088547603019321">"Телевизор"</string>
    <string name="default_audio_route_name" product="default" msgid="4239291273420140123">"Телефон"</string>
    <string name="default_audio_route_name_headphones" msgid="8119971843803439110">"Слушалки"</string>
    <string name="default_audio_route_name_dock_speakers" msgid="6240602982276591864">"Приклучи звучници"</string>
    <string name="default_media_route_name_hdmi" msgid="2450970399023478055">"ХДМИ"</string>
    <string name="default_audio_route_category_name" msgid="3722811174003886946">"Систем"</string>
    <string name="bluetooth_a2dp_audio_route_name" msgid="8575624030406771015">"Аудио на Bluetooth"</string>
    <string name="wireless_display_route_description" msgid="9070346425023979651">"Безжичен приказ"</string>
    <string name="media_route_button_content_description" msgid="591703006349356016">"Емитувај"</string>
    <string name="media_route_chooser_title" msgid="1751618554539087622">"Поврзи се со уред"</string>
    <string name="media_route_chooser_title_for_remote_display" msgid="3395541745872017583">"Префрли екран на уред"</string>
    <string name="media_route_chooser_searching" msgid="4776236202610828706">"Пребарување за уреди..."</string>
    <string name="media_route_chooser_extended_settings" msgid="87015534236701604">"Подесувања"</string>
    <string name="media_route_controller_disconnect" msgid="8966120286374158649">"Исклучи"</string>
    <string name="media_route_status_scanning" msgid="7279908761758293783">"Скенирање..."</string>
    <string name="media_route_status_connecting" msgid="6422571716007825440">"Се поврзува..."</string>
    <string name="media_route_status_available" msgid="6983258067194649391">"Достапна"</string>
    <string name="media_route_status_not_available" msgid="6739899962681886401">"Не се достапни"</string>
    <string name="media_route_status_in_use" msgid="4533786031090198063">"Во употреба"</string>
    <string name="display_manager_built_in_display_name" msgid="2583134294292563941">"Вграден екран"</string>
    <string name="display_manager_hdmi_display_name" msgid="1555264559227470109">"Екран со ХДМИ"</string>
    <string name="display_manager_overlay_display_name" msgid="5142365982271620716">"Прекривка #<xliff:g id="ID">%1$d</xliff:g>"</string>
    <string name="display_manager_overlay_display_title" msgid="652124517672257172">"<xliff:g id="NAME">%1$s</xliff:g> : <xliff:g id="WIDTH">%2$d</xliff:g>х<xliff:g id="HEIGHT">%3$d</xliff:g>, <xliff:g id="DPI">%4$d</xliff:g> dpi"</string>
    <string name="display_manager_overlay_display_secure_suffix" msgid="6022119702628572080">", безбедно"</string>
    <string name="kg_emergency_call_label" msgid="684946192523830531">"Итен повик"</string>
    <string name="kg_forgot_pattern_button_text" msgid="8852021467868220608">"Заборавив шема"</string>
    <string name="kg_wrong_pattern" msgid="1850806070801358830">"Погрешна шема"</string>
    <string name="kg_wrong_password" msgid="2333281762128113157">"Погрешна лозинка"</string>
    <string name="kg_wrong_pin" msgid="1131306510833563801">"Погрешен ПИН"</string>
    <string name="kg_too_many_failed_attempts_countdown" msgid="6358110221603297548">"Обидете се повторно за <xliff:g id="NUMBER">%1$d</xliff:g> секунди."</string>
    <string name="kg_pattern_instructions" msgid="398978611683075868">"Употреби ја својата шема"</string>
    <string name="kg_sim_pin_instructions" msgid="2319508550934557331">"Внеси ПИН на СИМ картичка"</string>
    <string name="kg_pin_instructions" msgid="2377242233495111557">"Внеси ПИН"</string>
    <string name="kg_password_instructions" msgid="5753646556186936819">"Внеси лозинка"</string>
    <string name="kg_puk_enter_puk_hint" msgid="453227143861735537">"СИМ картичката е сега оневозможена. Внесете ПУК код за да продолжите. Контактирајте го операторот за детали."</string>
    <string name="kg_puk_enter_pin_hint" msgid="7871604527429602024">"Внеси посакуван ПИН код"</string>
    <string name="kg_enter_confirm_pin_hint" msgid="325676184762529976">"Потврди го саканиот ПИН код"</string>
    <string name="kg_sim_unlock_progress_dialog_message" msgid="8950398016976865762">"СИМ картичката се отклучува..."</string>
    <string name="kg_password_wrong_pin_code" msgid="1139324887413846912">"Погрешен ПИН код."</string>
    <string name="kg_invalid_sim_pin_hint" msgid="8795159358110620001">"Внесете ПИН кој содржи 4-8 броеви."</string>
    <string name="kg_invalid_sim_puk_hint" msgid="6025069204539532000">"ПУК кодот треба да има 8 броеви."</string>
    <string name="kg_invalid_puk" msgid="3638289409676051243">"Повторно внесете го точниот ПУК код. Повторните обиди трајно ќе ја оневозможат СИМ картичката."</string>
    <string name="kg_invalid_confirm_pin_hint" product="default" msgid="7003469261464593516">"ПИН кодовите не се совпаѓаат"</string>
    <string name="kg_login_too_many_attempts" msgid="6486842094005698475">"Премногу обиди со шема"</string>
    <string name="kg_login_instructions" msgid="1100551261265506448">"За да го отклучите, пријавете се со вашата сметка на Google."</string>
    <string name="kg_login_username_hint" msgid="5718534272070920364">"Корисничко име (е-пошта)"</string>
    <string name="kg_login_password_hint" msgid="9057289103827298549">"Лозинка"</string>
    <string name="kg_login_submit_button" msgid="5355904582674054702">"Пријави се"</string>
    <string name="kg_login_invalid_input" msgid="5754664119319872197">"Неважечко корисничко име или лозинка."</string>
    <string name="kg_login_account_recovery_hint" msgid="5690709132841752974">"Го заборави своето корисничко име или лозинката?\nПосети"<b>"google.com/accounts/recovery"</b>"."</string>
    <string name="kg_login_checking_password" msgid="1052685197710252395">"Сметката се проверува..."</string>
    <string name="kg_too_many_failed_pin_attempts_dialog_message" msgid="8276745642049502550">"Погрешно сте го впишале вашиот ПИН <xliff:g id="NUMBER_0">%d</xliff:g> пати. \n\nОбидете се повторно за <xliff:g id="NUMBER_1">%d</xliff:g> секунди."</string>
    <string name="kg_too_many_failed_password_attempts_dialog_message" msgid="7813713389422226531">"Погрешно сте ја впишале вашата лозинка <xliff:g id="NUMBER_0">%d</xliff:g> пати. \n\nОбидете се повторно за <xliff:g id="NUMBER_1">%d</xliff:g> секунди."</string>
    <string name="kg_too_many_failed_pattern_attempts_dialog_message" msgid="74089475965050805">"Погрешно сте ја употребиле вашата шема за отклучување <xliff:g id="NUMBER_0">%d</xliff:g> пати. \n\nОбидете се повторно за <xliff:g id="NUMBER_1">%d</xliff:g> секунди."</string>
    <string name="kg_failed_attempts_almost_at_wipe" product="tablet" msgid="1575557200627128949">"Погрешно сте се обиделе да го отклучите телефонот <xliff:g id="NUMBER_0">%d</xliff:g> пати. По <xliff:g id="NUMBER_1">%d</xliff:g> неуспешни обиди, телефонот ќе се ресетира на фабрички стандардни вредности и сите податоци за корисникот ќе се изгубат."</string>
    <string name="kg_failed_attempts_almost_at_wipe" product="tv" msgid="5621231220154419413">"Неправилно се обидовте да го отклучите вашиот телевизор <xliff:g id="NUMBER_0">%d</xliff:g> пати. По уште <xliff:g id="NUMBER_1">%d</xliff:g> неуспешни обиди, телевизорот ќе се ресетира на стандардните фабрички вредности и сите податоци на корисникот ќе бидат изгубени."</string>
    <string name="kg_failed_attempts_almost_at_wipe" product="default" msgid="4051015943038199910">"Погрешно сте се обиделе да го отклучите телефонот <xliff:g id="NUMBER_0">%d</xliff:g> пати. По <xliff:g id="NUMBER_1">%d</xliff:g> неуспешни обиди, телефонот ќе се ресетира на фабрички стандардни вредности и сите податоци за корисникот ќе се изгубат."</string>
    <string name="kg_failed_attempts_now_wiping" product="tablet" msgid="2072996269148483637">"Погрешно сте се обиделе да го отклучите таблетот <xliff:g id="NUMBER">%d</xliff:g> пати. Таблетот ќе се ресетира на фабрички стандардни вредности."</string>
    <string name="kg_failed_attempts_now_wiping" product="tv" msgid="4987878286750741463">"Неправилно се обидовте да го отклучите вашиот телевизор <xliff:g id="NUMBER">%d</xliff:g> пати. Телевизорот сега ќе биде ресетиран на стандардните фабрички вредности."</string>
    <string name="kg_failed_attempts_now_wiping" product="default" msgid="4817627474419471518">"Погрешно сте се обиделе да го отклучите телефонот <xliff:g id="NUMBER">%d</xliff:g> пати. Телефонот ќе се ресетира на фабрички стандардни вредности."</string>
    <string name="kg_failed_attempts_almost_at_login" product="tablet" msgid="3253575572118914370">"Погрешно сте ја употребиле вашата шема на отклучување <xliff:g id="NUMBER_0">%d</xliff:g> пати. По <xliff:g id="NUMBER_1">%d</xliff:g> неуспешни обиди, ќе побараат од вас да го отклучите таблетот со користење сметка на е-пошта.\n\n Обидете се повторно за <xliff:g id="NUMBER_2">%d</xliff:g> секунди."</string>
    <string name="kg_failed_attempts_almost_at_login" product="tv" msgid="4224651132862313471">"Неправилно ја исцртавте шемата за отклучување <xliff:g id="NUMBER_0">%d</xliff:g> пати. По уште <xliff:g id="NUMBER_1">%d</xliff:g> неуспешни обиди, ќе биде побарано да го отклучите вашиот телевизор со помош на вашата сметка за е-пошта.\n\n Обидете се повторно за <xliff:g id="NUMBER_2">%d</xliff:g> секунди."</string>
    <string name="kg_failed_attempts_almost_at_login" product="default" msgid="1437638152015574839">"Погрешно сте ја употребиле вашата шема на отклучување <xliff:g id="NUMBER_0">%d</xliff:g> пати. По <xliff:g id="NUMBER_1">%d</xliff:g> неуспешни обиди, ќе побараат од вас да го отклучите телефонот со користење сметка на е-пошта.\n\n Обидете се повторно за <xliff:g id="NUMBER_2">%d</xliff:g> секунди."</string>
    <string name="kg_text_message_separator" product="default" msgid="4160700433287233771">" — "</string>
    <string name="kg_reordering_delete_drop_target_text" msgid="7899202978204438708">"Отстрани"</string>
    <string name="safe_media_volume_warning" product="default" msgid="2276318909314492312">"Да го зголемиме звукот над препорачаното ниво?\n\nСлушањето звуци со голема јачина подолги периоди може да ви го оштети сетилото за слух."</string>
    <string name="continue_to_enable_accessibility" msgid="1626427372316070258">"Задржете со два прста за да се овозможи пристапност."</string>
    <string name="accessibility_enabled" msgid="1381972048564547685">"Овозможена е пристапност."</string>
    <string name="enable_accessibility_canceled" msgid="3833923257966635673">"Пристапноста е откажана."</string>
    <string name="user_switched" msgid="3768006783166984410">"Тековен корисник <xliff:g id="NAME">%1$s</xliff:g>."</string>
    <string name="user_switching_message" msgid="2871009331809089783">"Се префрла на <xliff:g id="NAME">%1$s</xliff:g>…"</string>
    <string name="owner_name" msgid="2716755460376028154">"Сопственик"</string>
    <string name="error_message_title" msgid="4510373083082500195">"Грешка"</string>
    <string name="error_message_change_not_allowed" msgid="1347282344200417578">"Администраторот не ја дозволува промената"</string>
    <string name="app_not_found" msgid="3429141853498927379">"Не се пронајдени апликации да се изврши ова дејство"</string>
    <string name="revoke" msgid="5404479185228271586">"Отповикај"</string>
    <string name="mediasize_iso_a0" msgid="1994474252931294172">"ISO A0"</string>
    <string name="mediasize_iso_a1" msgid="3333060421529791786">"ISO А1"</string>
    <string name="mediasize_iso_a2" msgid="3097535991925798280">"ISO А2"</string>
    <string name="mediasize_iso_a3" msgid="3023213259314236123">"ISO А3"</string>
    <string name="mediasize_iso_a4" msgid="231745325296873764">"ISO А4"</string>
    <string name="mediasize_iso_a5" msgid="3484327407340865411">"ISO А5"</string>
    <string name="mediasize_iso_a6" msgid="4861908487129577530">"ISO А6"</string>
    <string name="mediasize_iso_a7" msgid="5890208588072936130">"ISO А7"</string>
    <string name="mediasize_iso_a8" msgid="4319425041085816612">"ISO А8"</string>
    <string name="mediasize_iso_a9" msgid="4882220529506432008">"ISO А9"</string>
    <string name="mediasize_iso_a10" msgid="2382866026365359391">"ISO A10"</string>
    <string name="mediasize_iso_b0" msgid="3651827147402009675">"ISO B0"</string>
    <string name="mediasize_iso_b1" msgid="6072859628278739957">"ISO B1"</string>
    <string name="mediasize_iso_b2" msgid="1348731852150380378">"ISO B2"</string>
    <string name="mediasize_iso_b3" msgid="2612510181259261379">"ISO B3"</string>
    <string name="mediasize_iso_b4" msgid="695151378838115434">"ISO B4"</string>
    <string name="mediasize_iso_b5" msgid="4863754285582212487">"ISO B5"</string>
    <string name="mediasize_iso_b6" msgid="5305816292139647241">"ISO B6"</string>
    <string name="mediasize_iso_b7" msgid="531673542602786624">"ISO B7"</string>
    <string name="mediasize_iso_b8" msgid="9164474595708850034">"ISO B8"</string>
    <string name="mediasize_iso_b9" msgid="282102976764774160">"ISO B9"</string>
    <string name="mediasize_iso_b10" msgid="4517141714407898976">"ISO B10"</string>
    <string name="mediasize_iso_c0" msgid="3103521357901591100">"ISO C0"</string>
    <string name="mediasize_iso_c1" msgid="1231954105985048595">"ISO C1"</string>
    <string name="mediasize_iso_c2" msgid="927702816980087462">"ISO C2"</string>
    <string name="mediasize_iso_c3" msgid="835154173518304159">"ISO C3"</string>
    <string name="mediasize_iso_c4" msgid="5095951985108194011">"ISO C4"</string>
    <string name="mediasize_iso_c5" msgid="1985397450332305739">"ISO C5"</string>
    <string name="mediasize_iso_c6" msgid="8147421924174693013">"ISO С6"</string>
    <string name="mediasize_iso_c7" msgid="8993994925276122950">"ISO C7"</string>
    <string name="mediasize_iso_c8" msgid="6871178104139598957">"ISO C8"</string>
    <string name="mediasize_iso_c9" msgid="7983532635227561362">"ISO C9"</string>
    <string name="mediasize_iso_c10" msgid="5040764293406765584">"ISO C10"</string>
    <string name="mediasize_na_letter" msgid="2841414839888344296">"Писмо"</string>
    <string name="mediasize_na_gvrnmt_letter" msgid="5295836838862962809">"Владино писмо"</string>
    <string name="mediasize_na_legal" msgid="8621364037680465666">"Правни"</string>
    <string name="mediasize_na_junior_legal" msgid="3309324162155085904">"Junior Legal"</string>
    <string name="mediasize_na_ledger" msgid="5567030340509075333">"Главна книга"</string>
    <string name="mediasize_na_tabloid" msgid="4571735038501661757">"Таблоид"</string>
    <string name="mediasize_na_index_3x5" msgid="5182901917818625126">"Индекс на картичка 3x5"</string>
    <string name="mediasize_na_index_4x6" msgid="7687620625422312396">"Индекс на картичка 4x6"</string>
    <string name="mediasize_na_index_5x8" msgid="8834215284646872800">"Индекс на картичка 5x8"</string>
    <string name="mediasize_na_monarch" msgid="213639906956550754">"Монарх"</string>
    <string name="mediasize_na_quarto" msgid="835778493593023223">"Кварто"</string>
    <string name="mediasize_na_foolscap" msgid="1573911237983677138">"Foolscap"</string>
    <string name="mediasize_chinese_roc_8k" msgid="3626855847189438896">"ROC 8K"</string>
    <string name="mediasize_chinese_roc_16k" msgid="9182191577022943355">"ROC 16K"</string>
    <string name="mediasize_chinese_prc_1" msgid="4793232644980170500">"PRC 1"</string>
    <string name="mediasize_chinese_prc_2" msgid="5404109730975720670">"PRC 2"</string>
    <string name="mediasize_chinese_prc_3" msgid="1335092253339363526">"PRC 3"</string>
    <string name="mediasize_chinese_prc_4" msgid="9167997800486569834">"PRC 4"</string>
    <string name="mediasize_chinese_prc_5" msgid="845875168823541497">"PRC 5"</string>
    <string name="mediasize_chinese_prc_6" msgid="3220325667692648789">"PRC 6"</string>
    <string name="mediasize_chinese_prc_7" msgid="1776792138507038527">"PRC 7"</string>
    <string name="mediasize_chinese_prc_8" msgid="1417176642687456692">"PRC 8"</string>
    <string name="mediasize_chinese_prc_9" msgid="4785983473123798365">"PRC 9"</string>
    <string name="mediasize_chinese_prc_10" msgid="7847982299391851899">"PRC 10"</string>
    <string name="mediasize_chinese_prc_16k" msgid="262793383539980677">"PRC 16K"</string>
    <string name="mediasize_chinese_om_pa_kai" msgid="5256815579447959814">"Pa Kai"</string>
    <string name="mediasize_chinese_om_dai_pa_kai" msgid="7336412963441354407">"Dai Pa Kai"</string>
    <string name="mediasize_chinese_om_jurro_ku_kai" msgid="6324465444100490742">"Jurro Ku Kai"</string>
    <string name="mediasize_japanese_jis_b10" msgid="1787262845627694376">"JIS B10"</string>
    <string name="mediasize_japanese_jis_b9" msgid="3336035783663287470">"JIS B9"</string>
    <string name="mediasize_japanese_jis_b8" msgid="6195398299104345731">"JIS B8"</string>
    <string name="mediasize_japanese_jis_b7" msgid="1674621886902828884">"JIS B7"</string>
    <string name="mediasize_japanese_jis_b6" msgid="4170576286062657435">"JIS B6"</string>
    <string name="mediasize_japanese_jis_b5" msgid="4899297958100032533">"JIS B5"</string>
    <string name="mediasize_japanese_jis_b4" msgid="4213158129126666847">"JIS B4"</string>
    <string name="mediasize_japanese_jis_b3" msgid="8513715307410310696">"JIS B3"</string>
    <string name="mediasize_japanese_jis_b2" msgid="4777690211897131190">"JIS B2"</string>
    <string name="mediasize_japanese_jis_b1" msgid="4608142385457034603">"JIS B1"</string>
    <string name="mediasize_japanese_jis_b0" msgid="7587108366572243991">"JIS B0"</string>
    <string name="mediasize_japanese_jis_exec" msgid="5244075432263649068">"JIS Exec"</string>
    <string name="mediasize_japanese_chou4" msgid="4941652015032631361">"Chou4"</string>
    <string name="mediasize_japanese_chou3" msgid="6387319169263957010">"Chou3"</string>
    <string name="mediasize_japanese_chou2" msgid="1299112025415343982">"Chou2"</string>
    <string name="mediasize_japanese_hagaki" msgid="8070115620644254565">"Hagaki"</string>
    <string name="mediasize_japanese_oufuku" msgid="6049065587307896564">"Oufuku"</string>
    <string name="mediasize_japanese_kahu" msgid="6872696027560065173">"Kahu"</string>
    <string name="mediasize_japanese_kaku2" msgid="2359077233775455405">"Kaku2"</string>
    <string name="mediasize_japanese_you4" msgid="2091777168747058008">"You4"</string>
    <string name="mediasize_unknown_portrait" msgid="3088043641616409762">"Непознат портрет"</string>
    <string name="mediasize_unknown_landscape" msgid="4876995327029361552">"Непознат пејзаж"</string>
    <string name="write_fail_reason_cancelled" msgid="7091258378121627624">"Откажано"</string>
    <string name="write_fail_reason_cannot_write" msgid="8132505417935337724">"Грешка при пишување на содржината"</string>
    <string name="reason_unknown" msgid="6048913880184628119">"непознато"</string>
    <string name="reason_service_unavailable" msgid="7824008732243903268">"Услугата печатење не е овозможена"</string>
    <string name="print_service_installed_title" msgid="2246317169444081628">"Услугате <xliff:g id="NAME">%s</xliff:g> е инсталирана"</string>
    <string name="print_service_installed_message" msgid="5897362931070459152">"Допри да се овозможи"</string>
    <string name="restr_pin_enter_admin_pin" msgid="783643731895143970">"Внеси ПИН на администратор"</string>
    <string name="restr_pin_enter_pin" msgid="3395953421368476103">"Внеси ПИН"</string>
    <string name="restr_pin_incorrect" msgid="8571512003955077924">"Неточно"</string>
    <string name="restr_pin_enter_old_pin" msgid="1462206225512910757">"Тековен ПИН"</string>
    <string name="restr_pin_enter_new_pin" msgid="5959606691619959184">"Нов ПИН"</string>
    <string name="restr_pin_confirm_pin" msgid="8501523829633146239">"Потврди го новиот ПИН"</string>
    <string name="restr_pin_create_pin" msgid="8017600000263450337">"Создади ПИН за измена на ограничувањата"</string>
    <string name="restr_pin_error_doesnt_match" msgid="2224214190906994548">"ПИН кодовите не се совпаѓаат. Обиди се повторно."</string>
    <string name="restr_pin_error_too_short" msgid="8173982756265777792">"ПИН кодот е премногу краток. Мора да има најмалку 4 цифри."</string>
  <plurals name="restr_pin_countdown">
    <item quantity="one" msgid="311050995198548675">"Обидете се повторно за 1 секунда"</item>
    <item quantity="other" msgid="4730868920742952817">"Обидете се повторно за <xliff:g id="COUNT">%d</xliff:g> секунди"</item>
  </plurals>
    <string name="restr_pin_try_later" msgid="973144472490532377">"Обиди се повторно подоцна"</string>
    <string name="immersive_mode_confirmation" msgid="7227416894979047467">"Помини со прстот одозгора надолу да излезе од режим на цел екран."</string>
    <string name="done_label" msgid="2093726099505892398">"Готово"</string>
    <string name="hour_picker_description" msgid="6698199186859736512">"Приказ на часови во кружно движење"</string>
    <string name="minute_picker_description" msgid="8606010966873791190">"Приказ на минути во кружно движење"</string>
    <string name="select_hours" msgid="6043079511766008245">"Избери часови"</string>
    <string name="select_minutes" msgid="3974345615920336087">"Избери минути"</string>
    <string name="day_picker_description" msgid="8990847925961297968">"Рамка на месец со денови"</string>
    <string name="year_picker_description" msgid="5524331207436052403">"Список по години"</string>
    <string name="select_day" msgid="7774759604701773332">"Избери месец и ден"</string>
    <string name="select_year" msgid="7952052866994196170">"Избери година"</string>
    <string name="item_is_selected" msgid="949687401682476608">"Избрано <xliff:g id="ITEM">%1$s</xliff:g>"</string>
    <string name="deleted_key" msgid="7659477886625566590">"Избришано <xliff:g id="KEY">%1$s</xliff:g>"</string>
    <string name="managed_profile_label_badge" msgid="2355652472854327647">"Работа <xliff:g id="LABEL">%1$s</xliff:g>"</string>
    <string name="lock_to_app_toast" msgid="7570091317001980053">"За да го откачите екранот, допрете и задржете Назад и Краток преглед во исто време."</string>
    <string name="lock_to_app_toast_accessible" msgid="8239120109365070664">"За да го откачите екранот, допрете и задржете Краток преглед."</string>
    <string name="lock_to_app_toast_locked" msgid="8739004135132606329">"Екранот е закачен. Откачување не е дозволено од вашата организација."</string>
    <string name="lock_to_app_start" msgid="6643342070839862795">"Екранот е закачен"</string>
    <string name="lock_to_app_exit" msgid="8598219838213787430">"Екранот е откачен"</string>
    <string name="lock_to_app_unlock_pin" msgid="2552556656504331634">"Прашај за ПИН пред откачување"</string>
    <string name="lock_to_app_unlock_pattern" msgid="4182192144797225137">"Прашај за шема за отклучување пред откачување"</string>
    <string name="lock_to_app_unlock_password" msgid="6380979775916974414">"Прашај за лозинка пред откачување"</string>
    <string name="battery_saver_description" msgid="1960431123816253034">"За да ви помогне да ја подобрите трајноста на батеријата, штедачот на батеријата ја намалува изведбата на уредот и го ограничува вибрирањето, услугите за локација и повеќето податоци од заднина. Е-поштата, испраќањето пораки и другите апликации кои се потпираат на синхронизација можеби нема да се ажурираат доколку не ги отворите.\n\nШтедачот на батеријата автоматски се исклучува кога уредот се полни."</string>
    <string name="downtime_condition_summary" msgid="8761776337475705749">"Додека не заврши паузата во <xliff:g id="FORMATTEDTIME">%1$s</xliff:g>"</string>
    <string name="downtime_condition_line_one" msgid="8762708714645352010">"Додека да заврши паузата"</string>
  <plurals name="zen_mode_duration_minutes_summary">
    <item quantity="one" msgid="3177683545388923234">"Една минута (до <xliff:g id="FORMATTEDTIME">%2$s</xliff:g>)"</item>
    <item quantity="other" msgid="2787867221129368935">"%1$d минути (до <xliff:g id="FORMATTEDTIME">%2$s</xliff:g>)"</item>
  </plurals>
  <plurals name="zen_mode_duration_hours_summary">
    <item quantity="one" msgid="597194865053253679">"Еден час (до <xliff:g id="FORMATTEDTIME">%2$s</xliff:g>)"</item>
    <item quantity="other" msgid="2827214920627669898">"%1$d часа (до <xliff:g id="FORMATTEDTIME">%2$s</xliff:g>)"</item>
  </plurals>
  <plurals name="zen_mode_duration_minutes">
    <item quantity="one" msgid="9040808414992812341">"За една минута"</item>
    <item quantity="other" msgid="6924190729213550991">"За %d минути"</item>
  </plurals>
  <plurals name="zen_mode_duration_hours">
    <item quantity="one" msgid="3480040795582254384">"За еден час"</item>
    <item quantity="other" msgid="5408537517529822157">"За %d часа"</item>
  </plurals>
    <string name="zen_mode_until" msgid="7336308492289875088">"До <xliff:g id="FORMATTEDTIME">%1$s</xliff:g>"</string>
    <string name="zen_mode_forever" msgid="4316804956488785559">"Неодредено време"</string>
    <string name="toolbar_collapse_description" msgid="2821479483960330739">"Собери"</string>
    <string name="zen_mode_next_alarm_summary" msgid="5915140424683747372">"До следниот аларм во <xliff:g id="FORMATTEDTIME">%1$s</xliff:g>"</string>
    <string name="zen_mode_next_alarm_line_one" msgid="5537042951553420916">"До следниот аларм"</string>
    <string name="muted_by" msgid="6147073845094180001">"Звукот го исклучи <xliff:g id="THIRD_PARTY">%1$s</xliff:g>"</string>
    <string name="system_error_wipe_data" msgid="6608165524785354962">"Настана внатрешен проблем со уредот и може да биде нестабилен сè додека не ресетирате на фабричките податоци."</string>
    <string name="system_error_manufacturer" msgid="8086872414744210668">"Настана внатрешен проблем со уредот. Контактирајте го производителот за детали."</string>
    <string name="stk_cc_ussd_to_dial" msgid="5202342984749947872">"Барањето USSD е изменето во барање DIAL."</string>
    <string name="stk_cc_ussd_to_ss" msgid="2345360594181405482">"Барањето USSD е изменето во барање SS."</string>
    <string name="stk_cc_ussd_to_ussd" msgid="7466087659967191653">"Барањето USSD е изменето во ново барање USSD."</string>
    <string name="stk_cc_ss_to_dial" msgid="2151304435775557162">"Барањето SS е изменето во барање DIAL."</string>
    <string name="stk_cc_ss_to_ussd" msgid="3951862188105305589">"Барањето SS е изменето во барање USSD."</string>
    <string name="stk_cc_ss_to_ss" msgid="5470768854991452695">"Барањето SS е изменето во ново барање SS."</string>
    <string name="usb_midi_peripheral_manufacturer_name" msgid="7176526170008970168">"Android"</string>
    <string name="usb_midi_peripheral_model_name" msgid="1959288763942653301">"Надворешна порта на УСБ"</string>
</resources><|MERGE_RESOLUTION|>--- conflicted
+++ resolved
@@ -1131,25 +1131,7 @@
     <string name="enable_explore_by_touch_warning_message" product="default" msgid="2708199672852373195">"<xliff:g id="ACCESSIBILITY_SERVICE_NAME">%1$s</xliff:g> сака да овозможи „Истражувај со допир“. Кога е вклучено „Истражувај со допир“, може да се слушнат или да се видат описи на она што е под вашиот прст или да се прават движења за комуницирање со телефонот."</string>
     <string name="oneMonthDurationPast" msgid="7396384508953779925">"Пред 1 месец"</string>
     <string name="beforeOneMonthDurationPast" msgid="909134546836499826">"Пред повеќе од 1 месец"</string>
-<<<<<<< HEAD
-  <plurals name="num_seconds_ago">
-    <item quantity="one" msgid="4869870056547896011">"пред 1 секунда"</item>
-    <item quantity="other" msgid="3903706804349556379">"пред <xliff:g id="COUNT">%d</xliff:g> секунди"</item>
-  </plurals>
-  <plurals name="num_minutes_ago">
-    <item quantity="one" msgid="3306787433088810191">"пред 1 минута"</item>
-    <item quantity="other" msgid="2176942008915455116">"пред <xliff:g id="COUNT">%d</xliff:g> минути"</item>
-  </plurals>
-  <plurals name="num_hours_ago">
-    <item quantity="one" msgid="9150797944610821849">"Пред 1 час"</item>
-    <item quantity="other" msgid="2467273239587587569">"пред <xliff:g id="COUNT">%d</xliff:g> часа"</item>
-  </plurals>
     <!-- no translation found for last_num_days:one (7555846096746489821) -->
-=======
-  <plurals name="last_num_days">
-    <item quantity="other" msgid="3069992808164318268">"Последните <xliff:g id="COUNT">%d</xliff:g> дена"</item>
-  </plurals>
->>>>>>> 6d8886ac
     <string name="last_month" msgid="3959346739979055432">"Минатиот месец"</string>
     <string name="older" msgid="5211975022815554840">"Постари"</string>
     <string name="preposition_for_date" msgid="9093949757757445117">"на <xliff:g id="DATE">%s</xliff:g>"</string>
