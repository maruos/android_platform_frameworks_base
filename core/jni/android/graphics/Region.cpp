--- conflicted
+++ resolved
@@ -214,17 +214,6 @@
 
     const size_t size = p->readInt32();
     const void* regionData = p->readInplace(size);
-<<<<<<< HEAD
-    if (regionData == NULL) {
-        return NULL;
-    }
-    SkRegion* region = new SkRegion;
-    size_t actualSize = region->readFromMemory(regionData, size);
-
-    if (size != actualSize) {
-        delete region;
-        return NULL;
-=======
     if (regionData == nullptr) {
         return 0;
     }
@@ -234,7 +223,6 @@
     if (size != actualSize) {
         delete region;
         return 0;
->>>>>>> 6a431eed
     }
 
     return reinterpret_cast<jlong>(region);
