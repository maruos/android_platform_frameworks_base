LOCAL_PATH:= $(call my-dir)
include $(CLEAR_VARS)

LOCAL_CFLAGS += -DHAVE_CONFIG_H -DKHTML_NO_EXCEPTIONS -DGKWQ_NO_JAVA
LOCAL_CFLAGS += -DNO_SUPPORT_JS_BINDING -DQT_NO_WHEELEVENT -DKHTML_NO_XBL
LOCAL_CFLAGS += -U__APPLE__
LOCAL_CFLAGS += -Wno-unused-parameter -Wno-int-to-pointer-cast
LOCAL_CFLAGS += -Wno-non-virtual-dtor
LOCAL_CFLAGS += -Wno-maybe-uninitialized -Wno-parentheses
LOCAL_CPPFLAGS += -Wno-conversion-null

ifeq ($(TARGET_ARCH), arm)
	LOCAL_CFLAGS += -DPACKED="__attribute__ ((packed))"
else
	LOCAL_CFLAGS += -DPACKED=""
endif

ifeq ($(USE_OPENGL_RENDERER),true)
	LOCAL_CFLAGS += -DUSE_OPENGL_RENDERER
endif

LOCAL_CFLAGS += -DGL_GLEXT_PROTOTYPES -DEGL_EGLEXT_PROTOTYPES

LOCAL_SRC_FILES:= \
	AndroidRuntime.cpp \
	com_android_internal_content_NativeLibraryHelper.cpp \
	com_google_android_gles_jni_EGLImpl.cpp \
	com_google_android_gles_jni_GLImpl.cpp.arm \
	android_app_NativeActivity.cpp \
	android_opengl_EGL14.cpp \
	android_opengl_EGLExt.cpp \
	android_opengl_GLES10.cpp \
	android_opengl_GLES10Ext.cpp \
	android_opengl_GLES11.cpp \
	android_opengl_GLES11Ext.cpp \
	android_opengl_GLES20.cpp \
	android_opengl_GLES30.cpp \
	android_opengl_GLES31.cpp \
	android_opengl_GLES31Ext.cpp \
	android_database_CursorWindow.cpp \
	android_database_SQLiteCommon.cpp \
	android_database_SQLiteConnection.cpp \
	android_database_SQLiteGlobal.cpp \
	android_database_SQLiteDebug.cpp \
	android_emoji_EmojiFactory.cpp \
	android_view_DisplayEventReceiver.cpp \
	android_view_Surface.cpp \
	android_view_SurfaceControl.cpp \
	android_view_SurfaceSession.cpp \
	android_view_TextureView.cpp \
	android_view_InputChannel.cpp \
	android_view_InputDevice.cpp \
	android_view_InputEventReceiver.cpp \
	android_view_InputEventSender.cpp \
	android_view_InputQueue.cpp \
	android_view_KeyEvent.cpp \
	android_view_KeyCharacterMap.cpp \
	android_view_GraphicBuffer.cpp \
	android_view_GLES20Canvas.cpp \
	android_view_HardwareLayer.cpp \
	android_view_ThreadedRenderer.cpp \
	android_view_MotionEvent.cpp \
	android_view_PointerIcon.cpp \
	android_view_RenderNode.cpp \
	android_view_RenderNodeAnimator.cpp \
	android_view_VelocityTracker.cpp \
	android_text_AndroidCharacter.cpp \
	android_text_AndroidBidi.cpp \
	android_text_StaticLayout.cpp \
	android_os_Debug.cpp \
	android_os_MemoryFile.cpp \
	android_os_MessageQueue.cpp \
	android_os_Parcel.cpp \
	android_os_SELinux.cpp \
	android_os_SystemClock.cpp \
	android_os_SystemProperties.cpp \
	android_os_Trace.cpp \
	android_os_UEventObserver.cpp \
	android_net_LocalSocketImpl.cpp \
	android_net_NetUtils.cpp \
	android_net_TrafficStats.cpp \
	android_nio_utils.cpp \
	android_util_AssetManager.cpp \
	android_util_Binder.cpp \
	android_util_EventLog.cpp \
	android_util_Log.cpp \
	android_util_FloatMath.cpp \
	android_util_Process.cpp \
	android_util_StringBlock.cpp \
	android_util_XmlBlock.cpp \
	android_graphics_Canvas.cpp \
	android_graphics_Picture.cpp \
	android/graphics/AutoDecodeCancel.cpp \
	android/graphics/Bitmap.cpp \
	android/graphics/BitmapFactory.cpp \
	android/graphics/Camera.cpp \
	android/graphics/CanvasProperty.cpp \
	android/graphics/ColorFilter.cpp \
	android/graphics/DrawFilter.cpp \
	android/graphics/FontFamily.cpp \
	android/graphics/CreateJavaOutputStreamAdaptor.cpp \
	android/graphics/Graphics.cpp \
	android/graphics/HarfBuzzNGFaceSkia.cpp \
	android/graphics/Interpolator.cpp \
	android/graphics/MaskFilter.cpp \
	android/graphics/Matrix.cpp \
	android/graphics/MinikinSkia.cpp \
	android/graphics/MinikinUtils.cpp \
	android/graphics/Movie.cpp \
	android/graphics/NinePatch.cpp \
	android/graphics/NinePatchImpl.cpp \
	android/graphics/NinePatchPeeker.cpp \
	android/graphics/Paint.cpp \
	android/graphics/PaintImpl.cpp \
	android/graphics/Path.cpp \
	android/graphics/PathMeasure.cpp \
	android/graphics/PathEffect.cpp \
	android/graphics/Picture.cpp \
	android/graphics/PorterDuff.cpp \
	android/graphics/BitmapRegionDecoder.cpp \
	android/graphics/Rasterizer.cpp \
	android/graphics/Region.cpp \
	android/graphics/Shader.cpp \
	android/graphics/SkiaCanvas.cpp \
	android/graphics/SurfaceTexture.cpp \
	android/graphics/Typeface.cpp \
	android/graphics/TypefaceImpl.cpp \
	android/graphics/Utils.cpp \
	android/graphics/Xfermode.cpp \
	android/graphics/YuvToJpegEncoder.cpp \
	android/graphics/pdf/PdfDocument.cpp \
	android/graphics/pdf/PdfRenderer.cpp \
	android_media_AudioRecord.cpp \
	android_media_AudioSystem.cpp \
	android_media_AudioTrack.cpp \
	android_media_JetPlayer.cpp \
	android_media_RemoteDisplay.cpp \
	android_media_ToneGenerator.cpp \
	android_hardware_Camera.cpp \
	android_hardware_camera2_CameraMetadata.cpp \
	android_hardware_camera2_legacy_LegacyCameraDevice.cpp \
	android_hardware_camera2_legacy_PerfMeasurement.cpp \
	android_hardware_camera2_DngCreator.cpp \
	android_hardware_SensorManager.cpp \
	android_hardware_SerialPort.cpp \
	android_hardware_SoundTrigger.cpp \
	android_hardware_UsbDevice.cpp \
	android_hardware_UsbDeviceConnection.cpp \
	android_hardware_UsbRequest.cpp \
	android_hardware_location_ActivityRecognitionHardware.cpp \
	android_util_FileObserver.cpp \
	android/opengl/poly_clip.cpp.arm \
	android/opengl/util.cpp.arm \
	android_server_FingerprintManager.cpp \
	android_server_NetworkManagementSocketTagger.cpp \
	android_server_Watchdog.cpp \
	android_ddm_DdmHandleNativeHeap.cpp \
	com_android_internal_os_ZygoteInit.cpp \
	android_backup_BackupDataInput.cpp \
	android_backup_BackupDataOutput.cpp \
	android_backup_FileBackupHelperBase.cpp \
	android_backup_BackupHelperDispatcher.cpp \
	android_app_backup_FullBackup.cpp \
	android_content_res_ObbScanner.cpp \
	android_content_res_Configuration.cpp \
	android_animation_PropertyValuesHolder.cpp \
	com_android_internal_net_NetworkStatsFactory.cpp \
	com_android_internal_os_Zygote.cpp \
	com_android_internal_util_VirtualRefBasePtr.cpp \
	com_android_internal_view_animation_NativeInterpolatorFactoryHelper.cpp

LOCAL_C_INCLUDES += \
	$(JNI_H_INCLUDE) \
	$(LOCAL_PATH)/android/graphics \
	$(LOCAL_PATH)/../../libs/hwui \
	$(LOCAL_PATH)/../../../native/opengl/libs \
	$(call include-path-for, bluedroid) \
	$(call include-path-for, libhardware)/hardware \
	$(call include-path-for, libhardware_legacy)/hardware_legacy \
	$(TOP)/bionic/libc/dns/include \
	$(TOP)/frameworks/av/include \
	$(TOP)/system/media/camera/include \
	$(TOP)/system/netd/include \
	external/icu/icu4c/source/common \
	external/pdfium/core/include/fpdfapi \
	external/pdfium/core/include/fpdfdoc \
	external/pdfium/fpdfsdk/include \
	external/skia/src/core \
	external/skia/src/effects \
	external/skia/src/images \
	external/sqlite/dist \
	external/sqlite/android \
	external/expat/lib \
	external/openssl/include \
	external/tremor/Tremor \
	external/jpeg \
	external/harfbuzz_ng/src \
	external/zlib \
	frameworks/opt/emoji \
	libcore/include \
	$(call include-path-for, audio-utils) \
	frameworks/minikin/include \
	external/freetype/include
# TODO: clean up Minikin so it doesn't need the freetype include

LOCAL_SHARED_LIBRARIES := \
	libmemtrack \
	libandroidfw \
	libexpat \
	libnativehelper \
	liblog \
	libcutils \
	libutils \
	libbinder \
	libnetutils \
	libui \
	libgui \
	libinput \
	libinputflinger \
	libcamera_client \
	libcamera_metadata \
	libskia \
	libsqlite \
	libEGL \
	libGLESv1_CM \
	libGLESv2 \
	libETC1 \
	libhardware \
	libhardware_legacy \
	libselinux \
	libsonivox \
	libcrypto \
	libssl \
	libicuuc \
	libicui18n \
	libmedia \
	libjpeg \
	libusbhost \
	libharfbuzz_ng \
	libz \
<<<<<<< HEAD
	libaudioutils \
	libpdfium \
	libimg_utils \
	libnetd_client \
	libsoundtrigger \
	libminikin \
	libstlport \
	libprocessgroup \
=======
	libnativebridge
>>>>>>> 32db2c97

ifeq ($(USE_OPENGL_RENDERER),true)
	LOCAL_SHARED_LIBRARIES += libhwui
endif

LOCAL_SHARED_LIBRARIES += \
	libdl
# we need to access the private Bionic header
# <bionic_tls.h> in com_google_android_gles_jni_GLImpl.cpp
LOCAL_CFLAGS += -I$(LOCAL_PATH)/../../../../bionic/libc/private

ifeq ($(WITH_MALLOC_LEAK_CHECK),true)
	LOCAL_CFLAGS += -DMALLOC_LEAK_CHECK
endif

LOCAL_MODULE:= libandroid_runtime

include external/stlport/libstlport.mk
include $(BUILD_SHARED_LIBRARY)

include $(call all-makefiles-under,$(LOCAL_PATH))<|MERGE_RESOLUTION|>--- conflicted
+++ resolved
@@ -238,7 +238,6 @@
 	libusbhost \
 	libharfbuzz_ng \
 	libz \
-<<<<<<< HEAD
 	libaudioutils \
 	libpdfium \
 	libimg_utils \
@@ -247,9 +246,7 @@
 	libminikin \
 	libstlport \
 	libprocessgroup \
-=======
-	libnativebridge
->>>>>>> 32db2c97
+	libnativebridge \
 
 ifeq ($(USE_OPENGL_RENDERER),true)
 	LOCAL_SHARED_LIBRARIES += libhwui
