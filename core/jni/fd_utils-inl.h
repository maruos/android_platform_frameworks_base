--- conflicted
+++ resolved
@@ -273,7 +273,6 @@
     static const std::string kFrameworksPrefix = "/system/framework/";
     static const std::string kJarSuffix = ".jar";
     if (StartsWith(path, kFrameworksPrefix) && EndsWith(path, kJarSuffix)) {
-<<<<<<< HEAD
       return true;
     }
 
@@ -302,36 +301,6 @@
       return true;
     }
 
-=======
-      return true;
-    }
-
-    // Whitelist files needed for Runtime Resource Overlay, like these:
-    // /system/vendor/overlay/framework-res.apk
-    // /system/vendor/overlay-subdir/pg/framework-res.apk
-    // /data/resource-cache/system@vendor@overlay@framework-res.apk@idmap
-    // /data/resource-cache/system@vendor@overlay-subdir@pg@framework-res.apk@idmap
-    // See AssetManager.cpp for more details on overlay-subdir.
-    static const std::string kOverlayDir = "/system/vendor/overlay/";
-    static const std::string kVendorOverlayDir = "/vendor/overlay";
-    static const std::string kOverlaySubdir = "/system/vendor/overlay-subdir/";
-    static const std::string kApkSuffix = ".apk";
-
-    if ((StartsWith(path, kOverlayDir) || StartsWith(path, kOverlaySubdir)
-         || StartsWith(path, kVendorOverlayDir))
-        && EndsWith(path, kApkSuffix)
-        && path.find("/../") == std::string::npos) {
-      return true;
-    }
-
-    static const std::string kOverlayIdmapPrefix = "/data/resource-cache/";
-    static const std::string kOverlayIdmapSuffix = ".apk@idmap";
-    if (StartsWith(path, kOverlayIdmapPrefix) && EndsWith(path, kOverlayIdmapSuffix)
-        && path.find("/../") == std::string::npos) {
-      return true;
-    }
-
->>>>>>> 6422e8fb
     // All regular files that are placed under this path are whitelisted automatically.
     static const std::string kZygoteWhitelistPath = "/vendor/zygote_whitelist/";
     if (StartsWith(path, kZygoteWhitelistPath) && path.find("/../") == std::string::npos) {
