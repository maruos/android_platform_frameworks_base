/*
 * Copyright (C) 2006 The Android Open Source Project
 *
 * Licensed under the Apache License, Version 2.0 (the "License");
 * you may not use this file except in compliance with the License.
 * You may obtain a copy of the License at
 *
 *      http://www.apache.org/licenses/LICENSE-2.0
 *
 * Unless required by applicable law or agreed to in writing, software
 * distributed under the License is distributed on an "AS IS" BASIS,
 * WITHOUT WARRANTIES OR CONDITIONS OF ANY KIND, either express or implied.
 * See the License for the specific language governing permissions and
 * limitations under the License.
 */

package android.provider;

import android.annotation.NonNull;
import android.annotation.SdkConstant;
import android.annotation.SdkConstant.SdkConstantType;
import android.annotation.SystemApi;
import android.annotation.TestApi;
import android.app.ActivityThread;
import android.app.AppOpsManager;
import android.app.Application;
import android.app.SearchManager;
import android.app.WallpaperManager;
import android.content.ComponentName;
import android.content.ContentResolver;
import android.content.ContentValues;
import android.content.Context;
import android.content.IContentProvider;
import android.content.Intent;
import android.content.pm.ActivityInfo;
import android.content.pm.PackageManager;
import android.content.pm.ResolveInfo;
import android.content.res.Configuration;
import android.content.res.Resources;
import android.database.Cursor;
import android.database.SQLException;
import android.location.LocationManager;
import android.net.ConnectivityManager;
import android.net.Uri;
import android.net.wifi.WifiManager;
import android.os.BatteryManager;
import android.os.Bundle;
import android.os.DropBoxManager;
import android.os.IBinder;
import android.os.LocaleList;
import android.os.Process;
import android.os.RemoteException;
import android.os.ServiceManager;
import android.os.UserHandle;
import android.os.Build.VERSION_CODES;
import android.speech.tts.TextToSpeech;
import android.text.TextUtils;
import android.util.AndroidException;
import android.util.ArrayMap;
import android.util.ArraySet;
import android.util.Log;
import android.util.MemoryIntArray;

import com.android.internal.annotations.GuardedBy;
import com.android.internal.util.ArrayUtils;
import com.android.internal.widget.ILockSettings;

import java.io.IOException;
import java.net.URISyntaxException;
import java.text.SimpleDateFormat;
import java.util.ArrayList;
import java.util.HashMap;
import java.util.HashSet;
import java.util.List;
import java.util.Locale;
import java.util.Map;
import java.util.Set;
import java.util.regex.Pattern;

/**
 * The Settings provider contains global system-level device preferences.
 */
public final class Settings {

    // Intent actions for Settings

    /**
     * Activity Action: Show system settings.
     * <p>
     * Input: Nothing.
     * <p>
     * Output: Nothing.
     */
    @SdkConstant(SdkConstantType.ACTIVITY_INTENT_ACTION)
    public static final String ACTION_SETTINGS = "android.settings.SETTINGS";

    /**
     * Activity Action: Show settings to allow configuration of APNs.
     * <p>
     * Input: Nothing.
     * <p>
     * Output: Nothing.
     */
    @SdkConstant(SdkConstantType.ACTIVITY_INTENT_ACTION)
    public static final String ACTION_APN_SETTINGS = "android.settings.APN_SETTINGS";

    /**
     * Activity Action: Show settings to allow configuration of current location
     * sources.
     * <p>
     * In some cases, a matching Activity may not exist, so ensure you
     * safeguard against this.
     * <p>
     * Input: Nothing.
     * <p>
     * Output: Nothing.
     */
    @SdkConstant(SdkConstantType.ACTIVITY_INTENT_ACTION)
    public static final String ACTION_LOCATION_SOURCE_SETTINGS =
            "android.settings.LOCATION_SOURCE_SETTINGS";

    /**
     * Activity Action: Show settings to allow configuration of users.
     * <p>
     * In some cases, a matching Activity may not exist, so ensure you
     * safeguard against this.
     * <p>
     * Input: Nothing.
     * <p>
     * Output: Nothing.
     * @hide
     */
    @SdkConstant(SdkConstantType.ACTIVITY_INTENT_ACTION)
    public static final String ACTION_USER_SETTINGS =
            "android.settings.USER_SETTINGS";

    /**
     * Activity Action: Show settings to allow configuration of wireless controls
     * such as Wi-Fi, Bluetooth and Mobile networks.
     * <p>
     * In some cases, a matching Activity may not exist, so ensure you
     * safeguard against this.
     * <p>
     * Input: Nothing.
     * <p>
     * Output: Nothing.
     */
    @SdkConstant(SdkConstantType.ACTIVITY_INTENT_ACTION)
    public static final String ACTION_WIRELESS_SETTINGS =
            "android.settings.WIRELESS_SETTINGS";

    /**
     * Activity Action: Show tether provisioning activity.
     *
     * <p>
     * In some cases, a matching Activity may not exist, so ensure you
     * safeguard against this.
     * <p>
     * Input: {@link ConnectivityManager.EXTRA_TETHER_TYPE} should be included to specify which type
     * of tethering should be checked. {@link ConnectivityManager.EXTRA_PROVISION_CALLBACK} should
     * contain a {@link ResultReceiver} which will be called back with a tether result code.
     * <p>
     * Output: The result of the provisioning check.
     * {@link ConnectivityManager.TETHER_ERROR_NO_ERROR} if successful,
     * {@link ConnectivityManager.TETHER_ERROR_PROVISION_FAILED} for failure.
     *
     * @hide
     */
    @SdkConstant(SdkConstantType.ACTIVITY_INTENT_ACTION)
    public static final String ACTION_TETHER_PROVISIONING =
            "android.settings.TETHER_PROVISIONING_UI";

    /**
     * Activity Action: Show settings to allow entering/exiting airplane mode.
     * <p>
     * In some cases, a matching Activity may not exist, so ensure you
     * safeguard against this.
     * <p>
     * Input: Nothing.
     * <p>
     * Output: Nothing.
     */
    @SdkConstant(SdkConstantType.ACTIVITY_INTENT_ACTION)
    public static final String ACTION_AIRPLANE_MODE_SETTINGS =
            "android.settings.AIRPLANE_MODE_SETTINGS";

    /**
     * Activity Action: Modify Airplane mode settings using a voice command.
     * <p>
     * In some cases, a matching Activity may not exist, so ensure you safeguard against this.
     * <p>
     * This intent MUST be started using
     * {@link android.service.voice.VoiceInteractionSession#startVoiceActivity
     * startVoiceActivity}.
     * <p>
     * Note: The activity implementing this intent MUST verify that
     * {@link android.app.Activity#isVoiceInteraction isVoiceInteraction} returns true before
     * modifying the setting.
     * <p>
     * Input: To tell which state airplane mode should be set to, add the
     * {@link #EXTRA_AIRPLANE_MODE_ENABLED} extra to this Intent with the state specified.
     * If the extra is not included, no changes will be made.
     * <p>
     * Output: Nothing.
     */
    @SdkConstant(SdkConstantType.ACTIVITY_INTENT_ACTION)
    public static final String ACTION_VOICE_CONTROL_AIRPLANE_MODE =
            "android.settings.VOICE_CONTROL_AIRPLANE_MODE";

    /**
     * Activity Action: Show settings for accessibility modules.
     * <p>
     * In some cases, a matching Activity may not exist, so ensure you
     * safeguard against this.
     * <p>
     * Input: Nothing.
     * <p>
     * Output: Nothing.
     */
    @SdkConstant(SdkConstantType.ACTIVITY_INTENT_ACTION)
    public static final String ACTION_ACCESSIBILITY_SETTINGS =
            "android.settings.ACCESSIBILITY_SETTINGS";

    /**
     * Activity Action: Show settings to control access to usage information.
     * <p>
     * In some cases, a matching Activity may not exist, so ensure you
     * safeguard against this.
     * <p>
     * Input: Nothing.
     * <p>
     * Output: Nothing.
     */
    @SdkConstant(SdkConstantType.ACTIVITY_INTENT_ACTION)
    public static final String ACTION_USAGE_ACCESS_SETTINGS =
            "android.settings.USAGE_ACCESS_SETTINGS";

    /**
     * Activity Category: Show application settings related to usage access.
     * <p>
     * An activity that provides a user interface for adjusting usage access related
     * preferences for its containing application. Optional but recommended for apps that
     * use {@link android.Manifest.permission#PACKAGE_USAGE_STATS}.
     * <p>
     * The activity may define meta-data to describe what usage access is
     * used for within their app with {@link #METADATA_USAGE_ACCESS_REASON}, which
     * will be displayed in Settings.
     * <p>
     * Input: Nothing.
     * <p>
     * Output: Nothing.
     */
    @SdkConstant(SdkConstantType.INTENT_CATEGORY)
    public static final String INTENT_CATEGORY_USAGE_ACCESS_CONFIG =
            "android.intent.category.USAGE_ACCESS_CONFIG";

    /**
     * Metadata key: Reason for needing usage access.
     * <p>
     * A key for metadata attached to an activity that receives action
     * {@link #INTENT_CATEGORY_USAGE_ACCESS_CONFIG}, shown to the
     * user as description of how the app uses usage access.
     * <p>
     */
    public static final String METADATA_USAGE_ACCESS_REASON =
            "android.settings.metadata.USAGE_ACCESS_REASON";

    /**
     * Activity Action: Show settings to allow configuration of security and
     * location privacy.
     * <p>
     * In some cases, a matching Activity may not exist, so ensure you
     * safeguard against this.
     * <p>
     * Input: Nothing.
     * <p>
     * Output: Nothing.
     */
    @SdkConstant(SdkConstantType.ACTIVITY_INTENT_ACTION)
    public static final String ACTION_SECURITY_SETTINGS =
            "android.settings.SECURITY_SETTINGS";

    /**
     * Activity Action: Show trusted credentials settings, opening to the user tab,
     * to allow management of installed credentials.
     * <p>
     * In some cases, a matching Activity may not exist, so ensure you
     * safeguard against this.
     * <p>
     * Input: Nothing.
     * <p>
     * Output: Nothing.
     * @hide
     */
    @SdkConstant(SdkConstantType.ACTIVITY_INTENT_ACTION)
    public static final String ACTION_TRUSTED_CREDENTIALS_USER =
            "com.android.settings.TRUSTED_CREDENTIALS_USER";

    /**
     * Activity Action: Show dialog explaining that an installed CA cert may enable
     * monitoring of encrypted network traffic.
     * <p>
     * In some cases, a matching Activity may not exist, so ensure you
     * safeguard against this. Add {@link #EXTRA_NUMBER_OF_CERTIFICATES} extra to indicate the
     * number of certificates.
     * <p>
     * Input: Nothing.
     * <p>
     * Output: Nothing.
     * @hide
     */
    @SdkConstant(SdkConstantType.ACTIVITY_INTENT_ACTION)
    public static final String ACTION_MONITORING_CERT_INFO =
            "com.android.settings.MONITORING_CERT_INFO";

    /**
     * Activity Action: Show settings to allow configuration of privacy options.
     * <p>
     * In some cases, a matching Activity may not exist, so ensure you
     * safeguard against this.
     * <p>
     * Input: Nothing.
     * <p>
     * Output: Nothing.
     */
    @SdkConstant(SdkConstantType.ACTIVITY_INTENT_ACTION)
    public static final String ACTION_PRIVACY_SETTINGS =
            "android.settings.PRIVACY_SETTINGS";

    /**
     * Activity Action: Show settings to allow configuration of VPN.
     * <p>
     * In some cases, a matching Activity may not exist, so ensure you
     * safeguard against this.
     * <p>
     * Input: Nothing.
     * <p>
     * Output: Nothing.
     */
    @SdkConstant(SdkConstantType.ACTIVITY_INTENT_ACTION)
    public static final String ACTION_VPN_SETTINGS =
            "android.settings.VPN_SETTINGS";

    /**
     * Activity Action: Show settings to allow configuration of Wi-Fi.
     * <p>
     * In some cases, a matching Activity may not exist, so ensure you
     * safeguard against this.
     * <p>
     * Input: Nothing.
     * <p>
     * Output: Nothing.

     */
    @SdkConstant(SdkConstantType.ACTIVITY_INTENT_ACTION)
    public static final String ACTION_WIFI_SETTINGS =
            "android.settings.WIFI_SETTINGS";

    /**
     * Activity Action: Show settings to allow configuration of a static IP
     * address for Wi-Fi.
     * <p>
     * In some cases, a matching Activity may not exist, so ensure you safeguard
     * against this.
     * <p>
     * Input: Nothing.
     * <p>
     * Output: Nothing.
     */
    @SdkConstant(SdkConstantType.ACTIVITY_INTENT_ACTION)
    public static final String ACTION_WIFI_IP_SETTINGS =
            "android.settings.WIFI_IP_SETTINGS";

    /**
     * Activity Action: Show settings to allow configuration of Bluetooth.
     * <p>
     * In some cases, a matching Activity may not exist, so ensure you
     * safeguard against this.
     * <p>
     * Input: Nothing.
     * <p>
     * Output: Nothing.
     */
    @SdkConstant(SdkConstantType.ACTIVITY_INTENT_ACTION)
    public static final String ACTION_BLUETOOTH_SETTINGS =
            "android.settings.BLUETOOTH_SETTINGS";

    /**
     * Activity Action: Show settings to allow configuration of cast endpoints.
     * <p>
     * In some cases, a matching Activity may not exist, so ensure you
     * safeguard against this.
     * <p>
     * Input: Nothing.
     * <p>
     * Output: Nothing.
     */
    @SdkConstant(SdkConstantType.ACTIVITY_INTENT_ACTION)
    public static final String ACTION_CAST_SETTINGS =
            "android.settings.CAST_SETTINGS";

    /**
     * Activity Action: Show settings to allow configuration of date and time.
     * <p>
     * In some cases, a matching Activity may not exist, so ensure you
     * safeguard against this.
     * <p>
     * Input: Nothing.
     * <p>
     * Output: Nothing.
     */
    @SdkConstant(SdkConstantType.ACTIVITY_INTENT_ACTION)
    public static final String ACTION_DATE_SETTINGS =
            "android.settings.DATE_SETTINGS";

    /**
     * Activity Action: Show settings to allow configuration of sound and volume.
     * <p>
     * In some cases, a matching Activity may not exist, so ensure you
     * safeguard against this.
     * <p>
     * Input: Nothing.
     * <p>
     * Output: Nothing.
     */
    @SdkConstant(SdkConstantType.ACTIVITY_INTENT_ACTION)
    public static final String ACTION_SOUND_SETTINGS =
            "android.settings.SOUND_SETTINGS";

    /**
     * Activity Action: Show settings to allow configuration of display.
     * <p>
     * In some cases, a matching Activity may not exist, so ensure you
     * safeguard against this.
     * <p>
     * Input: Nothing.
     * <p>
     * Output: Nothing.
     */
    @SdkConstant(SdkConstantType.ACTIVITY_INTENT_ACTION)
    public static final String ACTION_DISPLAY_SETTINGS =
            "android.settings.DISPLAY_SETTINGS";

    /**
     * Activity Action: Show settings to allow configuration of Night display.
     * <p>
     * In some cases, a matching Activity may not exist, so ensure you
     * safeguard against this.
     * <p>
     * Input: Nothing.
     * <p>
     * Output: Nothing.
     *
     * @hide
     */
    @SdkConstant(SdkConstantType.ACTIVITY_INTENT_ACTION)
    public static final String ACTION_NIGHT_DISPLAY_SETTINGS =
            "android.settings.NIGHT_DISPLAY_SETTINGS";

    /**
     * Activity Action: Show settings to allow configuration of locale.
     * <p>
     * In some cases, a matching Activity may not exist, so ensure you
     * safeguard against this.
     * <p>
     * Input: Nothing.
     * <p>
     * Output: Nothing.
     */
    @SdkConstant(SdkConstantType.ACTIVITY_INTENT_ACTION)
    public static final String ACTION_LOCALE_SETTINGS =
            "android.settings.LOCALE_SETTINGS";

    /**
     * Activity Action: Show settings to configure input methods, in particular
     * allowing the user to enable input methods.
     * <p>
     * In some cases, a matching Activity may not exist, so ensure you
     * safeguard against this.
     * <p>
     * Input: Nothing.
     * <p>
     * Output: Nothing.
     */
    @SdkConstant(SdkConstantType.ACTIVITY_INTENT_ACTION)
    public static final String ACTION_VOICE_INPUT_SETTINGS =
            "android.settings.VOICE_INPUT_SETTINGS";

    /**
     * Activity Action: Show settings to configure input methods, in particular
     * allowing the user to enable input methods.
     * <p>
     * In some cases, a matching Activity may not exist, so ensure you
     * safeguard against this.
     * <p>
     * Input: Nothing.
     * <p>
     * Output: Nothing.
     */
    @SdkConstant(SdkConstantType.ACTIVITY_INTENT_ACTION)
    public static final String ACTION_INPUT_METHOD_SETTINGS =
            "android.settings.INPUT_METHOD_SETTINGS";

    /**
     * Activity Action: Show settings to enable/disable input method subtypes.
     * <p>
     * In some cases, a matching Activity may not exist, so ensure you
     * safeguard against this.
     * <p>
     * To tell which input method's subtypes are displayed in the settings, add
     * {@link #EXTRA_INPUT_METHOD_ID} extra to this Intent with the input method id.
     * If there is no extra in this Intent, subtypes from all installed input methods
     * will be displayed in the settings.
     *
     * @see android.view.inputmethod.InputMethodInfo#getId
     * <p>
     * Input: Nothing.
     * <p>
     * Output: Nothing.
     */
    @SdkConstant(SdkConstantType.ACTIVITY_INTENT_ACTION)
    public static final String ACTION_INPUT_METHOD_SUBTYPE_SETTINGS =
            "android.settings.INPUT_METHOD_SUBTYPE_SETTINGS";

    /**
     * Activity Action: Show a dialog to select input method.
     * <p>
     * In some cases, a matching Activity may not exist, so ensure you
     * safeguard against this.
     * <p>
     * Input: Nothing.
     * <p>
     * Output: Nothing.
     * @hide
     */
    @SdkConstant(SdkConstantType.ACTIVITY_INTENT_ACTION)
    public static final String ACTION_SHOW_INPUT_METHOD_PICKER =
            "android.settings.SHOW_INPUT_METHOD_PICKER";

    /**
     * Activity Action: Show settings to manage the user input dictionary.
     * <p>
     * Starting with {@link android.os.Build.VERSION_CODES#KITKAT},
     * it is guaranteed there will always be an appropriate implementation for this Intent action.
     * In prior releases of the platform this was optional, so ensure you safeguard against it.
     * <p>
     * Input: Nothing.
     * <p>
     * Output: Nothing.
     */
    @SdkConstant(SdkConstantType.ACTIVITY_INTENT_ACTION)
    public static final String ACTION_USER_DICTIONARY_SETTINGS =
            "android.settings.USER_DICTIONARY_SETTINGS";

    /**
     * Activity Action: Show settings to configure the hardware keyboard.
     * <p>
     * In some cases, a matching Activity may not exist, so ensure you
     * safeguard against this.
     * <p>
     * Input: Nothing.
     * <p>
     * Output: Nothing.
     */
    @SdkConstant(SdkConstantType.ACTIVITY_INTENT_ACTION)
    public static final String ACTION_HARD_KEYBOARD_SETTINGS =
            "android.settings.HARD_KEYBOARD_SETTINGS";

    /**
     * Activity Action: Adds a word to the user dictionary.
     * <p>
     * In some cases, a matching Activity may not exist, so ensure you
     * safeguard against this.
     * <p>
     * Input: An extra with key <code>word</code> that contains the word
     * that should be added to the dictionary.
     * <p>
     * Output: Nothing.
     *
     * @hide
     */
    @SdkConstant(SdkConstantType.ACTIVITY_INTENT_ACTION)
    public static final String ACTION_USER_DICTIONARY_INSERT =
            "com.android.settings.USER_DICTIONARY_INSERT";

    /**
     * Activity Action: Show settings to allow configuration of application-related settings.
     * <p>
     * In some cases, a matching Activity may not exist, so ensure you
     * safeguard against this.
     * <p>
     * Input: Nothing.
     * <p>
     * Output: Nothing.
     */
    @SdkConstant(SdkConstantType.ACTIVITY_INTENT_ACTION)
    public static final String ACTION_APPLICATION_SETTINGS =
            "android.settings.APPLICATION_SETTINGS";

    /**
     * Activity Action: Show settings to allow configuration of application
     * development-related settings.  As of
     * {@link android.os.Build.VERSION_CODES#JELLY_BEAN_MR1} this action is
     * a required part of the platform.
     * <p>
     * Input: Nothing.
     * <p>
     * Output: Nothing.
     */
    @SdkConstant(SdkConstantType.ACTIVITY_INTENT_ACTION)
    public static final String ACTION_APPLICATION_DEVELOPMENT_SETTINGS =
            "android.settings.APPLICATION_DEVELOPMENT_SETTINGS";

    /**
     * Activity Action: Show settings to allow configuration of quick launch shortcuts.
     * <p>
     * In some cases, a matching Activity may not exist, so ensure you
     * safeguard against this.
     * <p>
     * Input: Nothing.
     * <p>
     * Output: Nothing.
     */
    @SdkConstant(SdkConstantType.ACTIVITY_INTENT_ACTION)
    public static final String ACTION_QUICK_LAUNCH_SETTINGS =
            "android.settings.QUICK_LAUNCH_SETTINGS";

    /**
     * Activity Action: Show settings to manage installed applications.
     * <p>
     * In some cases, a matching Activity may not exist, so ensure you
     * safeguard against this.
     * <p>
     * Input: Nothing.
     * <p>
     * Output: Nothing.
     */
    @SdkConstant(SdkConstantType.ACTIVITY_INTENT_ACTION)
    public static final String ACTION_MANAGE_APPLICATIONS_SETTINGS =
            "android.settings.MANAGE_APPLICATIONS_SETTINGS";

    /**
     * Activity Action: Show settings to manage all applications.
     * <p>
     * In some cases, a matching Activity may not exist, so ensure you
     * safeguard against this.
     * <p>
     * Input: Nothing.
     * <p>
     * Output: Nothing.
     */
    @SdkConstant(SdkConstantType.ACTIVITY_INTENT_ACTION)
    public static final String ACTION_MANAGE_ALL_APPLICATIONS_SETTINGS =
            "android.settings.MANAGE_ALL_APPLICATIONS_SETTINGS";

    /**
     * Activity Action: Show screen for controlling which apps can draw on top of other apps.
     * <p>
     * In some cases, a matching Activity may not exist, so ensure you
     * safeguard against this.
     * <p>
     * Input: Optionally, the Intent's data URI can specify the application package name to
     * directly invoke the management GUI specific to the package name. For example
     * "package:com.my.app".
     * <p>
     * Output: Nothing.
     */
    @SdkConstant(SdkConstantType.ACTIVITY_INTENT_ACTION)
    public static final String ACTION_MANAGE_OVERLAY_PERMISSION =
            "android.settings.action.MANAGE_OVERLAY_PERMISSION";

    /**
     * Activity Action: Show screen for controlling which apps are allowed to write/modify
     * system settings.
     * <p>
     * In some cases, a matching Activity may not exist, so ensure you
     * safeguard against this.
     * <p>
     * Input: Optionally, the Intent's data URI can specify the application package name to
     * directly invoke the management GUI specific to the package name. For example
     * "package:com.my.app".
     * <p>
     * Output: Nothing.
     */
    @SdkConstant(SdkConstantType.ACTIVITY_INTENT_ACTION)
    public static final String ACTION_MANAGE_WRITE_SETTINGS =
            "android.settings.action.MANAGE_WRITE_SETTINGS";

    /**
     * Activity Action: Show screen of details about a particular application.
     * <p>
     * In some cases, a matching Activity may not exist, so ensure you
     * safeguard against this.
     * <p>
     * Input: The Intent's data URI specifies the application package name
     * to be shown, with the "package" scheme.  That is "package:com.my.app".
     * <p>
     * Output: Nothing.
     */
    @SdkConstant(SdkConstantType.ACTIVITY_INTENT_ACTION)
    public static final String ACTION_APPLICATION_DETAILS_SETTINGS =
            "android.settings.APPLICATION_DETAILS_SETTINGS";

    /**
     * Activity Action: Show screen for controlling which apps can ignore battery optimizations.
     * <p>
     * Input: Nothing.
     * <p>
     * Output: Nothing.
     * <p>
     * You can use {@link android.os.PowerManager#isIgnoringBatteryOptimizations
     * PowerManager.isIgnoringBatteryOptimizations()} to determine if an application is
     * already ignoring optimizations.  You can use
     * {@link #ACTION_REQUEST_IGNORE_BATTERY_OPTIMIZATIONS} to ask the user to put you
     * on this list.
     */
    @SdkConstant(SdkConstantType.ACTIVITY_INTENT_ACTION)
    public static final String ACTION_IGNORE_BATTERY_OPTIMIZATION_SETTINGS =
            "android.settings.IGNORE_BATTERY_OPTIMIZATION_SETTINGS";

    /**
     * Activity Action: Ask the user to allow an app to ignore battery optimizations (that is,
     * put them on the whitelist of apps shown by
     * {@link #ACTION_IGNORE_BATTERY_OPTIMIZATION_SETTINGS}).  For an app to use this, it also
     * must hold the {@link android.Manifest.permission#REQUEST_IGNORE_BATTERY_OPTIMIZATIONS}
     * permission.
     * <p><b>Note:</b> most applications should <em>not</em> use this; there are many facilities
     * provided by the platform for applications to operate correctly in the various power
     * saving modes.  This is only for unusual applications that need to deeply control their own
     * execution, at the potential expense of the user's battery life.  Note that these applications
     * greatly run the risk of showing to the user as high power consumers on their device.</p>
     * <p>
     * Input: The Intent's data URI must specify the application package name
     * to be shown, with the "package" scheme.  That is "package:com.my.app".
     * <p>
     * Output: Nothing.
     * <p>
     * You can use {@link android.os.PowerManager#isIgnoringBatteryOptimizations
     * PowerManager.isIgnoringBatteryOptimizations()} to determine if an application is
     * already ignoring optimizations.
     */
    @SdkConstant(SdkConstantType.ACTIVITY_INTENT_ACTION)
    public static final String ACTION_REQUEST_IGNORE_BATTERY_OPTIMIZATIONS =
            "android.settings.REQUEST_IGNORE_BATTERY_OPTIMIZATIONS";

    /**
     * Activity Action: Show screen for controlling background data
     * restrictions for a particular application.
     * <p>
     * Input: Intent's data URI set with an application name, using the
     * "package" schema (like "package:com.my.app").
     *
     * <p>
     * Output: Nothing.
     * <p>
     * Applications can also use {@link android.net.ConnectivityManager#getRestrictBackgroundStatus
     * ConnectivityManager#getRestrictBackgroundStatus()} to determine the
     * status of the background data restrictions for them.
     */
    @SdkConstant(SdkConstantType.ACTIVITY_INTENT_ACTION)
    public static final String ACTION_IGNORE_BACKGROUND_DATA_RESTRICTIONS_SETTINGS =
            "android.settings.IGNORE_BACKGROUND_DATA_RESTRICTIONS_SETTINGS";

    /**
     * @hide
     * Activity Action: Show the "app ops" details screen.
     * <p>
     * Input: The Intent's data URI specifies the application package name
     * to be shown, with the "package" scheme.  That is "package:com.my.app".
     * <p>
     * Output: Nothing.
     */
    @SdkConstant(SdkConstantType.ACTIVITY_INTENT_ACTION)
    public static final String ACTION_APP_OPS_DETAILS_SETTINGS =
            "android.settings.APP_OPS_DETAILS_SETTINGS";

    /**
     * @hide
     * Activity Action: Show the "app ops" settings screen.
     * <p>
     * Input: Nothing.
     * <p>
     * Output: Nothing.
     */
    @SdkConstant(SdkConstantType.ACTIVITY_INTENT_ACTION)
    public static final String ACTION_APP_OPS_SETTINGS =
            "android.settings.APP_OPS_SETTINGS";

    /**
     * Activity Action: Show settings for system update functionality.
     * <p>
     * In some cases, a matching Activity may not exist, so ensure you
     * safeguard against this.
     * <p>
     * Input: Nothing.
     * <p>
     * Output: Nothing.
     *
     * @hide
     */
    @SdkConstant(SdkConstantType.ACTIVITY_INTENT_ACTION)
    public static final String ACTION_SYSTEM_UPDATE_SETTINGS =
            "android.settings.SYSTEM_UPDATE_SETTINGS";

    /**
     * Activity Action: Show settings to allow configuration of sync settings.
     * <p>
     * In some cases, a matching Activity may not exist, so ensure you
     * safeguard against this.
     * <p>
     * The account types available to add via the add account button may be restricted by adding an
     * {@link #EXTRA_AUTHORITIES} extra to this Intent with one or more syncable content provider's
     * authorities. Only account types which can sync with that content provider will be offered to
     * the user.
     * <p>
     * Input: Nothing.
     * <p>
     * Output: Nothing.
     */
    @SdkConstant(SdkConstantType.ACTIVITY_INTENT_ACTION)
    public static final String ACTION_SYNC_SETTINGS =
            "android.settings.SYNC_SETTINGS";

    /**
     * Activity Action: Show add account screen for creating a new account.
     * <p>
     * In some cases, a matching Activity may not exist, so ensure you
     * safeguard against this.
     * <p>
     * The account types available to add may be restricted by adding an {@link #EXTRA_AUTHORITIES}
     * extra to the Intent with one or more syncable content provider's authorities.  Only account
     * types which can sync with that content provider will be offered to the user.
     * <p>
     * Account types can also be filtered by adding an {@link #EXTRA_ACCOUNT_TYPES} extra to the
     * Intent with one or more account types.
     * <p>
     * Input: Nothing.
     * <p>
     * Output: Nothing.
     */
    @SdkConstant(SdkConstantType.ACTIVITY_INTENT_ACTION)
    public static final String ACTION_ADD_ACCOUNT =
            "android.settings.ADD_ACCOUNT_SETTINGS";

    /**
     * Activity Action: Show settings for selecting the network operator.
     * <p>
     * In some cases, a matching Activity may not exist, so ensure you
     * safeguard against this.
     * <p>
     * Input: Nothing.
     * <p>
     * Output: Nothing.
     */
    @SdkConstant(SdkConstantType.ACTIVITY_INTENT_ACTION)
    public static final String ACTION_NETWORK_OPERATOR_SETTINGS =
            "android.settings.NETWORK_OPERATOR_SETTINGS";

    /**
     * Activity Action: Show settings for selection of 2G/3G.
     * <p>
     * In some cases, a matching Activity may not exist, so ensure you
     * safeguard against this.
     * <p>
     * Input: Nothing.
     * <p>
     * Output: Nothing.
     */
    @SdkConstant(SdkConstantType.ACTIVITY_INTENT_ACTION)
    public static final String ACTION_DATA_ROAMING_SETTINGS =
            "android.settings.DATA_ROAMING_SETTINGS";

    /**
     * Activity Action: Show settings for internal storage.
     * <p>
     * In some cases, a matching Activity may not exist, so ensure you
     * safeguard against this.
     * <p>
     * Input: Nothing.
     * <p>
     * Output: Nothing.
     */
    @SdkConstant(SdkConstantType.ACTIVITY_INTENT_ACTION)
    public static final String ACTION_INTERNAL_STORAGE_SETTINGS =
            "android.settings.INTERNAL_STORAGE_SETTINGS";
    /**
     * Activity Action: Show settings for memory card storage.
     * <p>
     * In some cases, a matching Activity may not exist, so ensure you
     * safeguard against this.
     * <p>
     * Input: Nothing.
     * <p>
     * Output: Nothing.
     */
    @SdkConstant(SdkConstantType.ACTIVITY_INTENT_ACTION)
    public static final String ACTION_MEMORY_CARD_SETTINGS =
            "android.settings.MEMORY_CARD_SETTINGS";

    /**
     * Activity Action: Show settings for global search.
     * <p>
     * In some cases, a matching Activity may not exist, so ensure you
     * safeguard against this.
     * <p>
     * Input: Nothing.
     * <p>
     * Output: Nothing
     */
    @SdkConstant(SdkConstantType.ACTIVITY_INTENT_ACTION)
    public static final String ACTION_SEARCH_SETTINGS =
        "android.search.action.SEARCH_SETTINGS";

    /**
     * Activity Action: Show general device information settings (serial
     * number, software version, phone number, etc.).
     * <p>
     * In some cases, a matching Activity may not exist, so ensure you
     * safeguard against this.
     * <p>
     * Input: Nothing.
     * <p>
     * Output: Nothing
     */
    @SdkConstant(SdkConstantType.ACTIVITY_INTENT_ACTION)
    public static final String ACTION_DEVICE_INFO_SETTINGS =
        "android.settings.DEVICE_INFO_SETTINGS";

    /**
     * Activity Action: Show NFC settings.
     * <p>
     * This shows UI that allows NFC to be turned on or off.
     * <p>
     * In some cases, a matching Activity may not exist, so ensure you
     * safeguard against this.
     * <p>
     * Input: Nothing.
     * <p>
     * Output: Nothing
     * @see android.nfc.NfcAdapter#isEnabled()
     */
    @SdkConstant(SdkConstantType.ACTIVITY_INTENT_ACTION)
    public static final String ACTION_NFC_SETTINGS = "android.settings.NFC_SETTINGS";

    /**
     * Activity Action: Show NFC Sharing settings.
     * <p>
     * This shows UI that allows NDEF Push (Android Beam) to be turned on or
     * off.
     * <p>
     * In some cases, a matching Activity may not exist, so ensure you
     * safeguard against this.
     * <p>
     * Input: Nothing.
     * <p>
     * Output: Nothing
     * @see android.nfc.NfcAdapter#isNdefPushEnabled()
     */
    @SdkConstant(SdkConstantType.ACTIVITY_INTENT_ACTION)
    public static final String ACTION_NFCSHARING_SETTINGS =
        "android.settings.NFCSHARING_SETTINGS";

    /**
     * Activity Action: Show NFC Tap & Pay settings
     * <p>
     * This shows UI that allows the user to configure Tap&Pay
     * settings.
     * <p>
     * In some cases, a matching Activity may not exist, so ensure you
     * safeguard against this.
     * <p>
     * Input: Nothing.
     * <p>
     * Output: Nothing
     */
    @SdkConstant(SdkConstantType.ACTIVITY_INTENT_ACTION)
    public static final String ACTION_NFC_PAYMENT_SETTINGS =
        "android.settings.NFC_PAYMENT_SETTINGS";

    /**
     * Activity Action: Show Daydream settings.
     * <p>
     * In some cases, a matching Activity may not exist, so ensure you
     * safeguard against this.
     * <p>
     * Input: Nothing.
     * <p>
     * Output: Nothing.
     * @see android.service.dreams.DreamService
     */
    @SdkConstant(SdkConstantType.ACTIVITY_INTENT_ACTION)
    public static final String ACTION_DREAM_SETTINGS = "android.settings.DREAM_SETTINGS";

    /**
     * Activity Action: Show Notification listener settings.
     * <p>
     * In some cases, a matching Activity may not exist, so ensure you
     * safeguard against this.
     * <p>
     * Input: Nothing.
     * <p>
     * Output: Nothing.
     * @see android.service.notification.NotificationListenerService
     */
    @SdkConstant(SdkConstantType.ACTIVITY_INTENT_ACTION)
    public static final String ACTION_NOTIFICATION_LISTENER_SETTINGS
            = "android.settings.ACTION_NOTIFICATION_LISTENER_SETTINGS";

    /**
     * Activity Action: Show Do Not Disturb access settings.
     * <p>
     * Users can grant and deny access to Do Not Disturb configuration from here.
     * See {@link android.app.NotificationManager#isNotificationPolicyAccessGranted()} for more
     * details.
     * <p>
     * Input: Nothing.
     * <p>
     * Output: Nothing.
     */
    @SdkConstant(SdkConstantType.ACTIVITY_INTENT_ACTION)
    public static final String ACTION_NOTIFICATION_POLICY_ACCESS_SETTINGS
            = "android.settings.NOTIFICATION_POLICY_ACCESS_SETTINGS";

    /**
     * @hide
     */
    @SdkConstant(SdkConstantType.ACTIVITY_INTENT_ACTION)
    public static final String ACTION_CONDITION_PROVIDER_SETTINGS
            = "android.settings.ACTION_CONDITION_PROVIDER_SETTINGS";

    /**
     * Activity Action: Show settings for video captioning.
     * <p>
     * In some cases, a matching Activity may not exist, so ensure you safeguard
     * against this.
     * <p>
     * Input: Nothing.
     * <p>
     * Output: Nothing.
     */
    @SdkConstant(SdkConstantType.ACTIVITY_INTENT_ACTION)
    public static final String ACTION_CAPTIONING_SETTINGS = "android.settings.CAPTIONING_SETTINGS";

    /**
     * Activity Action: Show the top level print settings.
     * <p>
     * In some cases, a matching Activity may not exist, so ensure you
     * safeguard against this.
     * <p>
     * Input: Nothing.
     * <p>
     * Output: Nothing.
     */
    @SdkConstant(SdkConstantType.ACTIVITY_INTENT_ACTION)
    public static final String ACTION_PRINT_SETTINGS =
            "android.settings.ACTION_PRINT_SETTINGS";

    /**
     * Activity Action: Show Zen Mode configuration settings.
     *
     * @hide
     */
    @SdkConstant(SdkConstantType.ACTIVITY_INTENT_ACTION)
    public static final String ACTION_ZEN_MODE_SETTINGS = "android.settings.ZEN_MODE_SETTINGS";

    /**
     * Activity Action: Show Zen Mode priority configuration settings.
     *
     * @hide
     */
    @SdkConstant(SdkConstantType.ACTIVITY_INTENT_ACTION)
    public static final String ACTION_ZEN_MODE_PRIORITY_SETTINGS
            = "android.settings.ZEN_MODE_PRIORITY_SETTINGS";

    /**
     * Activity Action: Show Zen Mode automation configuration settings.
     *
     * @hide
     */
    @SdkConstant(SdkConstantType.ACTIVITY_INTENT_ACTION)
    public static final String ACTION_ZEN_MODE_AUTOMATION_SETTINGS
            = "android.settings.ZEN_MODE_AUTOMATION_SETTINGS";

    /**
     * Activity Action: Modify do not disturb mode settings.
     * <p>
     * In some cases, a matching Activity may not exist, so ensure you safeguard against this.
     * <p>
     * This intent MUST be started using
     * {@link android.service.voice.VoiceInteractionSession#startVoiceActivity
     * startVoiceActivity}.
     * <p>
     * Note: The Activity implementing this intent MUST verify that
     * {@link android.app.Activity#isVoiceInteraction isVoiceInteraction}.
     * returns true before modifying the setting.
     * <p>
     * Input: The optional {@link #EXTRA_DO_NOT_DISTURB_MODE_MINUTES} extra can be used to indicate
     * how long the user wishes to avoid interruptions for. The optional
     * {@link #EXTRA_DO_NOT_DISTURB_MODE_ENABLED} extra can be to indicate if the user is
     * enabling or disabling do not disturb mode. If either extra is not included, the
     * user maybe asked to provide the value.
     * <p>
     * Output: Nothing.
     */
    @SdkConstant(SdkConstantType.ACTIVITY_INTENT_ACTION)
    public static final String ACTION_VOICE_CONTROL_DO_NOT_DISTURB_MODE =
            "android.settings.VOICE_CONTROL_DO_NOT_DISTURB_MODE";

    /**
     * Activity Action: Show Zen Mode schedule rule configuration settings.
     *
     * @hide
     */
    @SdkConstant(SdkConstantType.ACTIVITY_INTENT_ACTION)
    public static final String ACTION_ZEN_MODE_SCHEDULE_RULE_SETTINGS
            = "android.settings.ZEN_MODE_SCHEDULE_RULE_SETTINGS";

    /**
     * Activity Action: Show Zen Mode event rule configuration settings.
     *
     * @hide
     */
    @SdkConstant(SdkConstantType.ACTIVITY_INTENT_ACTION)
    public static final String ACTION_ZEN_MODE_EVENT_RULE_SETTINGS
            = "android.settings.ZEN_MODE_EVENT_RULE_SETTINGS";

    /**
     * Activity Action: Show Zen Mode external rule configuration settings.
     *
     * @hide
     */
    @SdkConstant(SdkConstantType.ACTIVITY_INTENT_ACTION)
    public static final String ACTION_ZEN_MODE_EXTERNAL_RULE_SETTINGS
            = "android.settings.ZEN_MODE_EXTERNAL_RULE_SETTINGS";

    /**
     * Activity Action: Show the regulatory information screen for the device.
     * <p>
     * In some cases, a matching Activity may not exist, so ensure you safeguard
     * against this.
     * <p>
     * Input: Nothing.
     * <p>
     * Output: Nothing.
     */
    @SdkConstant(SdkConstantType.ACTIVITY_INTENT_ACTION)
    public static final String
            ACTION_SHOW_REGULATORY_INFO = "android.settings.SHOW_REGULATORY_INFO";

    /**
     * Activity Action: Show Device Name Settings.
     * <p>
     * In some cases, a matching Activity may not exist, so ensure you safeguard
     * against this.
     *
     * @hide
     */
    @SdkConstant(SdkConstantType.ACTIVITY_INTENT_ACTION)
    public static final String DEVICE_NAME_SETTINGS = "android.settings.DEVICE_NAME";

    /**
     * Activity Action: Show pairing settings.
     * <p>
     * In some cases, a matching Activity may not exist, so ensure you safeguard
     * against this.
     *
     * @hide
     */
    @SdkConstant(SdkConstantType.ACTIVITY_INTENT_ACTION)
    public static final String ACTION_PAIRING_SETTINGS = "android.settings.PAIRING_SETTINGS";

    /**
     * Activity Action: Show battery saver settings.
     * <p>
     * In some cases, a matching Activity may not exist, so ensure you safeguard
     * against this.
     */
    @SdkConstant(SdkConstantType.ACTIVITY_INTENT_ACTION)
    public static final String ACTION_BATTERY_SAVER_SETTINGS
            = "android.settings.BATTERY_SAVER_SETTINGS";

    /**
     * Activity Action: Modify Battery Saver mode setting using a voice command.
     * <p>
     * In some cases, a matching Activity may not exist, so ensure you safeguard against this.
     * <p>
     * This intent MUST be started using
     * {@link android.service.voice.VoiceInteractionSession#startVoiceActivity
     * startVoiceActivity}.
     * <p>
     * Note: The activity implementing this intent MUST verify that
     * {@link android.app.Activity#isVoiceInteraction isVoiceInteraction} returns true before
     * modifying the setting.
     * <p>
     * Input: To tell which state batter saver mode should be set to, add the
     * {@link #EXTRA_BATTERY_SAVER_MODE_ENABLED} extra to this Intent with the state specified.
     * If the extra is not included, no changes will be made.
     * <p>
     * Output: Nothing.
     */
    @SdkConstant(SdkConstantType.ACTIVITY_INTENT_ACTION)
    public static final String ACTION_VOICE_CONTROL_BATTERY_SAVER_MODE =
            "android.settings.VOICE_CONTROL_BATTERY_SAVER_MODE";

    /**
     * Activity Action: Show Home selection settings. If there are multiple activities
     * that can satisfy the {@link Intent#CATEGORY_HOME} intent, this screen allows you
     * to pick your preferred activity.
     */
    @SdkConstant(SdkConstantType.ACTIVITY_INTENT_ACTION)
    public static final String ACTION_HOME_SETTINGS
            = "android.settings.HOME_SETTINGS";



    /**
     * Activity Action: Show Default apps settings.
     * <p>
     * In some cases, a matching Activity may not exist, so ensure you
     * safeguard against this.
     * <p>
     * Input: Nothing.
     * <p>
     * Output: Nothing.
     */
    @SdkConstant(SdkConstantType.ACTIVITY_INTENT_ACTION)
    public static final String ACTION_MANAGE_DEFAULT_APPS_SETTINGS
            = "android.settings.MANAGE_DEFAULT_APPS_SETTINGS";

    /**
     * Activity Action: Show notification settings.
     *
     * @hide
     */
    @SdkConstant(SdkConstantType.ACTIVITY_INTENT_ACTION)
    public static final String ACTION_NOTIFICATION_SETTINGS
            = "android.settings.NOTIFICATION_SETTINGS";

    /**
     * Activity Action: Show notification settings for a single app.
     *
     * @hide
     */
    @SdkConstant(SdkConstantType.ACTIVITY_INTENT_ACTION)
    public static final String ACTION_APP_NOTIFICATION_SETTINGS
            = "android.settings.APP_NOTIFICATION_SETTINGS";

    /**
     * Activity Action: Show notification redaction settings.
     *
     * @hide
     */
    @SdkConstant(SdkConstantType.ACTIVITY_INTENT_ACTION)
    public static final String ACTION_APP_NOTIFICATION_REDACTION
            = "android.settings.ACTION_APP_NOTIFICATION_REDACTION";

    /** @hide */ public static final String EXTRA_APP_UID = "app_uid";
    /** @hide */ public static final String EXTRA_APP_PACKAGE = "app_package";

    /**
     * Activity Action: Show a dialog with disabled by policy message.
     * <p> If an user action is disabled by policy, this dialog can be triggered to let
     * the user know about this.
     * <p>
     * Input: Nothing.
     * <p>
     * Output: Nothing.
     *
     * @hide
     */
    @SdkConstant(SdkConstantType.ACTIVITY_INTENT_ACTION)
    public static final String ACTION_SHOW_ADMIN_SUPPORT_DETAILS
            = "android.settings.SHOW_ADMIN_SUPPORT_DETAILS";

    /**
     * Activity Action: Show a dialog for remote bugreport flow.
     * <p>
     * Input: Nothing.
     * <p>
     * Output: Nothing.
     *
     * @hide
     */
    @SdkConstant(SdkConstantType.ACTIVITY_INTENT_ACTION)
    public static final String ACTION_SHOW_REMOTE_BUGREPORT_DIALOG
            = "android.settings.SHOW_REMOTE_BUGREPORT_DIALOG";

    /**
     * Activity Action: Show VR listener settings.
     * <p>
     * Input: Nothing.
     * <p>
     * Output: Nothing.
     *
     * @see android.service.vr.VrListenerService
     */
    @SdkConstant(SdkConstantType.ACTIVITY_INTENT_ACTION)
    public static final String ACTION_VR_LISTENER_SETTINGS
            = "android.settings.VR_LISTENER_SETTINGS";

    /**
     * Activity Action: Show Storage Manager settings.
     * <p>
     * Input: Nothing.
     * <p>
     * Output: Nothing.
     *
     * @hide
     */
    @SdkConstant(SdkConstantType.ACTIVITY_INTENT_ACTION)
    public static final String ACTION_STORAGE_MANAGER_SETTINGS
            = "android.settings.STORAGE_MANAGER_SETTINGS";

    /**
     * Activity Action: Allows user to select current webview implementation.
     * <p>
     * Input: Nothing.
     * <p>
     * Output: Nothing.
     */
    @SdkConstant(SdkConstantType.ACTIVITY_INTENT_ACTION)
    public static final String ACTION_WEBVIEW_SETTINGS = "android.settings.WEBVIEW_SETTINGS";

    // End of Intent actions for Settings

    /**
     * @hide - Private call() method on SettingsProvider to read from 'system' table.
     */
    public static final String CALL_METHOD_GET_SYSTEM = "GET_system";

    /**
     * @hide - Private call() method on SettingsProvider to read from 'secure' table.
     */
    public static final String CALL_METHOD_GET_SECURE = "GET_secure";

    /**
     * @hide - Private call() method on SettingsProvider to read from 'global' table.
     */
    public static final String CALL_METHOD_GET_GLOBAL = "GET_global";

    /**
     * @hide - Specifies that the caller of the fast-path call()-based flow tracks
     * the settings generation in order to cache values locally. If this key is
     * mapped to a <code>null</code> string extra in the request bundle, the response
     * bundle will contain the same key mapped to a parcelable extra which would be
     * an {@link android.util.MemoryIntArray}. The response will also contain an
     * integer mapped to the {@link #CALL_METHOD_GENERATION_INDEX_KEY} which is the
     * index in the array clients should use to lookup the generation. For efficiency
     * the caller should request the generation tracking memory array only if it
     * doesn't already have it.
     *
     * @see #CALL_METHOD_GENERATION_INDEX_KEY
     */
    public static final String CALL_METHOD_TRACK_GENERATION_KEY = "_track_generation";

    /**
     * @hide Key with the location in the {@link android.util.MemoryIntArray} where
     * to look up the generation id of the backing table. The value is an integer.
     *
     * @see #CALL_METHOD_TRACK_GENERATION_KEY
     */
    public static final String CALL_METHOD_GENERATION_INDEX_KEY = "_generation_index";

    /**
     * @hide Key with the settings table generation. The value is an integer.
     *
     * @see #CALL_METHOD_TRACK_GENERATION_KEY
     */
    public static final String CALL_METHOD_GENERATION_KEY = "_generation";

    /**
     * @hide - User handle argument extra to the fast-path call()-based requests
     */
    public static final String CALL_METHOD_USER_KEY = "_user";

    /** @hide - Private call() method to write to 'system' table */
    public static final String CALL_METHOD_PUT_SYSTEM = "PUT_system";

    /** @hide - Private call() method to write to 'secure' table */
    public static final String CALL_METHOD_PUT_SECURE = "PUT_secure";

    /** @hide - Private call() method to write to 'global' table */
    public static final String CALL_METHOD_PUT_GLOBAL= "PUT_global";

    /**
     * Activity Extra: Limit available options in launched activity based on the given authority.
     * <p>
     * This can be passed as an extra field in an Activity Intent with one or more syncable content
     * provider's authorities as a String[]. This field is used by some intents to alter the
     * behavior of the called activity.
     * <p>
     * Example: The {@link #ACTION_ADD_ACCOUNT} intent restricts the account types available based
     * on the authority given.
     */
    public static final String EXTRA_AUTHORITIES = "authorities";

    /**
     * Activity Extra: Limit available options in launched activity based on the given account
     * types.
     * <p>
     * This can be passed as an extra field in an Activity Intent with one or more account types
     * as a String[]. This field is used by some intents to alter the behavior of the called
     * activity.
     * <p>
     * Example: The {@link #ACTION_ADD_ACCOUNT} intent restricts the account types to the specified
     * list.
     */
    public static final String EXTRA_ACCOUNT_TYPES = "account_types";

    public static final String EXTRA_INPUT_METHOD_ID = "input_method_id";

    /**
     * Activity Extra: The device identifier to act upon.
     * <p>
     * This can be passed as an extra field in an Activity Intent with a single
     * InputDeviceIdentifier. This field is used by some activities to jump straight into the
     * settings for the given device.
     * <p>
     * Example: The {@link #ACTION_INPUT_METHOD_SETTINGS} intent opens the keyboard layout
     * dialog for the given device.
     * @hide
     */
    public static final String EXTRA_INPUT_DEVICE_IDENTIFIER = "input_device_identifier";

    /**
     * Activity Extra: Enable or disable Airplane Mode.
     * <p>
     * This can be passed as an extra field to the {@link #ACTION_VOICE_CONTROL_AIRPLANE_MODE}
     * intent as a boolean to indicate if it should be enabled.
     */
    public static final String EXTRA_AIRPLANE_MODE_ENABLED = "airplane_mode_enabled";

    /**
     * Activity Extra: Enable or disable Battery saver mode.
     * <p>
     * This can be passed as an extra field to the {@link #ACTION_VOICE_CONTROL_BATTERY_SAVER_MODE}
     * intent as a boolean to indicate if it should be enabled.
     */
    public static final String EXTRA_BATTERY_SAVER_MODE_ENABLED =
            "android.settings.extra.battery_saver_mode_enabled";

    /**
     * Activity Extra: Enable or disable Do Not Disturb mode.
     * <p>
     * This can be passed as an extra field to the {@link #ACTION_VOICE_CONTROL_DO_NOT_DISTURB_MODE}
     * intent as a boolean to indicate if it should be enabled.
     */
    public static final String EXTRA_DO_NOT_DISTURB_MODE_ENABLED =
            "android.settings.extra.do_not_disturb_mode_enabled";

    /**
     * Activity Extra: How many minutes to enable do not disturb mode for.
     * <p>
     * This can be passed as an extra field to the {@link #ACTION_VOICE_CONTROL_DO_NOT_DISTURB_MODE}
     * intent to indicate how long do not disturb mode should be enabled for.
     */
    public static final String EXTRA_DO_NOT_DISTURB_MODE_MINUTES =
            "android.settings.extra.do_not_disturb_mode_minutes";

    /**
     * Activity Extra: Number of certificates
     * <p>
     * This can be passed as an extra field to the {@link #ACTION_MONITORING_CERT_INFO}
     * intent to indicate the number of certificates
     * @hide
     */
    public static final String EXTRA_NUMBER_OF_CERTIFICATES =
            "android.settings.extra.number_of_certificates";

    private static final String JID_RESOURCE_PREFIX = "android";

    public static final String AUTHORITY = "settings";

    private static final String TAG = "Settings";
    private static final boolean LOCAL_LOGV = false;

    // Lock ensures that when enabling/disabling the master location switch, we don't end up
    // with a partial enable/disable state in multi-threaded situations.
    private static final Object mLocationSettingsLock = new Object();

    public static class SettingNotFoundException extends AndroidException {
        public SettingNotFoundException(String msg) {
            super(msg);
        }
    }

    /**
     * Common base for tables of name/value settings.
     */
    public static class NameValueTable implements BaseColumns {
        public static final String NAME = "name";
        public static final String VALUE = "value";

        protected static boolean putString(ContentResolver resolver, Uri uri,
                String name, String value) {
            // The database will take care of replacing duplicates.
            try {
                ContentValues values = new ContentValues();
                values.put(NAME, name);
                values.put(VALUE, value);
                resolver.insert(uri, values);
                return true;
            } catch (SQLException e) {
                Log.w(TAG, "Can't set key " + name + " in " + uri, e);
                return false;
            }
        }

        public static Uri getUriFor(Uri uri, String name) {
            return Uri.withAppendedPath(uri, name);
        }
    }

    private static final class GenerationTracker {
        private final MemoryIntArray mArray;
        private final Runnable mErrorHandler;
        private final int mIndex;
        private int mCurrentGeneration;

        public GenerationTracker(@NonNull MemoryIntArray array, int index,
                int generation, Runnable errorHandler) {
            mArray = array;
            mIndex = index;
            mErrorHandler = errorHandler;
            mCurrentGeneration = generation;
        }

        public boolean isGenerationChanged() {
            final int currentGeneration = readCurrentGeneration();
            if (currentGeneration >= 0) {
                if (currentGeneration == mCurrentGeneration) {
                    return false;
                }
                mCurrentGeneration = currentGeneration;
            }
            return true;
        }

        private int readCurrentGeneration() {
            try {
                return mArray.get(mIndex);
            } catch (IOException e) {
                Log.e(TAG, "Error getting current generation", e);
                if (mErrorHandler != null) {
                    mErrorHandler.run();
                }
            }
            return -1;
        }

        public void destroy() {
            try {
                mArray.close();
            } catch (IOException e) {
                Log.e(TAG, "Error closing backing array", e);
                if (mErrorHandler != null) {
                    mErrorHandler.run();
                }
            }
        }
    }

    // Thread-safe.
    private static class NameValueCache {
        private static final boolean DEBUG = false;

        private final Uri mUri;

        private static final String[] SELECT_VALUE =
            new String[] { Settings.NameValueTable.VALUE };
        private static final String NAME_EQ_PLACEHOLDER = "name=?";

        // Must synchronize on 'this' to access mValues and mValuesVersion.
        private final HashMap<String, String> mValues = new HashMap<String, String>();

        // Initially null; set lazily and held forever.  Synchronized on 'this'.
        private IContentProvider mContentProvider = null;

        // The method we'll call (or null, to not use) on the provider
        // for the fast path of retrieving settings.
        private final String mCallGetCommand;
        private final String mCallSetCommand;

        @GuardedBy("this")
        private GenerationTracker mGenerationTracker;

        public NameValueCache(Uri uri, String getCommand, String setCommand) {
            mUri = uri;
            mCallGetCommand = getCommand;
            mCallSetCommand = setCommand;
        }

        private IContentProvider lazyGetProvider(ContentResolver cr) {
            IContentProvider cp = null;
            synchronized (NameValueCache.this) {
                cp = mContentProvider;
                if (cp == null) {
                    cp = mContentProvider = cr.acquireProvider(mUri.getAuthority());
                }
            }
            return cp;
        }

        public boolean putStringForUser(ContentResolver cr, String name, String value,
                final int userHandle) {
            try {
                Bundle arg = new Bundle();
                arg.putString(Settings.NameValueTable.VALUE, value);
                arg.putInt(CALL_METHOD_USER_KEY, userHandle);
                IContentProvider cp = lazyGetProvider(cr);
                cp.call(cr.getPackageName(), mCallSetCommand, name, arg);
            } catch (RemoteException e) {
                Log.w(TAG, "Can't set key " + name + " in " + mUri, e);
                return false;
            }
            return true;
        }

        public String getStringForUser(ContentResolver cr, String name, final int userHandle) {
            final boolean isSelf = (userHandle == UserHandle.myUserId());
            if (isSelf) {
                synchronized (NameValueCache.this) {
                    if (mGenerationTracker != null) {
                        if (mGenerationTracker.isGenerationChanged()) {
                            if (DEBUG) {
                                Log.i(TAG, "Generation changed for type:"
                                        + mUri.getPath() + " in package:"
                                        + cr.getPackageName() +" and user:" + userHandle);
                            }
                            mValues.clear();
                        } else if (mValues.containsKey(name)) {
                            return mValues.get(name);
                        }
                    }
                }
            } else {
                if (LOCAL_LOGV) Log.v(TAG, "get setting for user " + userHandle
                        + " by user " + UserHandle.myUserId() + " so skipping cache");
            }

            IContentProvider cp = lazyGetProvider(cr);

            // Try the fast path first, not using query().  If this
            // fails (alternate Settings provider that doesn't support
            // this interface?) then we fall back to the query/table
            // interface.
            if (mCallGetCommand != null) {
                try {
                    Bundle args = null;
                    if (!isSelf) {
                        args = new Bundle();
                        args.putInt(CALL_METHOD_USER_KEY, userHandle);
                    }
                    boolean needsGenerationTracker = false;
                    synchronized (NameValueCache.this) {
                        if (isSelf && mGenerationTracker == null) {
                            needsGenerationTracker = true;
                            if (args == null) {
                                args = new Bundle();
                            }
                            args.putString(CALL_METHOD_TRACK_GENERATION_KEY, null);
                            if (DEBUG) {
                                Log.i(TAG, "Requested generation tracker for type: "+ mUri.getPath()
                                        + " in package:" + cr.getPackageName() +" and user:"
                                        + userHandle);
                            }
                        }
                    }
                    Bundle b = cp.call(cr.getPackageName(), mCallGetCommand, name, args);
                    if (b != null) {
                        String value = b.getString(Settings.NameValueTable.VALUE);
                        // Don't update our cache for reads of other users' data
                        if (isSelf) {
                            synchronized (NameValueCache.this) {
                                if (needsGenerationTracker) {
                                    MemoryIntArray array = b.getParcelable(
                                            CALL_METHOD_TRACK_GENERATION_KEY);
                                    final int index = b.getInt(
                                            CALL_METHOD_GENERATION_INDEX_KEY, -1);
                                    if (array != null && index >= 0) {
                                        final int generation = b.getInt(
                                                CALL_METHOD_GENERATION_KEY, 0);
                                        if (DEBUG) {
                                            Log.i(TAG, "Received generation tracker for type:"
                                                    + mUri.getPath() + " in package:"
                                                    + cr.getPackageName() + " and user:"
                                                    + userHandle + " with index:" + index);
                                        }
                                        mGenerationTracker = new GenerationTracker(array, index,
                                                generation, () -> {
                                            synchronized (NameValueCache.this) {
                                                Log.e(TAG, "Error accessing generation"
                                                        + " tracker - removing");
                                                if (mGenerationTracker != null) {
                                                    GenerationTracker generationTracker =
                                                            mGenerationTracker;
                                                    mGenerationTracker = null;
                                                    generationTracker.destroy();
                                                    mValues.clear();
                                                }
                                            }
                                        });
                                    }
                                }
                                mValues.put(name, value);
                            }
                        } else {
                            if (LOCAL_LOGV) Log.i(TAG, "call-query of user " + userHandle
                                    + " by " + UserHandle.myUserId()
                                    + " so not updating cache");
                        }
                        return value;
                    }
                    // If the response Bundle is null, we fall through
                    // to the query interface below.
                } catch (RemoteException e) {
                    // Not supported by the remote side?  Fall through
                    // to query().
                }
            }

            Cursor c = null;
            try {
                c = cp.query(cr.getPackageName(), mUri, SELECT_VALUE, NAME_EQ_PLACEHOLDER,
                             new String[]{name}, null, null);
                if (c == null) {
                    Log.w(TAG, "Can't get key " + name + " from " + mUri);
                    return null;
                }

                String value = c.moveToNext() ? c.getString(0) : null;
                synchronized (NameValueCache.this) {
                    mValues.put(name, value);
                }
                if (LOCAL_LOGV) {
                    Log.v(TAG, "cache miss [" + mUri.getLastPathSegment() + "]: " +
                            name + " = " + (value == null ? "(null)" : value));
                }
                return value;
            } catch (RemoteException e) {
                Log.w(TAG, "Can't get key " + name + " from " + mUri, e);
                return null;  // Return null, but don't cache it.
            } finally {
                if (c != null) c.close();
            }
        }
    }

    /**
     * Checks if the specified context can draw on top of other apps. As of API
     * level 23, an app cannot draw on top of other apps unless it declares the
     * {@link android.Manifest.permission#SYSTEM_ALERT_WINDOW} permission in its
     * manifest, <em>and</em> the user specifically grants the app this
     * capability. To prompt the user to grant this approval, the app must send an
     * intent with the action
     * {@link android.provider.Settings#ACTION_MANAGE_OVERLAY_PERMISSION}, which
     * causes the system to display a permission management screen.
     *
     * @param context App context.
     * @return true if the specified context can draw on top of other apps, false otherwise
     */
    public static boolean canDrawOverlays(Context context) {
        return Settings.isCallingPackageAllowedToDrawOverlays(context, Process.myUid(),
                context.getOpPackageName(), false);
    }

    /**
     * System settings, containing miscellaneous system preferences.  This
     * table holds simple name/value pairs.  There are convenience
     * functions for accessing individual settings entries.
     */
    public static final class System extends NameValueTable {
        private static final float DEFAULT_FONT_SCALE = 1.0f;

        /** @hide */
        public static interface Validator {
            public boolean validate(String value);
        }

        /**
         * The content:// style URL for this table
         */
        public static final Uri CONTENT_URI =
            Uri.parse("content://" + AUTHORITY + "/system");

        private static final NameValueCache sNameValueCache = new NameValueCache(
                CONTENT_URI,
                CALL_METHOD_GET_SYSTEM,
                CALL_METHOD_PUT_SYSTEM);

        private static final HashSet<String> MOVED_TO_SECURE;
        static {
            MOVED_TO_SECURE = new HashSet<String>(30);
            MOVED_TO_SECURE.add(Secure.ANDROID_ID);
            MOVED_TO_SECURE.add(Secure.HTTP_PROXY);
            MOVED_TO_SECURE.add(Secure.LOCATION_PROVIDERS_ALLOWED);
            MOVED_TO_SECURE.add(Secure.LOCK_BIOMETRIC_WEAK_FLAGS);
            MOVED_TO_SECURE.add(Secure.LOCK_PATTERN_ENABLED);
            MOVED_TO_SECURE.add(Secure.LOCK_PATTERN_VISIBLE);
            MOVED_TO_SECURE.add(Secure.LOCK_PATTERN_TACTILE_FEEDBACK_ENABLED);
            MOVED_TO_SECURE.add(Secure.LOGGING_ID);
            MOVED_TO_SECURE.add(Secure.PARENTAL_CONTROL_ENABLED);
            MOVED_TO_SECURE.add(Secure.PARENTAL_CONTROL_LAST_UPDATE);
            MOVED_TO_SECURE.add(Secure.PARENTAL_CONTROL_REDIRECT_URL);
            MOVED_TO_SECURE.add(Secure.SETTINGS_CLASSNAME);
            MOVED_TO_SECURE.add(Secure.USE_GOOGLE_MAIL);
            MOVED_TO_SECURE.add(Secure.WIFI_NETWORKS_AVAILABLE_NOTIFICATION_ON);
            MOVED_TO_SECURE.add(Secure.WIFI_NETWORKS_AVAILABLE_REPEAT_DELAY);
            MOVED_TO_SECURE.add(Secure.WIFI_NUM_OPEN_NETWORKS_KEPT);
            MOVED_TO_SECURE.add(Secure.WIFI_ON);
            MOVED_TO_SECURE.add(Secure.WIFI_WATCHDOG_ACCEPTABLE_PACKET_LOSS_PERCENTAGE);
            MOVED_TO_SECURE.add(Secure.WIFI_WATCHDOG_AP_COUNT);
            MOVED_TO_SECURE.add(Secure.WIFI_WATCHDOG_BACKGROUND_CHECK_DELAY_MS);
            MOVED_TO_SECURE.add(Secure.WIFI_WATCHDOG_BACKGROUND_CHECK_ENABLED);
            MOVED_TO_SECURE.add(Secure.WIFI_WATCHDOG_BACKGROUND_CHECK_TIMEOUT_MS);
            MOVED_TO_SECURE.add(Secure.WIFI_WATCHDOG_INITIAL_IGNORED_PING_COUNT);
            MOVED_TO_SECURE.add(Secure.WIFI_WATCHDOG_MAX_AP_CHECKS);
            MOVED_TO_SECURE.add(Secure.WIFI_WATCHDOG_ON);
            MOVED_TO_SECURE.add(Secure.WIFI_WATCHDOG_PING_COUNT);
            MOVED_TO_SECURE.add(Secure.WIFI_WATCHDOG_PING_DELAY_MS);
            MOVED_TO_SECURE.add(Secure.WIFI_WATCHDOG_PING_TIMEOUT_MS);

            // At one time in System, then Global, but now back in Secure
            MOVED_TO_SECURE.add(Secure.INSTALL_NON_MARKET_APPS);

            MOVED_TO_SECURE.add(System.KEYBOARD_BRIGHTNESS);
            MOVED_TO_SECURE.add(System.BUTTON_BRIGHTNESS);
            MOVED_TO_SECURE.add(System.BUTTON_BACKLIGHT_TIMEOUT);
            MOVED_TO_SECURE.add(Secure.VOLUME_LINK_NOTIFICATION);
        }

        private static final HashSet<String> MOVED_TO_GLOBAL;
        private static final HashSet<String> MOVED_TO_SECURE_THEN_GLOBAL;
        static {
            MOVED_TO_GLOBAL = new HashSet<String>();
            MOVED_TO_SECURE_THEN_GLOBAL = new HashSet<String>();

            // these were originally in system but migrated to secure in the past,
            // so are duplicated in the Secure.* namespace
            MOVED_TO_SECURE_THEN_GLOBAL.add(Global.ADB_ENABLED);
            MOVED_TO_SECURE_THEN_GLOBAL.add(Global.BLUETOOTH_ON);
            MOVED_TO_SECURE_THEN_GLOBAL.add(Global.DATA_ROAMING);
            MOVED_TO_SECURE_THEN_GLOBAL.add(Global.DEVICE_PROVISIONED);
            MOVED_TO_SECURE_THEN_GLOBAL.add(Global.USB_MASS_STORAGE_ENABLED);
            MOVED_TO_SECURE_THEN_GLOBAL.add(Global.HTTP_PROXY);

            // these are moving directly from system to global
            MOVED_TO_GLOBAL.add(Settings.Global.AIRPLANE_MODE_ON);
            MOVED_TO_GLOBAL.add(Settings.Global.AIRPLANE_MODE_RADIOS);
            MOVED_TO_GLOBAL.add(Settings.Global.AIRPLANE_MODE_TOGGLEABLE_RADIOS);
            MOVED_TO_GLOBAL.add(Settings.Global.AUTO_TIME);
            MOVED_TO_GLOBAL.add(Settings.Global.AUTO_TIME_ZONE);
            MOVED_TO_GLOBAL.add(Settings.Global.CAR_DOCK_SOUND);
            MOVED_TO_GLOBAL.add(Settings.Global.CAR_UNDOCK_SOUND);
            MOVED_TO_GLOBAL.add(Settings.Global.DESK_DOCK_SOUND);
            MOVED_TO_GLOBAL.add(Settings.Global.DESK_UNDOCK_SOUND);
            MOVED_TO_GLOBAL.add(Settings.Global.DOCK_SOUNDS_ENABLED);
            MOVED_TO_GLOBAL.add(Settings.Global.LOCK_SOUND);
            MOVED_TO_GLOBAL.add(Settings.Global.UNLOCK_SOUND);
            MOVED_TO_GLOBAL.add(Settings.Global.LOW_BATTERY_SOUND);
            MOVED_TO_GLOBAL.add(Settings.Global.POWER_SOUNDS_ENABLED);
            MOVED_TO_GLOBAL.add(Settings.Global.STAY_ON_WHILE_PLUGGED_IN);
            MOVED_TO_GLOBAL.add(Settings.Global.WIFI_SLEEP_POLICY);
            MOVED_TO_GLOBAL.add(Settings.Global.MODE_RINGER);
            MOVED_TO_GLOBAL.add(Settings.Global.WINDOW_ANIMATION_SCALE);
            MOVED_TO_GLOBAL.add(Settings.Global.TRANSITION_ANIMATION_SCALE);
            MOVED_TO_GLOBAL.add(Settings.Global.ANIMATOR_DURATION_SCALE);
            MOVED_TO_GLOBAL.add(Settings.Global.FANCY_IME_ANIMATIONS);
            MOVED_TO_GLOBAL.add(Settings.Global.COMPATIBILITY_MODE);
            MOVED_TO_GLOBAL.add(Settings.Global.EMERGENCY_TONE);
            MOVED_TO_GLOBAL.add(Settings.Global.CALL_AUTO_RETRY);
            MOVED_TO_GLOBAL.add(Settings.Global.DEBUG_APP);
            MOVED_TO_GLOBAL.add(Settings.Global.WAIT_FOR_DEBUGGER);
            MOVED_TO_GLOBAL.add(Settings.Global.ALWAYS_FINISH_ACTIVITIES);
            MOVED_TO_GLOBAL.add(Settings.Global.TZINFO_UPDATE_CONTENT_URL);
            MOVED_TO_GLOBAL.add(Settings.Global.TZINFO_UPDATE_METADATA_URL);
            MOVED_TO_GLOBAL.add(Settings.Global.SELINUX_UPDATE_CONTENT_URL);
            MOVED_TO_GLOBAL.add(Settings.Global.SELINUX_UPDATE_METADATA_URL);
            MOVED_TO_GLOBAL.add(Settings.Global.SMS_SHORT_CODES_UPDATE_CONTENT_URL);
            MOVED_TO_GLOBAL.add(Settings.Global.SMS_SHORT_CODES_UPDATE_METADATA_URL);
            MOVED_TO_GLOBAL.add(Settings.Global.CERT_PIN_UPDATE_CONTENT_URL);
            MOVED_TO_GLOBAL.add(Settings.Global.CERT_PIN_UPDATE_METADATA_URL);
        }

        private static final Validator sBooleanValidator =
                new DiscreteValueValidator(new String[] {"0", "1"});

        private static final Validator sNonNegativeIntegerValidator = new Validator() {
            @Override
            public boolean validate(String value) {
                try {
                    return Integer.parseInt(value) >= 0;
                } catch (NumberFormatException e) {
                    return false;
                }
            }
        };

        private static final Validator sUriValidator = new Validator() {
            @Override
            public boolean validate(String value) {
                try {
                    Uri.decode(value);
                    return true;
                } catch (IllegalArgumentException e) {
                    return false;
                }
            }
        };

        private static final Validator sLenientIpAddressValidator = new Validator() {
            private static final int MAX_IPV6_LENGTH = 45;

            @Override
            public boolean validate(String value) {
                return value.length() <= MAX_IPV6_LENGTH;
            }
        };

        /**
         * Put a delimited list as a string
         * @param resolver to access the database with
         * @param name to store
         * @param delimiter to split
         * @param list to join and store
         * @hide
         */
        public static void putListAsDelimitedString(ContentResolver resolver, String name,
                                                    String delimiter, List<String> list) {
            String store = TextUtils.join(delimiter, list);
            putString(resolver, name, store);
        }

        /**
         * Get a delimited string returned as a list
         * @param resolver to access the database with
         * @param name to store
         * @param delimiter to split the list with
         * @return list of strings for a specific Settings.Secure item
         * @hide
         */
        public static List<String> getDelimitedStringAsList(ContentResolver resolver, String name,
                                                            String delimiter) {
            String baseString = getString(resolver, name);
            List<String> list = new ArrayList<String>();
            if (!TextUtils.isEmpty(baseString)) {
                final String[] array = TextUtils.split(baseString, Pattern.quote(delimiter));
                for (String item : array) {
                    if (TextUtils.isEmpty(item)) {
                        continue;
                    }
                    list.add(item);
                }
            }
            return list;
        }

        /** @hide */
        public static void getMovedToGlobalSettings(Set<String> outKeySet) {
            outKeySet.addAll(MOVED_TO_GLOBAL);
            outKeySet.addAll(MOVED_TO_SECURE_THEN_GLOBAL);
        }

        /** @hide */
        public static void getMovedToSecureSettings(Set<String> outKeySet) {
            outKeySet.addAll(MOVED_TO_SECURE);
        }

        /** @hide */
        public static void getNonLegacyMovedKeys(HashSet<String> outKeySet) {
            outKeySet.addAll(MOVED_TO_GLOBAL);
        }

        /**
         * Look up a name in the database.
         * @param resolver to access the database with
         * @param name to look up in the table
         * @return the corresponding value, or null if not present
         */
        public static String getString(ContentResolver resolver, String name) {
            return getStringForUser(resolver, name, UserHandle.myUserId());
        }

        /** @hide */
        public static String getStringForUser(ContentResolver resolver, String name,
                int userHandle) {
            android.util.SeempLog.record(android.util.SeempLog.getSeempGetApiIdFromValue(name));
            if (MOVED_TO_SECURE.contains(name)) {
                Log.w(TAG, "Setting " + name + " has moved from android.provider.Settings.System"
                        + " to android.provider.Settings.Secure, returning read-only value.");
                return Secure.getStringForUser(resolver, name, userHandle);
            }
            if (MOVED_TO_GLOBAL.contains(name) || MOVED_TO_SECURE_THEN_GLOBAL.contains(name)) {
                Log.w(TAG, "Setting " + name + " has moved from android.provider.Settings.System"
                        + " to android.provider.Settings.Global, returning read-only value.");
                return Global.getStringForUser(resolver, name, userHandle);
            }
            return sNameValueCache.getStringForUser(resolver, name, userHandle);
        }

        /**
         * Store a name/value pair into the database.
         * @param resolver to access the database with
         * @param name to store
         * @param value to associate with the name
         * @return true if the value was set, false on database errors
         */
        public static boolean putString(ContentResolver resolver, String name, String value) {
            return putStringForUser(resolver, name, value, UserHandle.myUserId());
        }

        /** @hide */
        public static boolean putStringForUser(ContentResolver resolver, String name, String value,
                int userHandle) {
            android.util.SeempLog.record(android.util.SeempLog.getSeempPutApiIdFromValue(name));
            if (MOVED_TO_SECURE.contains(name)) {
                Log.w(TAG, "Setting " + name + " has moved from android.provider.Settings.System"
                        + " to android.provider.Settings.Secure, value is unchanged.");
                return false;
            }
            if (MOVED_TO_GLOBAL.contains(name) || MOVED_TO_SECURE_THEN_GLOBAL.contains(name)) {
                Log.w(TAG, "Setting " + name + " has moved from android.provider.Settings.System"
                        + " to android.provider.Settings.Global.");

                return Global.putStringForUser(resolver, name, value, userHandle);
            }
            return sNameValueCache.putStringForUser(resolver, name, value, userHandle);
        }

        /**
         * Construct the content URI for a particular name/value pair,
         * useful for monitoring changes with a ContentObserver.
         * @param name to look up in the table
         * @return the corresponding content URI, or null if not present
         */
        public static Uri getUriFor(String name) {
            if (MOVED_TO_SECURE.contains(name)) {
                Log.w(TAG, "Setting " + name + " has moved from android.provider.Settings.System"
                    + " to android.provider.Settings.Secure, returning Secure URI.");
                return Secure.getUriFor(Secure.CONTENT_URI, name);
            }
            if (MOVED_TO_GLOBAL.contains(name) || MOVED_TO_SECURE_THEN_GLOBAL.contains(name)) {
                Log.w(TAG, "Setting " + name + " has moved from android.provider.Settings.System"
                        + " to android.provider.Settings.Global, returning read-only global URI.");
                return Global.getUriFor(Global.CONTENT_URI, name);
            }
            return getUriFor(CONTENT_URI, name);
        }

        /**
         * Convenience function for retrieving a single system settings value
         * as an integer.  Note that internally setting values are always
         * stored as strings; this function converts the string to an integer
         * for you.  The default value will be returned if the setting is
         * not defined or not an integer.
         *
         * @param cr The ContentResolver to access.
         * @param name The name of the setting to retrieve.
         * @param def Value to return if the setting is not defined.
         *
         * @return The setting's current value, or 'def' if it is not defined
         * or not a valid integer.
         */
        public static int getInt(ContentResolver cr, String name, int def) {
            return getIntForUser(cr, name, def, UserHandle.myUserId());
        }

        /** @hide */
        public static int getIntForUser(ContentResolver cr, String name, int def, int userHandle) {
            String v = getStringForUser(cr, name, userHandle);
            try {
                return v != null ? Integer.parseInt(v) : def;
            } catch (NumberFormatException e) {
                return def;
            }
        }

        /**
         * Convenience function for retrieving a single system settings value
         * as an integer.  Note that internally setting values are always
         * stored as strings; this function converts the string to an integer
         * for you.
         * <p>
         * This version does not take a default value.  If the setting has not
         * been set, or the string value is not a number,
         * it throws {@link SettingNotFoundException}.
         *
         * @param cr The ContentResolver to access.
         * @param name The name of the setting to retrieve.
         *
         * @throws SettingNotFoundException Thrown if a setting by the given
         * name can't be found or the setting value is not an integer.
         *
         * @return The setting's current value.
         */
        public static int getInt(ContentResolver cr, String name)
                throws SettingNotFoundException {
            return getIntForUser(cr, name, UserHandle.myUserId());
        }

        /** @hide */
        public static int getIntForUser(ContentResolver cr, String name, int userHandle)
                throws SettingNotFoundException {
            String v = getStringForUser(cr, name, userHandle);
            try {
                return Integer.parseInt(v);
            } catch (NumberFormatException e) {
                throw new SettingNotFoundException(name);
            }
        }

        /**
         * Convenience function for updating a single settings value as an
         * integer. This will either create a new entry in the table if the
         * given name does not exist, or modify the value of the existing row
         * with that name.  Note that internally setting values are always
         * stored as strings, so this function converts the given value to a
         * string before storing it.
         *
         * @param cr The ContentResolver to access.
         * @param name The name of the setting to modify.
         * @param value The new value for the setting.
         * @return true if the value was set, false on database errors
         */
        public static boolean putInt(ContentResolver cr, String name, int value) {
            return putIntForUser(cr, name, value, UserHandle.myUserId());
        }

        /** @hide */
        public static boolean putIntForUser(ContentResolver cr, String name, int value,
                int userHandle) {
            return putStringForUser(cr, name, Integer.toString(value), userHandle);
        }

        /**
         * Convenience function for retrieving a single system settings value
         * as a {@code long}.  Note that internally setting values are always
         * stored as strings; this function converts the string to a {@code long}
         * for you.  The default value will be returned if the setting is
         * not defined or not a {@code long}.
         *
         * @param cr The ContentResolver to access.
         * @param name The name of the setting to retrieve.
         * @param def Value to return if the setting is not defined.
         *
         * @return The setting's current value, or 'def' if it is not defined
         * or not a valid {@code long}.
         */
        public static long getLong(ContentResolver cr, String name, long def) {
            return getLongForUser(cr, name, def, UserHandle.myUserId());
        }

        /** @hide */
        public static long getLongForUser(ContentResolver cr, String name, long def,
                int userHandle) {
            String valString = getStringForUser(cr, name, userHandle);
            long value;
            try {
                value = valString != null ? Long.parseLong(valString) : def;
            } catch (NumberFormatException e) {
                value = def;
            }
            return value;
        }

        /**
         * Convenience function for retrieving a single system settings value
         * as a {@code long}.  Note that internally setting values are always
         * stored as strings; this function converts the string to a {@code long}
         * for you.
         * <p>
         * This version does not take a default value.  If the setting has not
         * been set, or the string value is not a number,
         * it throws {@link SettingNotFoundException}.
         *
         * @param cr The ContentResolver to access.
         * @param name The name of the setting to retrieve.
         *
         * @return The setting's current value.
         * @throws SettingNotFoundException Thrown if a setting by the given
         * name can't be found or the setting value is not an integer.
         */
        public static long getLong(ContentResolver cr, String name)
                throws SettingNotFoundException {
            return getLongForUser(cr, name, UserHandle.myUserId());
        }

        /** @hide */
        public static long getLongForUser(ContentResolver cr, String name, int userHandle)
                throws SettingNotFoundException {
            String valString = getStringForUser(cr, name, userHandle);
            try {
                return Long.parseLong(valString);
            } catch (NumberFormatException e) {
                throw new SettingNotFoundException(name);
            }
        }

        /**
         * Convenience function for updating a single settings value as a long
         * integer. This will either create a new entry in the table if the
         * given name does not exist, or modify the value of the existing row
         * with that name.  Note that internally setting values are always
         * stored as strings, so this function converts the given value to a
         * string before storing it.
         *
         * @param cr The ContentResolver to access.
         * @param name The name of the setting to modify.
         * @param value The new value for the setting.
         * @return true if the value was set, false on database errors
         */
        public static boolean putLong(ContentResolver cr, String name, long value) {
            return putLongForUser(cr, name, value, UserHandle.myUserId());
        }

        /** @hide */
        public static boolean putLongForUser(ContentResolver cr, String name, long value,
                int userHandle) {
            return putStringForUser(cr, name, Long.toString(value), userHandle);
        }

        /**
         * Convenience function for retrieving a single system settings value
         * as a floating point number.  Note that internally setting values are
         * always stored as strings; this function converts the string to an
         * float for you. The default value will be returned if the setting
         * is not defined or not a valid float.
         *
         * @param cr The ContentResolver to access.
         * @param name The name of the setting to retrieve.
         * @param def Value to return if the setting is not defined.
         *
         * @return The setting's current value, or 'def' if it is not defined
         * or not a valid float.
         */
        public static float getFloat(ContentResolver cr, String name, float def) {
            return getFloatForUser(cr, name, def, UserHandle.myUserId());
        }

        /** @hide */
        public static float getFloatForUser(ContentResolver cr, String name, float def,
                int userHandle) {
            String v = getStringForUser(cr, name, userHandle);
            try {
                return v != null ? Float.parseFloat(v) : def;
            } catch (NumberFormatException e) {
                return def;
            }
        }

        /**
         * Convenience function for retrieving a single system settings value
         * as a float.  Note that internally setting values are always
         * stored as strings; this function converts the string to a float
         * for you.
         * <p>
         * This version does not take a default value.  If the setting has not
         * been set, or the string value is not a number,
         * it throws {@link SettingNotFoundException}.
         *
         * @param cr The ContentResolver to access.
         * @param name The name of the setting to retrieve.
         *
         * @throws SettingNotFoundException Thrown if a setting by the given
         * name can't be found or the setting value is not a float.
         *
         * @return The setting's current value.
         */
        public static float getFloat(ContentResolver cr, String name)
                throws SettingNotFoundException {
            return getFloatForUser(cr, name, UserHandle.myUserId());
        }

        /** @hide */
        public static float getFloatForUser(ContentResolver cr, String name, int userHandle)
                throws SettingNotFoundException {
            String v = getStringForUser(cr, name, userHandle);
            if (v == null) {
                throw new SettingNotFoundException(name);
            }
            try {
                return Float.parseFloat(v);
            } catch (NumberFormatException e) {
                throw new SettingNotFoundException(name);
            }
        }

        /**
         * Convenience function for updating a single settings value as a
         * floating point number. This will either create a new entry in the
         * table if the given name does not exist, or modify the value of the
         * existing row with that name.  Note that internally setting values
         * are always stored as strings, so this function converts the given
         * value to a string before storing it.
         *
         * @param cr The ContentResolver to access.
         * @param name The name of the setting to modify.
         * @param value The new value for the setting.
         * @return true if the value was set, false on database errors
         */
        public static boolean putFloat(ContentResolver cr, String name, float value) {
            return putFloatForUser(cr, name, value, UserHandle.myUserId());
        }

        /** @hide */
        public static boolean putFloatForUser(ContentResolver cr, String name, float value,
                int userHandle) {
            return putStringForUser(cr, name, Float.toString(value), userHandle);
        }

        /**
         * Convenience function to read all of the current
         * configuration-related settings into a
         * {@link Configuration} object.
         *
         * @param cr The ContentResolver to access.
         * @param outConfig Where to place the configuration settings.
         */
        public static void getConfiguration(ContentResolver cr, Configuration outConfig) {
            adjustConfigurationForUser(cr, outConfig, UserHandle.myUserId(),
                    false /* updateSettingsIfEmpty */);
        }

        /** @hide */
        public static void adjustConfigurationForUser(ContentResolver cr, Configuration outConfig,
                int userHandle, boolean updateSettingsIfEmpty) {
            outConfig.fontScale = Settings.System.getFloatForUser(
                    cr, FONT_SCALE, DEFAULT_FONT_SCALE, userHandle);
            if (outConfig.fontScale < 0) {
                outConfig.fontScale = DEFAULT_FONT_SCALE;
            }

            final String localeValue =
                    Settings.System.getStringForUser(cr, SYSTEM_LOCALES, userHandle);
            if (localeValue != null) {
                outConfig.setLocales(LocaleList.forLanguageTags(localeValue));
            } else {
                // Do not update configuration with emtpy settings since we need to take over the
                // locale list of previous user if the settings value is empty. This happens when a
                // new user is created.

                if (updateSettingsIfEmpty) {
                    // Make current configuration persistent. This is necessary the first time a
                    // user log in. At the first login, the configuration settings are empty, so we
                    // need to store the adjusted configuration as the initial settings.
                    Settings.System.putStringForUser(
                            cr, SYSTEM_LOCALES, outConfig.getLocales().toLanguageTags(),
                            userHandle);
                }
            }
        }

        /**
         * @hide Erase the fields in the Configuration that should be applied
         * by the settings.
         */
        public static void clearConfiguration(Configuration inoutConfig) {
            inoutConfig.fontScale = 0;
            if (!inoutConfig.userSetLocale && !inoutConfig.getLocales().isEmpty()) {
                inoutConfig.clearLocales();
            }
        }

        /**
         * Convenience function to write a batch of configuration-related
         * settings from a {@link Configuration} object.
         *
         * @param cr The ContentResolver to access.
         * @param config The settings to write.
         * @return true if the values were set, false on database errors
         */
        public static boolean putConfiguration(ContentResolver cr, Configuration config) {
            return putConfigurationForUser(cr, config, UserHandle.myUserId());
        }

        /** @hide */
        public static boolean putConfigurationForUser(ContentResolver cr, Configuration config,
                int userHandle) {
            return Settings.System.putFloatForUser(cr, FONT_SCALE, config.fontScale, userHandle) &&
                    Settings.System.putStringForUser(
                            cr, SYSTEM_LOCALES, config.getLocales().toLanguageTags(), userHandle);
        }

        /** @hide */
        public static boolean hasInterestingConfigurationChanges(int changes) {
            return (changes & ActivityInfo.CONFIG_FONT_SCALE) != 0 ||
                    (changes & ActivityInfo.CONFIG_LOCALE) != 0;
        }

        /** @deprecated - Do not use */
        @Deprecated
        public static boolean getShowGTalkServiceStatus(ContentResolver cr) {
            return getShowGTalkServiceStatusForUser(cr, UserHandle.myUserId());
        }

        /**
         * @hide
         * @deprecated - Do not use
         */
        public static boolean getShowGTalkServiceStatusForUser(ContentResolver cr,
                int userHandle) {
            return getIntForUser(cr, SHOW_GTALK_SERVICE_STATUS, 0, userHandle) != 0;
        }

        /** @deprecated - Do not use */
        @Deprecated
        public static void setShowGTalkServiceStatus(ContentResolver cr, boolean flag) {
            setShowGTalkServiceStatusForUser(cr, flag, UserHandle.myUserId());
        }

        /**
         * @hide
         * @deprecated - Do not use
         */
        @Deprecated
        public static void setShowGTalkServiceStatusForUser(ContentResolver cr, boolean flag,
                int userHandle) {
            putIntForUser(cr, SHOW_GTALK_SERVICE_STATUS, flag ? 1 : 0, userHandle);
        }

        private static final class DiscreteValueValidator implements Validator {
            private final String[] mValues;

            public DiscreteValueValidator(String[] values) {
                mValues = values;
            }

            @Override
            public boolean validate(String value) {
                return ArrayUtils.contains(mValues, value);
            }
        }

        private static final class InclusiveIntegerRangeValidator implements Validator {
            private final int mMin;
            private final int mMax;

            public InclusiveIntegerRangeValidator(int min, int max) {
                mMin = min;
                mMax = max;
            }

            @Override
            public boolean validate(String value) {
                try {
                    final int intValue = Integer.parseInt(value);
                    return intValue >= mMin && intValue <= mMax;
                } catch (NumberFormatException e) {
                    return false;
                }
            }
        }

        private static final class InclusiveFloatRangeValidator implements Validator {
            private final float mMin;
            private final float mMax;

            public InclusiveFloatRangeValidator(float min, float max) {
                mMin = min;
                mMax = max;
            }

            @Override
            public boolean validate(String value) {
                try {
                    final float floatValue = Float.parseFloat(value);
                    return floatValue >= mMin && floatValue <= mMax;
                } catch (NumberFormatException e) {
                    return false;
                }
            }
        }

        /**
         * @deprecated Use {@link android.provider.Settings.Global#STAY_ON_WHILE_PLUGGED_IN} instead
         */
        @Deprecated
        public static final String STAY_ON_WHILE_PLUGGED_IN = Global.STAY_ON_WHILE_PLUGGED_IN;

        /**
         * What happens when the user presses the end call button if they're not
         * on a call.<br/>
         * <b>Values:</b><br/>
         * 0 - The end button does nothing.<br/>
         * 1 - The end button goes to the home screen.<br/>
         * 2 - The end button puts the device to sleep and locks the keyguard.<br/>
         * 3 - The end button goes to the home screen.  If the user is already on the
         * home screen, it puts the device to sleep.
         */
        public static final String END_BUTTON_BEHAVIOR = "end_button_behavior";

        private static final Validator END_BUTTON_BEHAVIOR_VALIDATOR =
                new InclusiveIntegerRangeValidator(0, 3);

        /**
         * END_BUTTON_BEHAVIOR value for "go home".
         * @hide
         */
        public static final int END_BUTTON_BEHAVIOR_HOME = 0x1;

        /**
         * END_BUTTON_BEHAVIOR value for "go to sleep".
         * @hide
         */
        public static final int END_BUTTON_BEHAVIOR_SLEEP = 0x2;

        /**
         * END_BUTTON_BEHAVIOR default value.
         * @hide
         */
        public static final int END_BUTTON_BEHAVIOR_DEFAULT = END_BUTTON_BEHAVIOR_SLEEP;

        /**
         * Is advanced settings mode turned on. 0 == no, 1 == yes
         * @hide
         */
        public static final String ADVANCED_SETTINGS = "advanced_settings";

        private static final Validator ADVANCED_SETTINGS_VALIDATOR = sBooleanValidator;

        /**
         * ADVANCED_SETTINGS default value.
         * @hide
         */
        public static final int ADVANCED_SETTINGS_DEFAULT = 0;

        /**
         * @deprecated Use {@link android.provider.Settings.Global#AIRPLANE_MODE_ON} instead
         */
        @Deprecated
        public static final String AIRPLANE_MODE_ON = Global.AIRPLANE_MODE_ON;

        /**
         * @deprecated Use {@link android.provider.Settings.Global#RADIO_BLUETOOTH} instead
         */
        @Deprecated
        public static final String RADIO_BLUETOOTH = Global.RADIO_BLUETOOTH;

        /**
         * @deprecated Use {@link android.provider.Settings.Global#RADIO_WIFI} instead
         */
        @Deprecated
        public static final String RADIO_WIFI = Global.RADIO_WIFI;

        /**
         * @deprecated Use {@link android.provider.Settings.Global#RADIO_WIMAX} instead
         * {@hide}
         */
        @Deprecated
        public static final String RADIO_WIMAX = Global.RADIO_WIMAX;

        /**
         * @deprecated Use {@link android.provider.Settings.Global#RADIO_CELL} instead
         */
        @Deprecated
        public static final String RADIO_CELL = Global.RADIO_CELL;

        /**
         * @deprecated Use {@link android.provider.Settings.Global#RADIO_NFC} instead
         */
        @Deprecated
        public static final String RADIO_NFC = Global.RADIO_NFC;

        /**
         * @deprecated Use {@link android.provider.Settings.Global#AIRPLANE_MODE_RADIOS} instead
         */
        @Deprecated
        public static final String AIRPLANE_MODE_RADIOS = Global.AIRPLANE_MODE_RADIOS;

        /**
         * @deprecated Use {@link android.provider.Settings.Global#AIRPLANE_MODE_TOGGLEABLE_RADIOS} instead
         *
         * {@hide}
         */
        @Deprecated
        public static final String AIRPLANE_MODE_TOGGLEABLE_RADIOS =
                Global.AIRPLANE_MODE_TOGGLEABLE_RADIOS;

        /**
         * @deprecated Use {@link android.provider.Settings.Global#WIFI_SLEEP_POLICY} instead
         */
        @Deprecated
        public static final String WIFI_SLEEP_POLICY = Global.WIFI_SLEEP_POLICY;

        /**
         * @deprecated Use {@link android.provider.Settings.Global#WIFI_SLEEP_POLICY_DEFAULT} instead
         */
        @Deprecated
        public static final int WIFI_SLEEP_POLICY_DEFAULT = Global.WIFI_SLEEP_POLICY_DEFAULT;

        /**
         * @deprecated Use {@link android.provider.Settings.Global#WIFI_SLEEP_POLICY_NEVER_WHILE_PLUGGED} instead
         */
        @Deprecated
        public static final int WIFI_SLEEP_POLICY_NEVER_WHILE_PLUGGED =
                Global.WIFI_SLEEP_POLICY_NEVER_WHILE_PLUGGED;

        /**
         * @deprecated Use {@link android.provider.Settings.Global#WIFI_SLEEP_POLICY_NEVER} instead
         */
        @Deprecated
        public static final int WIFI_SLEEP_POLICY_NEVER = Global.WIFI_SLEEP_POLICY_NEVER;

        /**
         * @deprecated Use {@link android.provider.Settings.Global#MODE_RINGER} instead
         */
        @Deprecated
        public static final String MODE_RINGER = Global.MODE_RINGER;

        /**
         * Whether to use static IP and other static network attributes.
         * <p>
         * Set to 1 for true and 0 for false.
         *
         * @deprecated Use {@link WifiManager} instead
         */
        @Deprecated
        public static final String WIFI_USE_STATIC_IP = "wifi_use_static_ip";

        private static final Validator WIFI_USE_STATIC_IP_VALIDATOR = sBooleanValidator;

        /**
         * The static IP address.
         * <p>
         * Example: "192.168.1.51"
         *
         * @deprecated Use {@link WifiManager} instead
         */
        @Deprecated
        public static final String WIFI_STATIC_IP = "wifi_static_ip";

        private static final Validator WIFI_STATIC_IP_VALIDATOR = sLenientIpAddressValidator;

        /**
         * If using static IP, the gateway's IP address.
         * <p>
         * Example: "192.168.1.1"
         *
         * @deprecated Use {@link WifiManager} instead
         */
        @Deprecated
        public static final String WIFI_STATIC_GATEWAY = "wifi_static_gateway";

        private static final Validator WIFI_STATIC_GATEWAY_VALIDATOR = sLenientIpAddressValidator;

        /**
         * If using static IP, the net mask.
         * <p>
         * Example: "255.255.255.0"
         *
         * @deprecated Use {@link WifiManager} instead
         */
        @Deprecated
        public static final String WIFI_STATIC_NETMASK = "wifi_static_netmask";

        private static final Validator WIFI_STATIC_NETMASK_VALIDATOR = sLenientIpAddressValidator;

        /**
         * If using static IP, the primary DNS's IP address.
         * <p>
         * Example: "192.168.1.1"
         *
         * @deprecated Use {@link WifiManager} instead
         */
        @Deprecated
        public static final String WIFI_STATIC_DNS1 = "wifi_static_dns1";

        private static final Validator WIFI_STATIC_DNS1_VALIDATOR = sLenientIpAddressValidator;

        /**
         * If using static IP, the secondary DNS's IP address.
         * <p>
         * Example: "192.168.1.2"
         *
         * @deprecated Use {@link WifiManager} instead
         */
        @Deprecated
        public static final String WIFI_STATIC_DNS2 = "wifi_static_dns2";

        private static final Validator WIFI_STATIC_DNS2_VALIDATOR = sLenientIpAddressValidator;

        /**
         * Determines whether remote devices may discover and/or connect to
         * this device.
         * <P>Type: INT</P>
         * 2 -- discoverable and connectable
         * 1 -- connectable but not discoverable
         * 0 -- neither connectable nor discoverable
         */
        public static final String BLUETOOTH_DISCOVERABILITY =
            "bluetooth_discoverability";

        private static final Validator BLUETOOTH_DISCOVERABILITY_VALIDATOR =
                new InclusiveIntegerRangeValidator(0, 2);

        /**
         * Bluetooth discoverability timeout.  If this value is nonzero, then
         * Bluetooth becomes discoverable for a certain number of seconds,
         * after which is becomes simply connectable.  The value is in seconds.
         */
        public static final String BLUETOOTH_DISCOVERABILITY_TIMEOUT =
            "bluetooth_discoverability_timeout";

        private static final Validator BLUETOOTH_DISCOVERABILITY_TIMEOUT_VALIDATOR =
                sNonNegativeIntegerValidator;

        /**
         * @deprecated Use {@link android.provider.Settings.Secure#LOCK_PATTERN_ENABLED}
         * instead
         */
        @Deprecated
        public static final String LOCK_PATTERN_ENABLED = Secure.LOCK_PATTERN_ENABLED;

        /**
         * @deprecated Use {@link android.provider.Settings.Secure#LOCK_PATTERN_VISIBLE}
         * instead
         */
        @Deprecated
        public static final String LOCK_PATTERN_VISIBLE = "lock_pattern_visible_pattern";

        /**
         * @deprecated Use
         * {@link android.provider.Settings.Secure#LOCK_PATTERN_TACTILE_FEEDBACK_ENABLED}
         * instead
         */
        @Deprecated
        public static final String LOCK_PATTERN_TACTILE_FEEDBACK_ENABLED =
            "lock_pattern_tactile_feedback_enabled";

        /**
         * A formatted string of the next alarm that is set, or the empty string
         * if there is no alarm set.
         *
         * @deprecated Use {@link android.app.AlarmManager#getNextAlarmClock()}.
         */
        @Deprecated
        public static final String NEXT_ALARM_FORMATTED = "next_alarm_formatted";

        private static final Validator NEXT_ALARM_FORMATTED_VALIDATOR = new Validator() {
            private static final int MAX_LENGTH = 1000;

            @Override
            public boolean validate(String value) {
                // TODO: No idea what the correct format is.
                return value == null || value.length() < MAX_LENGTH;
            }
        };

        /**
         * Scaling factor for fonts, float.
         */
        public static final String FONT_SCALE = "font_scale";

        private static final Validator FONT_SCALE_VALIDATOR = new Validator() {
            @Override
            public boolean validate(String value) {
                try {
                    return Float.parseFloat(value) >= 0;
                } catch (NumberFormatException e) {
                    return false;
                }
            }
        };

        /**
         * The serialized system locale value.
         *
         * Do not use this value directory.
         * To get system locale, use {@link LocaleList#getDefault} instead.
         * To update system locale, use {@link com.android.internal.app.LocalePicker#updateLocales}
         * instead.
         * @hide
         */
        public static final String SYSTEM_LOCALES = "system_locales";


        /**
         * Name of an application package to be debugged.
         *
         * @deprecated Use {@link Global#DEBUG_APP} instead
         */
        @Deprecated
        public static final String DEBUG_APP = Global.DEBUG_APP;

        /**
         * If 1, when launching DEBUG_APP it will wait for the debugger before
         * starting user code.  If 0, it will run normally.
         *
         * @deprecated Use {@link Global#WAIT_FOR_DEBUGGER} instead
         */
        @Deprecated
        public static final String WAIT_FOR_DEBUGGER = Global.WAIT_FOR_DEBUGGER;

        /**
         * Whether or not to dim the screen. 0=no  1=yes
         * @deprecated This setting is no longer used.
         */
        @Deprecated
        public static final String DIM_SCREEN = "dim_screen";

        private static final Validator DIM_SCREEN_VALIDATOR = sBooleanValidator;

        /**
         * The amount of time in milliseconds before the device goes to sleep or begins
         * to dream after a period of inactivity.  This value is also known as the
         * user activity timeout period since the screen isn't necessarily turned off
         * when it expires.
         */
        public static final String SCREEN_OFF_TIMEOUT = "screen_off_timeout";

        private static final Validator SCREEN_OFF_TIMEOUT_VALIDATOR = sNonNegativeIntegerValidator;

        /**
         * The screen backlight brightness between 0 and 255.
         */
        public static final String SCREEN_BRIGHTNESS = "screen_brightness";

        private static final Validator SCREEN_BRIGHTNESS_VALIDATOR =
                new InclusiveIntegerRangeValidator(0, 255);

        /**
         * The screen backlight brightness between 0 and 255.
         * @hide
         */
        public static final String SCREEN_BRIGHTNESS_FOR_VR = "screen_brightness_for_vr";

        private static final Validator SCREEN_BRIGHTNESS_FOR_VR_VALIDATOR =
                new InclusiveIntegerRangeValidator(0, 255);

        /**
         * Control whether to enable automatic brightness mode.
         */
        public static final String SCREEN_BRIGHTNESS_MODE = "screen_brightness_mode";

        private static final Validator SCREEN_BRIGHTNESS_MODE_VALIDATOR = sBooleanValidator;

        /**
         * Adjustment to auto-brightness to make it generally more (>0.0 <1.0)
         * or less (<0.0 >-1.0) bright.
         * @hide
         */
        public static final String SCREEN_AUTO_BRIGHTNESS_ADJ = "screen_auto_brightness_adj";

        private static final Validator SCREEN_AUTO_BRIGHTNESS_ADJ_VALIDATOR =
                new InclusiveFloatRangeValidator(-1, 1);

        /**
         * SCREEN_BRIGHTNESS_MODE value for manual mode.
         */
        public static final int SCREEN_BRIGHTNESS_MODE_MANUAL = 0;

        /**
         * SCREEN_BRIGHTNESS_MODE value for automatic mode.
         */
        public static final int SCREEN_BRIGHTNESS_MODE_AUTOMATIC = 1;

        /**
         * The keyboard brightness to be used while the screen is on.
         * Valid value range is between 0 and {@link PowerManager#getMaximumKeyboardBrightness()}
         * @deprecated
         * @hide
         */
        public static final String KEYBOARD_BRIGHTNESS = "keyboard_brightness";

        /**
         * The button brightness to be used while the screen is on or after a button press,
         * depending on the value of {@link BUTTON_BACKLIGHT_TIMEOUT}.
         * Valid value range is between 0 and {@link PowerManager#getMaximumButtonBrightness()}
         * @deprecated
         * @hide
         */
        public static final String BUTTON_BRIGHTNESS = "button_brightness";

        /**
         * The time in ms to keep the button backlight on after pressing a button.
         * A value of 0 will keep the buttons on for as long as the screen is on.
         * @deprecated
         * @hide
         */
        public static final String BUTTON_BACKLIGHT_TIMEOUT = "button_backlight_timeout";

        /**
         * Control whether the process CPU usage meter should be shown.
         *
         * @deprecated This functionality is no longer available as of
         * {@link android.os.Build.VERSION_CODES#N_MR1}.
         */
        @Deprecated
        public static final String SHOW_PROCESSES = Global.SHOW_PROCESSES;

        /**
         * If 1, the activity manager will aggressively finish activities and
         * processes as soon as they are no longer needed.  If 0, the normal
         * extended lifetime is used.
         *
         * @deprecated Use {@link Global#ALWAYS_FINISH_ACTIVITIES} instead
         */
        @Deprecated
        public static final String ALWAYS_FINISH_ACTIVITIES = Global.ALWAYS_FINISH_ACTIVITIES;

        /**
         * Determines which streams are affected by ringer mode changes. The
         * stream type's bit should be set to 1 if it should be muted when going
         * into an inaudible ringer mode.
         */
        public static final String MODE_RINGER_STREAMS_AFFECTED = "mode_ringer_streams_affected";

        private static final Validator MODE_RINGER_STREAMS_AFFECTED_VALIDATOR =
                sNonNegativeIntegerValidator;

        /**
          * Determines which streams are affected by mute. The
          * stream type's bit should be set to 1 if it should be muted when a mute request
          * is received.
          */
        public static final String MUTE_STREAMS_AFFECTED = "mute_streams_affected";

        private static final Validator MUTE_STREAMS_AFFECTED_VALIDATOR =
                sNonNegativeIntegerValidator;

        /**
         * Whether vibrate is on for different events. This is used internally,
         * changing this value will not change the vibrate. See AudioManager.
         */
        public static final String VIBRATE_ON = "vibrate_on";

        private static final Validator VIBRATE_ON_VALIDATOR = sBooleanValidator;

        /**
         * If 1, redirects the system vibrator to all currently attached input devices
         * that support vibration.  If there are no such input devices, then the system
         * vibrator is used instead.
         * If 0, does not register the system vibrator.
         *
         * This setting is mainly intended to provide a compatibility mechanism for
         * applications that only know about the system vibrator and do not use the
         * input device vibrator API.
         *
         * @hide
         */
        public static final String VIBRATE_INPUT_DEVICES = "vibrate_input_devices";

        private static final Validator VIBRATE_INPUT_DEVICES_VALIDATOR = sBooleanValidator;

        /**
         * Ringer volume. This is used internally, changing this value will not
         * change the volume. See AudioManager.
         *
         * @removed Not used by anything since API 2.
         */
        public static final String VOLUME_RING = "volume_ring";

        /**
         * System/notifications volume. This is used internally, changing this
         * value will not change the volume. See AudioManager.
         *
         * @removed Not used by anything since API 2.
         */
        public static final String VOLUME_SYSTEM = "volume_system";

        /**
         * Voice call volume. This is used internally, changing this value will
         * not change the volume. See AudioManager.
         *
         * @removed Not used by anything since API 2.
         */
        public static final String VOLUME_VOICE = "volume_voice";

        /**
         * Music/media/gaming volume. This is used internally, changing this
         * value will not change the volume. See AudioManager.
         *
         * @removed Not used by anything since API 2.
         */
        public static final String VOLUME_MUSIC = "volume_music";

        /**
         * Alarm volume. This is used internally, changing this
         * value will not change the volume. See AudioManager.
         *
         * @removed Not used by anything since API 2.
         */
        public static final String VOLUME_ALARM = "volume_alarm";

        /**
         * Notification volume. This is used internally, changing this
         * value will not change the volume. See AudioManager.
         *
         * @removed Not used by anything since API 2.
         */
        public static final String VOLUME_NOTIFICATION = "volume_notification";

        /**
         * Bluetooth Headset volume. This is used internally, changing this value will
         * not change the volume. See AudioManager.
         *
         * @removed Not used by anything since API 2.
         */
        public static final String VOLUME_BLUETOOTH_SCO = "volume_bluetooth_sco";

        /**
         * Master volume (float in the range 0.0f to 1.0f).
         *
         * @hide
         */
        public static final String VOLUME_MASTER = "volume_master";

        /**
         * Master mono (int 1 = mono, 0 = normal).
         *
         * @hide
         */
        public static final String MASTER_MONO = "master_mono";

        private static final Validator MASTER_MONO_VALIDATOR = sBooleanValidator;

        /**
         * Whether the notifications should use the ring volume (value of 1) or
         * a separate notification volume (value of 0). In most cases, users
         * will have this enabled so the notification and ringer volumes will be
         * the same. However, power users can disable this and use the separate
         * notification volume control.
         * <p>
         * Note: This is a one-off setting that will be removed in the future
         * when there is profile support. For this reason, it is kept hidden
         * from the public APIs.
         *
         * @hide
         * @deprecated
         */
        @Deprecated
        public static final String NOTIFICATIONS_USE_RING_VOLUME =
            "notifications_use_ring_volume";

        private static final Validator NOTIFICATIONS_USE_RING_VOLUME_VALIDATOR = sBooleanValidator;

        /**
         * Whether silent mode should allow vibration feedback. This is used
         * internally in AudioService and the Sound settings activity to
         * coordinate decoupling of vibrate and silent modes. This setting
         * will likely be removed in a future release with support for
         * audio/vibe feedback profiles.
         *
         * Not used anymore. On devices with vibrator, the user explicitly selects
         * silent or vibrate mode.
         * Kept for use by legacy database upgrade code in DatabaseHelper.
         * @hide
         */
        public static final String VIBRATE_IN_SILENT = "vibrate_in_silent";

        private static final Validator VIBRATE_IN_SILENT_VALIDATOR = sBooleanValidator;

        /**
         * The mapping of stream type (integer) to its setting.
         *
         * @removed  Not used by anything since API 2.
         */
        public static final String[] VOLUME_SETTINGS = {
            VOLUME_VOICE, VOLUME_SYSTEM, VOLUME_RING, VOLUME_MUSIC,
            VOLUME_ALARM, VOLUME_NOTIFICATION, VOLUME_BLUETOOTH_SCO
        };

        /**
         * Appended to various volume related settings to record the previous
         * values before they the settings were affected by a silent/vibrate
         * ringer mode change.
         *
         * @removed  Not used by anything since API 2.
         */
        public static final String APPEND_FOR_LAST_AUDIBLE = "_last_audible";

        /**
         * Persistent store for the system-wide default ringtone URI.
         * <p>
         * If you need to play the default ringtone at any given time, it is recommended
         * you give {@link #DEFAULT_RINGTONE_URI} to the media player.  It will resolve
         * to the set default ringtone at the time of playing.
         *
         * @see #DEFAULT_RINGTONE_URI
         */
        public static final String RINGTONE = "ringtone";

        private static final Validator RINGTONE_VALIDATOR = sUriValidator;

        /**
         * A {@link Uri} that will point to the current default ringtone at any
         * given time.
         * <p>
         * If the current default ringtone is in the DRM provider and the caller
         * does not have permission, the exception will be a
         * FileNotFoundException.
         */
        public static final Uri DEFAULT_RINGTONE_URI = getUriFor(RINGTONE);

        /** {@hide} */
        public static final String RINGTONE_CACHE = "ringtone_cache";
        /** {@hide} */
        public static final Uri RINGTONE_CACHE_URI = getUriFor(RINGTONE_CACHE);

        /**
         * Persistent store for the system-wide default notification sound.
         *
         * @see #RINGTONE
         * @see #DEFAULT_NOTIFICATION_URI
         */
        public static final String NOTIFICATION_SOUND = "notification_sound";

        private static final Validator NOTIFICATION_SOUND_VALIDATOR = sUriValidator;

        /**
         * A {@link Uri} that will point to the current default notification
         * sound at any given time.
         *
         * @see #DEFAULT_RINGTONE_URI
         */
        public static final Uri DEFAULT_NOTIFICATION_URI = getUriFor(NOTIFICATION_SOUND);

        /** {@hide} */
        public static final String NOTIFICATION_SOUND_CACHE = "notification_sound_cache";
        /** {@hide} */
        public static final Uri NOTIFICATION_SOUND_CACHE_URI = getUriFor(NOTIFICATION_SOUND_CACHE);

        /**
         * Persistent store for the system-wide default alarm alert.
         *
         * @see #RINGTONE
         * @see #DEFAULT_ALARM_ALERT_URI
         */
        public static final String ALARM_ALERT = "alarm_alert";

        private static final Validator ALARM_ALERT_VALIDATOR = sUriValidator;

        /**
         * A {@link Uri} that will point to the current default alarm alert at
         * any given time.
         *
         * @see #DEFAULT_ALARM_ALERT_URI
         */
        public static final Uri DEFAULT_ALARM_ALERT_URI = getUriFor(ALARM_ALERT);

        /** {@hide} */
        public static final String ALARM_ALERT_CACHE = "alarm_alert_cache";
        /** {@hide} */
        public static final Uri ALARM_ALERT_CACHE_URI = getUriFor(ALARM_ALERT_CACHE);

        /**
         * Persistent store for the system default media button event receiver.
         *
         * @hide
         */
        public static final String MEDIA_BUTTON_RECEIVER = "media_button_receiver";

        private static final Validator MEDIA_BUTTON_RECEIVER_VALIDATOR = new Validator() {
            @Override
            public boolean validate(String value) {
                try {
                    ComponentName.unflattenFromString(value);
                    return true;
                } catch (NullPointerException e) {
                    return false;
                }
            }
        };

        /**
         * Setting to enable Auto Replace (AutoText) in text editors. 1 = On, 0 = Off
         */
        public static final String TEXT_AUTO_REPLACE = "auto_replace";

        private static final Validator TEXT_AUTO_REPLACE_VALIDATOR = sBooleanValidator;

        /**
         * Setting to enable Auto Caps in text editors. 1 = On, 0 = Off
         */
        public static final String TEXT_AUTO_CAPS = "auto_caps";

        private static final Validator TEXT_AUTO_CAPS_VALIDATOR = sBooleanValidator;

        /**
         * Setting to enable Auto Punctuate in text editors. 1 = On, 0 = Off. This
         * feature converts two spaces to a "." and space.
         */
        public static final String TEXT_AUTO_PUNCTUATE = "auto_punctuate";

        private static final Validator TEXT_AUTO_PUNCTUATE_VALIDATOR = sBooleanValidator;

        /**
         * Setting to showing password characters in text editors. 1 = On, 0 = Off
         */
        public static final String TEXT_SHOW_PASSWORD = "show_password";

        private static final Validator TEXT_SHOW_PASSWORD_VALIDATOR = sBooleanValidator;

        public static final String SHOW_GTALK_SERVICE_STATUS =
                "SHOW_GTALK_SERVICE_STATUS";

        private static final Validator SHOW_GTALK_SERVICE_STATUS_VALIDATOR = sBooleanValidator;

        /**
         * Name of activity to use for wallpaper on the home screen.
         *
         * @deprecated Use {@link WallpaperManager} instead.
         */
        @Deprecated
        public static final String WALLPAPER_ACTIVITY = "wallpaper_activity";

        private static final Validator WALLPAPER_ACTIVITY_VALIDATOR = new Validator() {
            private static final int MAX_LENGTH = 1000;

            @Override
            public boolean validate(String value) {
                if (value != null && value.length() > MAX_LENGTH) {
                    return false;
                }
                return ComponentName.unflattenFromString(value) != null;
            }
        };

        /**
         * @deprecated Use {@link android.provider.Settings.Global#AUTO_TIME}
         * instead
         */
        @Deprecated
        public static final String AUTO_TIME = Global.AUTO_TIME;

        /**
         * @deprecated Use {@link android.provider.Settings.Global#AUTO_TIME_ZONE}
         * instead
         */
        @Deprecated
        public static final String AUTO_TIME_ZONE = Global.AUTO_TIME_ZONE;

        /**
         * Display times as 12 or 24 hours
         *   12
         *   24
         */
        public static final String TIME_12_24 = "time_12_24";

        /** @hide */
        public static final Validator TIME_12_24_VALIDATOR =
                new DiscreteValueValidator(new String[] {"12", "24"});

        /**
        * Developer options - Navigation Bar show switch
        * @deprecated Moved to CMSettings.Secure.DEV_FORCE_SHOW_NAVBAR
        * @hide
        */
        public static final String DEV_FORCE_SHOW_NAVBAR = "dev_force_show_navbar";


        /**
         * Date format string
         *   mm/dd/yyyy
         *   dd/mm/yyyy
         *   yyyy/mm/dd
         */
        public static final String DATE_FORMAT = "date_format";

        /** @hide */
        public static final Validator DATE_FORMAT_VALIDATOR = new Validator() {
            @Override
            public boolean validate(String value) {
                try {
                    new SimpleDateFormat(value);
                    return true;
                } catch (IllegalArgumentException e) {
                    return false;
                }
            }
        };

        /**
         * Whether the setup wizard has been run before (on first boot), or if
         * it still needs to be run.
         *
         * nonzero = it has been run in the past
         * 0 = it has not been run in the past
         */
        public static final String SETUP_WIZARD_HAS_RUN = "setup_wizard_has_run";

        /** @hide */
        public static final Validator SETUP_WIZARD_HAS_RUN_VALIDATOR = sBooleanValidator;

        /**
         * Scaling factor for normal window animations. Setting to 0 will disable window
         * animations.
         *
         * @deprecated Use {@link Global#WINDOW_ANIMATION_SCALE} instead
         */
        @Deprecated
        public static final String WINDOW_ANIMATION_SCALE = Global.WINDOW_ANIMATION_SCALE;

        /**
         * Scaling factor for activity transition animations. Setting to 0 will disable window
         * animations.
         *
         * @deprecated Use {@link Global#TRANSITION_ANIMATION_SCALE} instead
         */
        @Deprecated
        public static final String TRANSITION_ANIMATION_SCALE = Global.TRANSITION_ANIMATION_SCALE;

        /**
         * Scaling factor for Animator-based animations. This affects both the start delay and
         * duration of all such animations. Setting to 0 will cause animations to end immediately.
         * The default value is 1.
         *
         * @deprecated Use {@link Global#ANIMATOR_DURATION_SCALE} instead
         */
        @Deprecated
        public static final String ANIMATOR_DURATION_SCALE = Global.ANIMATOR_DURATION_SCALE;

        /**
         * Control the type of rotation which can be performed using the accelerometer
         * if ACCELEROMETER_ROTATION is enabled.
         * Value is a bitwise combination of
         * 1 = 0 degrees (portrait)
         * 2 = 90 degrees (left)
         * 4 = 180 degrees (inverted portrait)
         * 8 = 270 degrees (right)
         * Setting to 0 is effectively orientation lock
         * @hide
         */
        public static final String ACCELEROMETER_ROTATION_ANGLES = "accelerometer_rotation_angles";

        /**
         * Control whether the accelerometer will be used to change screen
         * orientation.  If 0, it will not be used unless explicitly requested
         * by the application; if 1, it will be used by default unless explicitly
         * disabled by the application.
         */
        public static final String ACCELEROMETER_ROTATION = "accelerometer_rotation";

        /** @hide */
        public static final Validator ACCELEROMETER_ROTATION_VALIDATOR = sBooleanValidator;

        /**
         * Default screen rotation when no other policy applies.
         * When {@link #ACCELEROMETER_ROTATION} is zero and no on-screen Activity expresses a
         * preference, this rotation value will be used. Must be one of the
         * {@link android.view.Surface#ROTATION_0 Surface rotation constants}.
         *
         * @see android.view.Display#getRotation
         */
        public static final String USER_ROTATION = "user_rotation";

        /** @hide */
        public static final Validator USER_ROTATION_VALIDATOR =
                new InclusiveIntegerRangeValidator(0, 3);

        /**
         * Control whether the rotation lock toggle in the System UI should be hidden.
         * Typically this is done for accessibility purposes to make it harder for
         * the user to accidentally toggle the rotation lock while the display rotation
         * has been locked for accessibility.
         *
         * If 0, then rotation lock toggle is not hidden for accessibility (although it may be
         * unavailable for other reasons).  If 1, then the rotation lock toggle is hidden.
         *
         * @hide
         */
        public static final String HIDE_ROTATION_LOCK_TOGGLE_FOR_ACCESSIBILITY =
                "hide_rotation_lock_toggle_for_accessibility";

        /** @hide */
        public static final Validator HIDE_ROTATION_LOCK_TOGGLE_FOR_ACCESSIBILITY_VALIDATOR =
                sBooleanValidator;

        /**
         * Whether the phone vibrates when it is ringing due to an incoming call. This will
         * be used by Phone and Setting apps; it shouldn't affect other apps.
         * The value is boolean (1 or 0).
         *
         * Note: this is not same as "vibrate on ring", which had been available until ICS.
         * It was about AudioManager's setting and thus affected all the applications which
         * relied on the setting, while this is purely about the vibration setting for incoming
         * calls.
         */
        public static final String VIBRATE_WHEN_RINGING = "vibrate_when_ringing";

        /** @hide */
        public static final Validator VIBRATE_WHEN_RINGING_VALIDATOR = sBooleanValidator;

        /**
         * Whether the audible DTMF tones are played by the dialer when dialing. The value is
         * boolean (1 or 0).
         */
        public static final String DTMF_TONE_WHEN_DIALING = "dtmf_tone";

        /** @hide */
        public static final Validator DTMF_TONE_WHEN_DIALING_VALIDATOR = sBooleanValidator;

        /**
         * CDMA only settings
         * DTMF tone type played by the dialer when dialing.
         *                 0 = Normal
         *                 1 = Long
         */
        public static final String DTMF_TONE_TYPE_WHEN_DIALING = "dtmf_tone_type";

        /** @hide */
        public static final Validator DTMF_TONE_TYPE_WHEN_DIALING_VALIDATOR = sBooleanValidator;

        /**
         * Whether the hearing aid is enabled. The value is
         * boolean (1 or 0).
         * @hide
         */
        public static final String HEARING_AID = "hearing_aid";

        /** @hide */
        public static final Validator HEARING_AID_VALIDATOR = sBooleanValidator;

        /**
         * CDMA only settings
         * TTY Mode
         * 0 = OFF
         * 1 = FULL
         * 2 = VCO
         * 3 = HCO
         * @hide
         */
        public static final String TTY_MODE = "tty_mode";

        /** @hide */
        public static final Validator TTY_MODE_VALIDATOR = new InclusiveIntegerRangeValidator(0, 3);

        /**
         * Whether the sounds effects (key clicks, lid open ...) are enabled. The value is
         * boolean (1 or 0).
         */
        public static final String SOUND_EFFECTS_ENABLED = "sound_effects_enabled";

        /** @hide */
        public static final Validator SOUND_EFFECTS_ENABLED_VALIDATOR = sBooleanValidator;

        /**
         * Whether the haptic feedback (long presses, ...) are enabled. The value is
         * boolean (1 or 0).
         */
        public static final String HAPTIC_FEEDBACK_ENABLED = "haptic_feedback_enabled";

        /** @hide */
        public static final Validator HAPTIC_FEEDBACK_ENABLED_VALIDATOR = sBooleanValidator;

        /**
         * @deprecated Each application that shows web suggestions should have its own
         * setting for this.
         */
        @Deprecated
        public static final String SHOW_WEB_SUGGESTIONS = "show_web_suggestions";

        /** @hide */
        public static final Validator SHOW_WEB_SUGGESTIONS_VALIDATOR = sBooleanValidator;

        /**
         * Whether the notification LED should repeatedly flash when a notification is
         * pending. The value is boolean (1 or 0).
         * @hide
         */
        public static final String NOTIFICATION_LIGHT_PULSE = "notification_light_pulse";

        /** @hide */
        public static final Validator NOTIFICATION_LIGHT_PULSE_VALIDATOR = sBooleanValidator;

        /**
         * Show pointer location on screen?
         * 0 = no
         * 1 = yes
         * @hide
         */
        public static final String POINTER_LOCATION = "pointer_location";

        /** @hide */
        public static final Validator POINTER_LOCATION_VALIDATOR = sBooleanValidator;

        /**
         * Show touch positions on screen?
         * 0 = no
         * 1 = yes
         * @hide
         */
        public static final String SHOW_TOUCHES = "show_touches";

        /** @hide */
        public static final Validator SHOW_TOUCHES_VALIDATOR = sBooleanValidator;

        /**
         * Log raw orientation data from
         * {@link com.android.server.policy.WindowOrientationListener} for use with the
         * orientationplot.py tool.
         * 0 = no
         * 1 = yes
         * @hide
         */
        public static final String WINDOW_ORIENTATION_LISTENER_LOG =
                "window_orientation_listener_log";

        /** @hide */
        public static final Validator WINDOW_ORIENTATION_LISTENER_LOG_VALIDATOR = sBooleanValidator;

        /**
         * @deprecated Use {@link android.provider.Settings.Global#POWER_SOUNDS_ENABLED}
         * instead
         * @hide
         */
        @Deprecated
        public static final String POWER_SOUNDS_ENABLED = Global.POWER_SOUNDS_ENABLED;

        /**
         * @deprecated Use {@link android.provider.Settings.Global#DOCK_SOUNDS_ENABLED}
         * instead
         * @hide
         */
        @Deprecated
        public static final String DOCK_SOUNDS_ENABLED = Global.DOCK_SOUNDS_ENABLED;

        /**
         * Whether to play sounds when the keyguard is shown and dismissed.
         * @hide
         */
        public static final String LOCKSCREEN_SOUNDS_ENABLED = "lockscreen_sounds_enabled";

        /** @hide */
        public static final Validator LOCKSCREEN_SOUNDS_ENABLED_VALIDATOR = sBooleanValidator;

        /**
         * Whether the lockscreen should be completely disabled.
         * @hide
         */
        public static final String LOCKSCREEN_DISABLED = "lockscreen.disabled";

        /** @hide */
        public static final Validator LOCKSCREEN_DISABLED_VALIDATOR = sBooleanValidator;

        /**
         * @deprecated Use {@link android.provider.Settings.Global#LOW_BATTERY_SOUND}
         * instead
         * @hide
         */
        @Deprecated
        public static final String LOW_BATTERY_SOUND = Global.LOW_BATTERY_SOUND;

        /**
         * @deprecated Use {@link android.provider.Settings.Global#DESK_DOCK_SOUND}
         * instead
         * @hide
         */
        @Deprecated
        public static final String DESK_DOCK_SOUND = Global.DESK_DOCK_SOUND;

        /**
         * @deprecated Use {@link android.provider.Settings.Global#DESK_UNDOCK_SOUND}
         * instead
         * @hide
         */
        @Deprecated
        public static final String DESK_UNDOCK_SOUND = Global.DESK_UNDOCK_SOUND;

        /**
         * @deprecated Use {@link android.provider.Settings.Global#CAR_DOCK_SOUND}
         * instead
         * @hide
         */
        @Deprecated
        public static final String CAR_DOCK_SOUND = Global.CAR_DOCK_SOUND;

        /**
         * @deprecated Use {@link android.provider.Settings.Global#CAR_UNDOCK_SOUND}
         * instead
         * @hide
         */
        @Deprecated
        public static final String CAR_UNDOCK_SOUND = Global.CAR_UNDOCK_SOUND;

        /**
         * @deprecated Use {@link android.provider.Settings.Global#LOCK_SOUND}
         * instead
         * @hide
         */
        @Deprecated
        public static final String LOCK_SOUND = Global.LOCK_SOUND;

        /**
         * @deprecated Use {@link android.provider.Settings.Global#UNLOCK_SOUND}
         * instead
         * @hide
         */
        @Deprecated
        public static final String UNLOCK_SOUND = Global.UNLOCK_SOUND;

        /**
         * Receive incoming SIP calls?
         * 0 = no
         * 1 = yes
         * @hide
         */
        public static final String SIP_RECEIVE_CALLS = "sip_receive_calls";

        /** @hide */
        public static final Validator SIP_RECEIVE_CALLS_VALIDATOR = sBooleanValidator;

        /**
         * Call Preference String.
         * "SIP_ALWAYS" : Always use SIP with network access
         * "SIP_ADDRESS_ONLY" : Only if destination is a SIP address
         * @hide
         */
        public static final String SIP_CALL_OPTIONS = "sip_call_options";

        /** @hide */
        public static final Validator SIP_CALL_OPTIONS_VALIDATOR = new DiscreteValueValidator(
                new String[] {"SIP_ALWAYS", "SIP_ADDRESS_ONLY"});

        /**
         * One of the sip call options: Always use SIP with network access.
         * @hide
         */
        public static final String SIP_ALWAYS = "SIP_ALWAYS";

        /** @hide */
        public static final Validator SIP_ALWAYS_VALIDATOR = sBooleanValidator;

        /**
         * One of the sip call options: Only if destination is a SIP address.
         * @hide
         */
        public static final String SIP_ADDRESS_ONLY = "SIP_ADDRESS_ONLY";

        /** @hide */
        public static final Validator SIP_ADDRESS_ONLY_VALIDATOR = sBooleanValidator;

        /**
         * @deprecated Use SIP_ALWAYS or SIP_ADDRESS_ONLY instead.  Formerly used to indicate that
         * the user should be prompted each time a call is made whether it should be placed using
         * SIP.  The {@link com.android.providers.settings.DatabaseHelper} replaces this with
         * SIP_ADDRESS_ONLY.
         * @hide
         */
        @Deprecated
        public static final String SIP_ASK_ME_EACH_TIME = "SIP_ASK_ME_EACH_TIME";

        /** @hide */
        public static final Validator SIP_ASK_ME_EACH_TIME_VALIDATOR = sBooleanValidator;

        /**
         * Pointer speed setting.
         * This is an integer value in a range between -7 and +7, so there are 15 possible values.
         *   -7 = slowest
         *    0 = default speed
         *   +7 = fastest
         * @hide
         */
        public static final String POINTER_SPEED = "pointer_speed";

        /** @hide */
        public static final Validator POINTER_SPEED_VALIDATOR =
                new InclusiveFloatRangeValidator(-7, 7);

        /**
         * Whether lock-to-app will be triggered by long-press on recents.
         * @hide
         */
        public static final String LOCK_TO_APP_ENABLED = "lock_to_app_enabled";

        /** @hide */
        public static final Validator LOCK_TO_APP_ENABLED_VALIDATOR = sBooleanValidator;

        /**
         * I am the lolrus.
         * <p>
         * Nonzero values indicate that the user has a bukkit.
         * Backward-compatible with <code>PrefGetPreference(prefAllowEasterEggs)</code>.
         * @hide
         */
        public static final String EGG_MODE = "egg_mode";

        /** @hide */
        public static final Validator EGG_MODE_VALIDATOR = new Validator() {
            @Override
            public boolean validate(String value) {
                try {
                    return Long.parseLong(value) >= 0;
                } catch (NumberFormatException e) {
                    return false;
                }
            }
        };

        /**
         * IMPORTANT: If you add a new public settings you also have to add it to
         * PUBLIC_SETTINGS below. If the new setting is hidden you have to add
         * it to PRIVATE_SETTINGS below. Also add a validator that can validate
         * the setting value. See an example above.
         */

        /**
         * Boolean value on whether to show weather in the statusbar
         * @hide
         */
        public static final String STATUS_BAR_SHOW_WEATHER = "status_bar_show_weather";

        /**
          * Volume keys control cursor in text fields (default is 0)
          * 0 - Disabled
          * 1 - Volume up/down moves cursor left/right
          * 2 - Volume up/down moves cursor right/left
          * @hide
          */
         public static final String VOLUME_KEY_CURSOR_CONTROL = "volume_key_cursor_control";

        /**
         * Settings to backup. This is here so that it's in the same place as the settings
         * keys and easy to update.
         *
         * NOTE: Settings are backed up and restored in the order they appear
         *       in this array. If you have one setting depending on another,
         *       make sure that they are ordered appropriately.
         *
         * @hide
         */
        public static final String[] SETTINGS_TO_BACKUP = {
            STAY_ON_WHILE_PLUGGED_IN,   // moved to global
            WIFI_USE_STATIC_IP,
            WIFI_STATIC_IP,
            WIFI_STATIC_GATEWAY,
            WIFI_STATIC_NETMASK,
            WIFI_STATIC_DNS1,
            WIFI_STATIC_DNS2,
            BLUETOOTH_DISCOVERABILITY,
            BLUETOOTH_DISCOVERABILITY_TIMEOUT,
            FONT_SCALE,
            DIM_SCREEN,
            SCREEN_OFF_TIMEOUT,
            SCREEN_BRIGHTNESS,
            SCREEN_BRIGHTNESS_MODE,
            SCREEN_AUTO_BRIGHTNESS_ADJ,
            VIBRATE_INPUT_DEVICES,
            MODE_RINGER_STREAMS_AFFECTED,
            TEXT_AUTO_REPLACE,
            TEXT_AUTO_CAPS,
            TEXT_AUTO_PUNCTUATE,
            TEXT_SHOW_PASSWORD,
            AUTO_TIME,                  // moved to global
            AUTO_TIME_ZONE,             // moved to global
            TIME_12_24,
            DATE_FORMAT,
            DTMF_TONE_WHEN_DIALING,
            DTMF_TONE_TYPE_WHEN_DIALING,
            HEARING_AID,
            TTY_MODE,
            MASTER_MONO,
            SOUND_EFFECTS_ENABLED,
            HAPTIC_FEEDBACK_ENABLED,
            POWER_SOUNDS_ENABLED,       // moved to global
            DOCK_SOUNDS_ENABLED,        // moved to global
            LOCKSCREEN_SOUNDS_ENABLED,
            SHOW_WEB_SUGGESTIONS,
            SIP_CALL_OPTIONS,
            SIP_RECEIVE_CALLS,
            POINTER_SPEED,
            VIBRATE_WHEN_RINGING,
            RINGTONE,
            LOCK_TO_APP_ENABLED,
            NOTIFICATION_SOUND,
            ACCELEROMETER_ROTATION
        };

        /**
         * These are all public system settings
         *
         * @hide
         */
        public static final Set<String> PUBLIC_SETTINGS = new ArraySet<>();
        static {
            PUBLIC_SETTINGS.add(END_BUTTON_BEHAVIOR);
            PUBLIC_SETTINGS.add(WIFI_USE_STATIC_IP);
            PUBLIC_SETTINGS.add(WIFI_STATIC_IP);
            PUBLIC_SETTINGS.add(WIFI_STATIC_GATEWAY);
            PUBLIC_SETTINGS.add(WIFI_STATIC_NETMASK);
            PUBLIC_SETTINGS.add(WIFI_STATIC_DNS1);
            PUBLIC_SETTINGS.add(WIFI_STATIC_DNS2);
            PUBLIC_SETTINGS.add(BLUETOOTH_DISCOVERABILITY);
            PUBLIC_SETTINGS.add(BLUETOOTH_DISCOVERABILITY_TIMEOUT);
            PUBLIC_SETTINGS.add(NEXT_ALARM_FORMATTED);
            PUBLIC_SETTINGS.add(FONT_SCALE);
            PUBLIC_SETTINGS.add(DIM_SCREEN);
            PUBLIC_SETTINGS.add(SCREEN_OFF_TIMEOUT);
            PUBLIC_SETTINGS.add(SCREEN_BRIGHTNESS);
            PUBLIC_SETTINGS.add(SCREEN_BRIGHTNESS_MODE);
            PUBLIC_SETTINGS.add(MODE_RINGER_STREAMS_AFFECTED);
            PUBLIC_SETTINGS.add(MUTE_STREAMS_AFFECTED);
            PUBLIC_SETTINGS.add(VIBRATE_ON);
            PUBLIC_SETTINGS.add(VOLUME_RING);
            PUBLIC_SETTINGS.add(VOLUME_SYSTEM);
            PUBLIC_SETTINGS.add(VOLUME_VOICE);
            PUBLIC_SETTINGS.add(VOLUME_MUSIC);
            PUBLIC_SETTINGS.add(VOLUME_ALARM);
            PUBLIC_SETTINGS.add(VOLUME_NOTIFICATION);
            PUBLIC_SETTINGS.add(VOLUME_BLUETOOTH_SCO);
            PUBLIC_SETTINGS.add(RINGTONE);
            PUBLIC_SETTINGS.add(NOTIFICATION_SOUND);
            PUBLIC_SETTINGS.add(ALARM_ALERT);
            PUBLIC_SETTINGS.add(TEXT_AUTO_REPLACE);
            PUBLIC_SETTINGS.add(TEXT_AUTO_CAPS);
            PUBLIC_SETTINGS.add(TEXT_AUTO_PUNCTUATE);
            PUBLIC_SETTINGS.add(TEXT_SHOW_PASSWORD);
            PUBLIC_SETTINGS.add(SHOW_GTALK_SERVICE_STATUS);
            PUBLIC_SETTINGS.add(WALLPAPER_ACTIVITY);
            PUBLIC_SETTINGS.add(TIME_12_24);
            PUBLIC_SETTINGS.add(DATE_FORMAT);
            PUBLIC_SETTINGS.add(SETUP_WIZARD_HAS_RUN);
            PUBLIC_SETTINGS.add(ACCELEROMETER_ROTATION);
            PUBLIC_SETTINGS.add(USER_ROTATION);
            PUBLIC_SETTINGS.add(DTMF_TONE_WHEN_DIALING);
            PUBLIC_SETTINGS.add(SOUND_EFFECTS_ENABLED);
            PUBLIC_SETTINGS.add(HAPTIC_FEEDBACK_ENABLED);
            PUBLIC_SETTINGS.add(SHOW_WEB_SUGGESTIONS);
            PUBLIC_SETTINGS.add(VIBRATE_WHEN_RINGING);
        }

        /**
         * These are all hidden system settings.
         *
         * @hide
         */
        public static final Set<String> PRIVATE_SETTINGS = new ArraySet<>();
        static {
            PRIVATE_SETTINGS.add(WIFI_USE_STATIC_IP);
            PRIVATE_SETTINGS.add(END_BUTTON_BEHAVIOR);
            PRIVATE_SETTINGS.add(ADVANCED_SETTINGS);
            PRIVATE_SETTINGS.add(SCREEN_AUTO_BRIGHTNESS_ADJ);
            PRIVATE_SETTINGS.add(VIBRATE_INPUT_DEVICES);
            PRIVATE_SETTINGS.add(VOLUME_MASTER);
            PRIVATE_SETTINGS.add(MASTER_MONO);
            PRIVATE_SETTINGS.add(NOTIFICATIONS_USE_RING_VOLUME);
            PRIVATE_SETTINGS.add(VIBRATE_IN_SILENT);
            PRIVATE_SETTINGS.add(MEDIA_BUTTON_RECEIVER);
            PRIVATE_SETTINGS.add(HIDE_ROTATION_LOCK_TOGGLE_FOR_ACCESSIBILITY);
            PRIVATE_SETTINGS.add(DTMF_TONE_TYPE_WHEN_DIALING);
            PRIVATE_SETTINGS.add(HEARING_AID);
            PRIVATE_SETTINGS.add(TTY_MODE);
            PRIVATE_SETTINGS.add(NOTIFICATION_LIGHT_PULSE);
            PRIVATE_SETTINGS.add(POINTER_LOCATION);
            PRIVATE_SETTINGS.add(SHOW_TOUCHES);
            PRIVATE_SETTINGS.add(WINDOW_ORIENTATION_LISTENER_LOG);
            PRIVATE_SETTINGS.add(POWER_SOUNDS_ENABLED);
            PRIVATE_SETTINGS.add(DOCK_SOUNDS_ENABLED);
            PRIVATE_SETTINGS.add(LOCKSCREEN_SOUNDS_ENABLED);
            PRIVATE_SETTINGS.add(LOCKSCREEN_DISABLED);
            PRIVATE_SETTINGS.add(LOW_BATTERY_SOUND);
            PRIVATE_SETTINGS.add(DESK_DOCK_SOUND);
            PRIVATE_SETTINGS.add(DESK_UNDOCK_SOUND);
            PRIVATE_SETTINGS.add(CAR_DOCK_SOUND);
            PRIVATE_SETTINGS.add(CAR_UNDOCK_SOUND);
            PRIVATE_SETTINGS.add(LOCK_SOUND);
            PRIVATE_SETTINGS.add(UNLOCK_SOUND);
            PRIVATE_SETTINGS.add(SIP_RECEIVE_CALLS);
            PRIVATE_SETTINGS.add(SIP_CALL_OPTIONS);
            PRIVATE_SETTINGS.add(SIP_ALWAYS);
            PRIVATE_SETTINGS.add(SIP_ADDRESS_ONLY);
            PRIVATE_SETTINGS.add(SIP_ASK_ME_EACH_TIME);
            PRIVATE_SETTINGS.add(POINTER_SPEED);
            PRIVATE_SETTINGS.add(LOCK_TO_APP_ENABLED);
            PRIVATE_SETTINGS.add(EGG_MODE);
        }

        /**
         * These are all public system settings
         *
         * @hide
         */
        public static final Map<String, Validator> VALIDATORS = new ArrayMap<>();
        static {
            VALIDATORS.put(END_BUTTON_BEHAVIOR,END_BUTTON_BEHAVIOR_VALIDATOR);
            VALIDATORS.put(WIFI_USE_STATIC_IP, WIFI_USE_STATIC_IP_VALIDATOR);
            VALIDATORS.put(BLUETOOTH_DISCOVERABILITY, BLUETOOTH_DISCOVERABILITY_VALIDATOR);
            VALIDATORS.put(BLUETOOTH_DISCOVERABILITY_TIMEOUT,
                    BLUETOOTH_DISCOVERABILITY_TIMEOUT_VALIDATOR);
            VALIDATORS.put(NEXT_ALARM_FORMATTED, NEXT_ALARM_FORMATTED_VALIDATOR);
            VALIDATORS.put(FONT_SCALE, FONT_SCALE_VALIDATOR);
            VALIDATORS.put(DIM_SCREEN, DIM_SCREEN_VALIDATOR);
            VALIDATORS.put(SCREEN_OFF_TIMEOUT, SCREEN_OFF_TIMEOUT_VALIDATOR);
            VALIDATORS.put(SCREEN_BRIGHTNESS, SCREEN_BRIGHTNESS_VALIDATOR);
            VALIDATORS.put(SCREEN_BRIGHTNESS_FOR_VR, SCREEN_BRIGHTNESS_FOR_VR_VALIDATOR);
            VALIDATORS.put(SCREEN_BRIGHTNESS_MODE, SCREEN_BRIGHTNESS_MODE_VALIDATOR);
            VALIDATORS.put(MODE_RINGER_STREAMS_AFFECTED, MODE_RINGER_STREAMS_AFFECTED_VALIDATOR);
            VALIDATORS.put(MUTE_STREAMS_AFFECTED, MUTE_STREAMS_AFFECTED_VALIDATOR);
            VALIDATORS.put(VIBRATE_ON, VIBRATE_ON_VALIDATOR);
            VALIDATORS.put(RINGTONE, RINGTONE_VALIDATOR);
            VALIDATORS.put(NOTIFICATION_SOUND, NOTIFICATION_SOUND_VALIDATOR);
            VALIDATORS.put(ALARM_ALERT, ALARM_ALERT_VALIDATOR);
            VALIDATORS.put(TEXT_AUTO_REPLACE, TEXT_AUTO_REPLACE_VALIDATOR);
            VALIDATORS.put(TEXT_AUTO_CAPS, TEXT_AUTO_CAPS_VALIDATOR);
            VALIDATORS.put(TEXT_AUTO_PUNCTUATE, TEXT_AUTO_PUNCTUATE_VALIDATOR);
            VALIDATORS.put(TEXT_SHOW_PASSWORD, TEXT_SHOW_PASSWORD_VALIDATOR);
            VALIDATORS.put(SHOW_GTALK_SERVICE_STATUS, SHOW_GTALK_SERVICE_STATUS_VALIDATOR);
            VALIDATORS.put(WALLPAPER_ACTIVITY, WALLPAPER_ACTIVITY_VALIDATOR);
            VALIDATORS.put(TIME_12_24, TIME_12_24_VALIDATOR);
            VALIDATORS.put(DATE_FORMAT, DATE_FORMAT_VALIDATOR);
            VALIDATORS.put(SETUP_WIZARD_HAS_RUN, SETUP_WIZARD_HAS_RUN_VALIDATOR);
            VALIDATORS.put(ACCELEROMETER_ROTATION, ACCELEROMETER_ROTATION_VALIDATOR);
            VALIDATORS.put(USER_ROTATION, USER_ROTATION_VALIDATOR);
            VALIDATORS.put(DTMF_TONE_WHEN_DIALING, DTMF_TONE_WHEN_DIALING_VALIDATOR);
            VALIDATORS.put(SOUND_EFFECTS_ENABLED, SOUND_EFFECTS_ENABLED_VALIDATOR);
            VALIDATORS.put(HAPTIC_FEEDBACK_ENABLED, HAPTIC_FEEDBACK_ENABLED_VALIDATOR);
            VALIDATORS.put(SHOW_WEB_SUGGESTIONS, SHOW_WEB_SUGGESTIONS_VALIDATOR);
            VALIDATORS.put(WIFI_USE_STATIC_IP, WIFI_USE_STATIC_IP_VALIDATOR);
            VALIDATORS.put(END_BUTTON_BEHAVIOR, END_BUTTON_BEHAVIOR_VALIDATOR);
            VALIDATORS.put(ADVANCED_SETTINGS, ADVANCED_SETTINGS_VALIDATOR);
            VALIDATORS.put(SCREEN_AUTO_BRIGHTNESS_ADJ, SCREEN_AUTO_BRIGHTNESS_ADJ_VALIDATOR);
            VALIDATORS.put(VIBRATE_INPUT_DEVICES, VIBRATE_INPUT_DEVICES_VALIDATOR);
            VALIDATORS.put(MASTER_MONO, MASTER_MONO_VALIDATOR);
            VALIDATORS.put(NOTIFICATIONS_USE_RING_VOLUME, NOTIFICATIONS_USE_RING_VOLUME_VALIDATOR);
            VALIDATORS.put(VIBRATE_IN_SILENT, VIBRATE_IN_SILENT_VALIDATOR);
            VALIDATORS.put(MEDIA_BUTTON_RECEIVER, MEDIA_BUTTON_RECEIVER_VALIDATOR);
            VALIDATORS.put(HIDE_ROTATION_LOCK_TOGGLE_FOR_ACCESSIBILITY,
                    HIDE_ROTATION_LOCK_TOGGLE_FOR_ACCESSIBILITY_VALIDATOR);
            VALIDATORS.put(VIBRATE_WHEN_RINGING, VIBRATE_WHEN_RINGING_VALIDATOR);
            VALIDATORS.put(DTMF_TONE_TYPE_WHEN_DIALING, DTMF_TONE_TYPE_WHEN_DIALING_VALIDATOR);
            VALIDATORS.put(HEARING_AID, HEARING_AID_VALIDATOR);
            VALIDATORS.put(TTY_MODE, TTY_MODE_VALIDATOR);
            VALIDATORS.put(NOTIFICATION_LIGHT_PULSE, NOTIFICATION_LIGHT_PULSE_VALIDATOR);
            VALIDATORS.put(POINTER_LOCATION, POINTER_LOCATION_VALIDATOR);
            VALIDATORS.put(SHOW_TOUCHES, SHOW_TOUCHES_VALIDATOR);
            VALIDATORS.put(WINDOW_ORIENTATION_LISTENER_LOG,
                    WINDOW_ORIENTATION_LISTENER_LOG_VALIDATOR);
            VALIDATORS.put(LOCKSCREEN_SOUNDS_ENABLED, LOCKSCREEN_SOUNDS_ENABLED_VALIDATOR);
            VALIDATORS.put(LOCKSCREEN_DISABLED, LOCKSCREEN_DISABLED_VALIDATOR);
            VALIDATORS.put(SIP_RECEIVE_CALLS, SIP_RECEIVE_CALLS_VALIDATOR);
            VALIDATORS.put(SIP_CALL_OPTIONS, SIP_CALL_OPTIONS_VALIDATOR);
            VALIDATORS.put(SIP_ALWAYS, SIP_ALWAYS_VALIDATOR);
            VALIDATORS.put(SIP_ADDRESS_ONLY, SIP_ADDRESS_ONLY_VALIDATOR);
            VALIDATORS.put(SIP_ASK_ME_EACH_TIME, SIP_ASK_ME_EACH_TIME_VALIDATOR);
            VALIDATORS.put(POINTER_SPEED, POINTER_SPEED_VALIDATOR);
            VALIDATORS.put(LOCK_TO_APP_ENABLED, LOCK_TO_APP_ENABLED_VALIDATOR);
            VALIDATORS.put(EGG_MODE, EGG_MODE_VALIDATOR);
            VALIDATORS.put(WIFI_STATIC_IP, WIFI_STATIC_IP_VALIDATOR);
            VALIDATORS.put(WIFI_STATIC_GATEWAY, WIFI_STATIC_GATEWAY_VALIDATOR);
            VALIDATORS.put(WIFI_STATIC_NETMASK, WIFI_STATIC_NETMASK_VALIDATOR);
            VALIDATORS.put(WIFI_STATIC_DNS1, WIFI_STATIC_DNS1_VALIDATOR);
            VALIDATORS.put(WIFI_STATIC_DNS2, WIFI_STATIC_DNS2_VALIDATOR);
        }

        /**
         * These entries are considered common between the personal and the managed profile,
         * since the managed profile doesn't get to change them.
         */
        private static final Set<String> CLONE_TO_MANAGED_PROFILE = new ArraySet<>();
        static {
            CLONE_TO_MANAGED_PROFILE.add(DATE_FORMAT);
            CLONE_TO_MANAGED_PROFILE.add(HAPTIC_FEEDBACK_ENABLED);
            CLONE_TO_MANAGED_PROFILE.add(SOUND_EFFECTS_ENABLED);
            CLONE_TO_MANAGED_PROFILE.add(TEXT_SHOW_PASSWORD);
            CLONE_TO_MANAGED_PROFILE.add(TIME_12_24);
        }

        /** @hide */
        public static void getCloneToManagedProfileSettings(Set<String> outKeySet) {
            outKeySet.addAll(CLONE_TO_MANAGED_PROFILE);
        }

        /**
         * When to use Wi-Fi calling
         *
         * @see android.telephony.TelephonyManager.WifiCallingChoices
         * @hide
         */
        public static final String WHEN_TO_MAKE_WIFI_CALLS = "when_to_make_wifi_calls";

        // Settings moved to Settings.Secure

        /**
         * @deprecated Use {@link android.provider.Settings.Global#ADB_ENABLED}
         * instead
         */
        @Deprecated
        public static final String ADB_ENABLED = Global.ADB_ENABLED;

        /**
         * @deprecated Use {@link android.provider.Settings.Secure#ANDROID_ID} instead
         */
        @Deprecated
        public static final String ANDROID_ID = Secure.ANDROID_ID;

        /**
         * @deprecated Use {@link android.provider.Settings.Global#BLUETOOTH_ON} instead
         */
        @Deprecated
        public static final String BLUETOOTH_ON = Global.BLUETOOTH_ON;

        /**
         * @deprecated Use {@link android.provider.Settings.Global#DATA_ROAMING} instead
         */
        @Deprecated
        public static final String DATA_ROAMING = Global.DATA_ROAMING;

        /**
         * @deprecated Use {@link android.provider.Settings.Global#DEVICE_PROVISIONED} instead
         */
        @Deprecated
        public static final String DEVICE_PROVISIONED = Global.DEVICE_PROVISIONED;

        /**
         * @deprecated Use {@link android.provider.Settings.Global#HTTP_PROXY} instead
         */
        @Deprecated
        public static final String HTTP_PROXY = Global.HTTP_PROXY;

        /**
         * @deprecated Use {@link android.provider.Settings.Secure#INSTALL_NON_MARKET_APPS} instead
         */
        @Deprecated
        public static final String INSTALL_NON_MARKET_APPS = Secure.INSTALL_NON_MARKET_APPS;

        /**
         * @deprecated Use {@link android.provider.Settings.Secure#LOCATION_PROVIDERS_ALLOWED}
         * instead
         */
        @Deprecated
        public static final String LOCATION_PROVIDERS_ALLOWED = Secure.LOCATION_PROVIDERS_ALLOWED;

        /**
         * @deprecated Use {@link android.provider.Settings.Secure#LOGGING_ID} instead
         */
        @Deprecated
        public static final String LOGGING_ID = Secure.LOGGING_ID;

        /**
         * @deprecated Use {@link android.provider.Settings.Global#NETWORK_PREFERENCE} instead
         */
        @Deprecated
        public static final String NETWORK_PREFERENCE = Global.NETWORK_PREFERENCE;

        /**
         * @deprecated Use {@link android.provider.Settings.Secure#PARENTAL_CONTROL_ENABLED}
         * instead
         */
        @Deprecated
        public static final String PARENTAL_CONTROL_ENABLED = Secure.PARENTAL_CONTROL_ENABLED;

        /**
         * @deprecated Use {@link android.provider.Settings.Secure#PARENTAL_CONTROL_LAST_UPDATE}
         * instead
         */
        @Deprecated
        public static final String PARENTAL_CONTROL_LAST_UPDATE = Secure.PARENTAL_CONTROL_LAST_UPDATE;

        /**
         * @deprecated Use {@link android.provider.Settings.Secure#PARENTAL_CONTROL_REDIRECT_URL}
         * instead
         */
        @Deprecated
        public static final String PARENTAL_CONTROL_REDIRECT_URL =
            Secure.PARENTAL_CONTROL_REDIRECT_URL;

        /**
         * @deprecated Use {@link android.provider.Settings.Secure#SETTINGS_CLASSNAME} instead
         */
        @Deprecated
        public static final String SETTINGS_CLASSNAME = Secure.SETTINGS_CLASSNAME;

        /**
         * @deprecated Use {@link android.provider.Settings.Global#USB_MASS_STORAGE_ENABLED} instead
         */
        @Deprecated
        public static final String USB_MASS_STORAGE_ENABLED = Global.USB_MASS_STORAGE_ENABLED;

        /**
         * @deprecated Use {@link android.provider.Settings.Global#USE_GOOGLE_MAIL} instead
         */
        @Deprecated
        public static final String USE_GOOGLE_MAIL = Global.USE_GOOGLE_MAIL;

       /**
         * @deprecated Use
         * {@link android.provider.Settings.Global#WIFI_MAX_DHCP_RETRY_COUNT} instead
         */
        @Deprecated
        public static final String WIFI_MAX_DHCP_RETRY_COUNT = Global.WIFI_MAX_DHCP_RETRY_COUNT;

        /**
         * @deprecated Use
         * {@link android.provider.Settings.Global#WIFI_MOBILE_DATA_TRANSITION_WAKELOCK_TIMEOUT_MS} instead
         */
        @Deprecated
        public static final String WIFI_MOBILE_DATA_TRANSITION_WAKELOCK_TIMEOUT_MS =
                Global.WIFI_MOBILE_DATA_TRANSITION_WAKELOCK_TIMEOUT_MS;

        /**
         * @deprecated Use
         * {@link android.provider.Settings.Global#WIFI_NETWORKS_AVAILABLE_NOTIFICATION_ON} instead
         */
        @Deprecated
        public static final String WIFI_NETWORKS_AVAILABLE_NOTIFICATION_ON =
                Global.WIFI_NETWORKS_AVAILABLE_NOTIFICATION_ON;

        /**
         * @deprecated Use
         * {@link android.provider.Settings.Global#WIFI_NETWORKS_AVAILABLE_REPEAT_DELAY} instead
         */
        @Deprecated
        public static final String WIFI_NETWORKS_AVAILABLE_REPEAT_DELAY =
                Global.WIFI_NETWORKS_AVAILABLE_REPEAT_DELAY;

        /**
         * @deprecated Use {@link android.provider.Settings.Global#WIFI_NUM_OPEN_NETWORKS_KEPT}
         * instead
         */
        @Deprecated
        public static final String WIFI_NUM_OPEN_NETWORKS_KEPT = Global.WIFI_NUM_OPEN_NETWORKS_KEPT;

        /**
         * @deprecated Use {@link android.provider.Settings.Global#WIFI_ON} instead
         */
        @Deprecated
        public static final String WIFI_ON = Global.WIFI_ON;

        /**
         * @deprecated Use
         * {@link android.provider.Settings.Secure#WIFI_WATCHDOG_ACCEPTABLE_PACKET_LOSS_PERCENTAGE}
         * instead
         */
        @Deprecated
        public static final String WIFI_WATCHDOG_ACCEPTABLE_PACKET_LOSS_PERCENTAGE =
                Secure.WIFI_WATCHDOG_ACCEPTABLE_PACKET_LOSS_PERCENTAGE;

        /**
         * @deprecated Use {@link android.provider.Settings.Secure#WIFI_WATCHDOG_AP_COUNT} instead
         */
        @Deprecated
        public static final String WIFI_WATCHDOG_AP_COUNT = Secure.WIFI_WATCHDOG_AP_COUNT;

        /**
         * @deprecated Use
         * {@link android.provider.Settings.Secure#WIFI_WATCHDOG_BACKGROUND_CHECK_DELAY_MS} instead
         */
        @Deprecated
        public static final String WIFI_WATCHDOG_BACKGROUND_CHECK_DELAY_MS =
                Secure.WIFI_WATCHDOG_BACKGROUND_CHECK_DELAY_MS;

        /**
         * @deprecated Use
         * {@link android.provider.Settings.Secure#WIFI_WATCHDOG_BACKGROUND_CHECK_ENABLED} instead
         */
        @Deprecated
        public static final String WIFI_WATCHDOG_BACKGROUND_CHECK_ENABLED =
                Secure.WIFI_WATCHDOG_BACKGROUND_CHECK_ENABLED;

        /**
         * @deprecated Use
         * {@link android.provider.Settings.Secure#WIFI_WATCHDOG_BACKGROUND_CHECK_TIMEOUT_MS}
         * instead
         */
        @Deprecated
        public static final String WIFI_WATCHDOG_BACKGROUND_CHECK_TIMEOUT_MS =
                Secure.WIFI_WATCHDOG_BACKGROUND_CHECK_TIMEOUT_MS;

        /**
         * @deprecated Use
         * {@link android.provider.Settings.Secure#WIFI_WATCHDOG_INITIAL_IGNORED_PING_COUNT} instead
         */
        @Deprecated
        public static final String WIFI_WATCHDOG_INITIAL_IGNORED_PING_COUNT =
            Secure.WIFI_WATCHDOG_INITIAL_IGNORED_PING_COUNT;

        /**
         * @deprecated Use {@link android.provider.Settings.Secure#WIFI_WATCHDOG_MAX_AP_CHECKS}
         * instead
         */
        @Deprecated
        public static final String WIFI_WATCHDOG_MAX_AP_CHECKS = Secure.WIFI_WATCHDOG_MAX_AP_CHECKS;

        /**
         * @deprecated Use {@link android.provider.Settings.Global#WIFI_WATCHDOG_ON} instead
         */
        @Deprecated
        public static final String WIFI_WATCHDOG_ON = Global.WIFI_WATCHDOG_ON;

        /**
         * @deprecated Use {@link android.provider.Settings.Secure#WIFI_WATCHDOG_PING_COUNT} instead
         */
        @Deprecated
        public static final String WIFI_WATCHDOG_PING_COUNT = Secure.WIFI_WATCHDOG_PING_COUNT;

        /**
         * @deprecated Use {@link android.provider.Settings.Secure#WIFI_WATCHDOG_PING_DELAY_MS}
         * instead
         */
        @Deprecated
        public static final String WIFI_WATCHDOG_PING_DELAY_MS = Secure.WIFI_WATCHDOG_PING_DELAY_MS;

        /**
         * @deprecated Use {@link android.provider.Settings.Secure#WIFI_WATCHDOG_PING_TIMEOUT_MS}
         * instead
         */
        @Deprecated
        public static final String WIFI_WATCHDOG_PING_TIMEOUT_MS =
            Secure.WIFI_WATCHDOG_PING_TIMEOUT_MS;

        /**
         * Checks if the specified app can modify system settings. As of API
         * level 23, an app cannot modify system settings unless it declares the
         * {@link android.Manifest.permission#WRITE_SETTINGS}
         * permission in its manifest, <em>and</em> the user specifically grants
         * the app this capability. To prompt the user to grant this approval,
         * the app must send an intent with the action {@link
         * android.provider.Settings#ACTION_MANAGE_WRITE_SETTINGS}, which causes
         * the system to display a permission management screen.
         *
         * @param context App context.
         * @return true if the calling app can write to system settings, false otherwise
         */
        public static boolean canWrite(Context context) {
            return isCallingPackageAllowedToWriteSettings(context, Process.myUid(),
                    context.getOpPackageName(), false);
        }
    }

    /**
     * Secure system settings, containing system preferences that applications
     * can read but are not allowed to write.  These are for preferences that
     * the user must explicitly modify through the system UI or specialized
     * APIs for those values, not modified directly by applications.
     */
    public static final class Secure extends NameValueTable {
        /**
         * The content:// style URL for this table
         */
        public static final Uri CONTENT_URI =
            Uri.parse("content://" + AUTHORITY + "/secure");

        // Populated lazily, guarded by class object:
        private static final NameValueCache sNameValueCache = new NameValueCache(
                CONTENT_URI,
                CALL_METHOD_GET_SECURE,
                CALL_METHOD_PUT_SECURE);

        private static ILockSettings sLockSettings = null;

        private static boolean sIsSystemProcess;
        private static final HashSet<String> MOVED_TO_LOCK_SETTINGS;
        private static final HashSet<String> MOVED_TO_GLOBAL;
        static {
            MOVED_TO_LOCK_SETTINGS = new HashSet<String>(3);
            MOVED_TO_LOCK_SETTINGS.add(Secure.LOCK_PATTERN_ENABLED);
            MOVED_TO_LOCK_SETTINGS.add(Secure.LOCK_PATTERN_VISIBLE);
            MOVED_TO_LOCK_SETTINGS.add(Secure.LOCK_PATTERN_TACTILE_FEEDBACK_ENABLED);
            MOVED_TO_LOCK_SETTINGS.add(Secure.LOCK_PATTERN_SIZE);
            MOVED_TO_LOCK_SETTINGS.add(Secure.LOCK_DOTS_VISIBLE);
            MOVED_TO_LOCK_SETTINGS.add(Secure.LOCK_SHOW_ERROR_PATH);

            MOVED_TO_GLOBAL = new HashSet<String>();
            MOVED_TO_GLOBAL.add(Settings.Global.ADB_ENABLED);
            MOVED_TO_GLOBAL.add(Settings.Global.ASSISTED_GPS_ENABLED);
            MOVED_TO_GLOBAL.add(Settings.Global.BLUETOOTH_ON);
            MOVED_TO_GLOBAL.add(Settings.Global.BUGREPORT_IN_POWER_MENU);
            MOVED_TO_GLOBAL.add(Settings.Global.CDMA_CELL_BROADCAST_SMS);
            MOVED_TO_GLOBAL.add(Settings.Global.CDMA_ROAMING_MODE);
            MOVED_TO_GLOBAL.add(Settings.Global.CDMA_SUBSCRIPTION_MODE);
            MOVED_TO_GLOBAL.add(Settings.Global.DATA_ACTIVITY_TIMEOUT_MOBILE);
            MOVED_TO_GLOBAL.add(Settings.Global.DATA_ACTIVITY_TIMEOUT_WIFI);
            MOVED_TO_GLOBAL.add(Settings.Global.DATA_ROAMING);
            MOVED_TO_GLOBAL.add(Settings.Global.DEVELOPMENT_SETTINGS_ENABLED);
            MOVED_TO_GLOBAL.add(Settings.Global.DEVICE_PROVISIONED);
            MOVED_TO_GLOBAL.add(Settings.Global.DISPLAY_SIZE_FORCED);
            MOVED_TO_GLOBAL.add(Settings.Global.DOWNLOAD_MAX_BYTES_OVER_MOBILE);
            MOVED_TO_GLOBAL.add(Settings.Global.DOWNLOAD_RECOMMENDED_MAX_BYTES_OVER_MOBILE);
            MOVED_TO_GLOBAL.add(Settings.Global.MOBILE_DATA);
            MOVED_TO_GLOBAL.add(Settings.Global.NETSTATS_DEV_BUCKET_DURATION);
            MOVED_TO_GLOBAL.add(Settings.Global.NETSTATS_DEV_DELETE_AGE);
            MOVED_TO_GLOBAL.add(Settings.Global.NETSTATS_DEV_PERSIST_BYTES);
            MOVED_TO_GLOBAL.add(Settings.Global.NETSTATS_DEV_ROTATE_AGE);
            MOVED_TO_GLOBAL.add(Settings.Global.NETSTATS_ENABLED);
            MOVED_TO_GLOBAL.add(Settings.Global.NETSTATS_GLOBAL_ALERT_BYTES);
            MOVED_TO_GLOBAL.add(Settings.Global.NETSTATS_POLL_INTERVAL);
            MOVED_TO_GLOBAL.add(Settings.Global.NETSTATS_SAMPLE_ENABLED);
            MOVED_TO_GLOBAL.add(Settings.Global.NETSTATS_TIME_CACHE_MAX_AGE);
            MOVED_TO_GLOBAL.add(Settings.Global.NETSTATS_UID_BUCKET_DURATION);
            MOVED_TO_GLOBAL.add(Settings.Global.NETSTATS_UID_DELETE_AGE);
            MOVED_TO_GLOBAL.add(Settings.Global.NETSTATS_UID_PERSIST_BYTES);
            MOVED_TO_GLOBAL.add(Settings.Global.NETSTATS_UID_ROTATE_AGE);
            MOVED_TO_GLOBAL.add(Settings.Global.NETSTATS_UID_TAG_BUCKET_DURATION);
            MOVED_TO_GLOBAL.add(Settings.Global.NETSTATS_UID_TAG_DELETE_AGE);
            MOVED_TO_GLOBAL.add(Settings.Global.NETSTATS_UID_TAG_PERSIST_BYTES);
            MOVED_TO_GLOBAL.add(Settings.Global.NETSTATS_UID_TAG_ROTATE_AGE);
            MOVED_TO_GLOBAL.add(Settings.Global.NETWORK_PREFERENCE);
            MOVED_TO_GLOBAL.add(Settings.Global.NITZ_UPDATE_DIFF);
            MOVED_TO_GLOBAL.add(Settings.Global.NITZ_UPDATE_SPACING);
            MOVED_TO_GLOBAL.add(Settings.Global.NTP_SERVER);
            MOVED_TO_GLOBAL.add(Settings.Global.NTP_TIMEOUT);
            MOVED_TO_GLOBAL.add(Settings.Global.PDP_WATCHDOG_ERROR_POLL_COUNT);
            MOVED_TO_GLOBAL.add(Settings.Global.PDP_WATCHDOG_LONG_POLL_INTERVAL_MS);
            MOVED_TO_GLOBAL.add(Settings.Global.PDP_WATCHDOG_MAX_PDP_RESET_FAIL_COUNT);
            MOVED_TO_GLOBAL.add(Settings.Global.PDP_WATCHDOG_POLL_INTERVAL_MS);
            MOVED_TO_GLOBAL.add(Settings.Global.PDP_WATCHDOG_TRIGGER_PACKET_COUNT);
            MOVED_TO_GLOBAL.add(Settings.Global.SAMPLING_PROFILER_MS);
            MOVED_TO_GLOBAL.add(Settings.Global.SETUP_PREPAID_DATA_SERVICE_URL);
            MOVED_TO_GLOBAL.add(Settings.Global.SETUP_PREPAID_DETECTION_REDIR_HOST);
            MOVED_TO_GLOBAL.add(Settings.Global.SETUP_PREPAID_DETECTION_TARGET_URL);
            MOVED_TO_GLOBAL.add(Settings.Global.TETHER_DUN_APN);
            MOVED_TO_GLOBAL.add(Settings.Global.TETHER_DUN_REQUIRED);
            MOVED_TO_GLOBAL.add(Settings.Global.TETHER_SUPPORTED);
            MOVED_TO_GLOBAL.add(Settings.Global.USB_MASS_STORAGE_ENABLED);
            MOVED_TO_GLOBAL.add(Settings.Global.USE_GOOGLE_MAIL);
            MOVED_TO_GLOBAL.add(Settings.Global.WIFI_COUNTRY_CODE);
            MOVED_TO_GLOBAL.add(Settings.Global.WIFI_FRAMEWORK_SCAN_INTERVAL_MS);
            MOVED_TO_GLOBAL.add(Settings.Global.WIFI_FREQUENCY_BAND);
            MOVED_TO_GLOBAL.add(Settings.Global.WIFI_IDLE_MS);
            MOVED_TO_GLOBAL.add(Settings.Global.WIFI_MAX_DHCP_RETRY_COUNT);
            MOVED_TO_GLOBAL.add(Settings.Global.WIFI_MOBILE_DATA_TRANSITION_WAKELOCK_TIMEOUT_MS);
            MOVED_TO_GLOBAL.add(Settings.Global.WIFI_NETWORKS_AVAILABLE_NOTIFICATION_ON);
            MOVED_TO_GLOBAL.add(Settings.Global.WIFI_NETWORKS_AVAILABLE_REPEAT_DELAY);
            MOVED_TO_GLOBAL.add(Settings.Global.WIFI_NUM_OPEN_NETWORKS_KEPT);
            MOVED_TO_GLOBAL.add(Settings.Global.WIFI_ON);
            MOVED_TO_GLOBAL.add(Settings.Global.WIFI_P2P_DEVICE_NAME);
            MOVED_TO_GLOBAL.add(Settings.Global.WIFI_SAVED_STATE);
            MOVED_TO_GLOBAL.add(Settings.Global.WIFI_HOTSPOT2_ENABLED);
            MOVED_TO_GLOBAL.add(Settings.Global.WIFI_SUPPLICANT_SCAN_INTERVAL_MS);
            MOVED_TO_GLOBAL.add(Settings.Global.WIFI_SUSPEND_OPTIMIZATIONS_ENABLED);
            MOVED_TO_GLOBAL.add(Settings.Global.WIFI_VERBOSE_LOGGING_ENABLED);
            MOVED_TO_GLOBAL.add(Settings.Global.WIFI_ENHANCED_AUTO_JOIN);
            MOVED_TO_GLOBAL.add(Settings.Global.WIFI_NETWORK_SHOW_RSSI);
            MOVED_TO_GLOBAL.add(Settings.Global.WIFI_WATCHDOG_ON);
            MOVED_TO_GLOBAL.add(Settings.Global.WIFI_WATCHDOG_POOR_NETWORK_TEST_ENABLED);
            MOVED_TO_GLOBAL.add(Settings.Global.WIMAX_NETWORKS_AVAILABLE_NOTIFICATION_ON);
            MOVED_TO_GLOBAL.add(Settings.Global.PACKAGE_VERIFIER_ENABLE);
            MOVED_TO_GLOBAL.add(Settings.Global.PACKAGE_VERIFIER_TIMEOUT);
            MOVED_TO_GLOBAL.add(Settings.Global.PACKAGE_VERIFIER_DEFAULT_RESPONSE);
            MOVED_TO_GLOBAL.add(Settings.Global.DATA_STALL_ALARM_NON_AGGRESSIVE_DELAY_IN_MS);
            MOVED_TO_GLOBAL.add(Settings.Global.DATA_STALL_ALARM_AGGRESSIVE_DELAY_IN_MS);
            MOVED_TO_GLOBAL.add(Settings.Global.GPRS_REGISTER_CHECK_PERIOD_MS);
            MOVED_TO_GLOBAL.add(Settings.Global.WTF_IS_FATAL);
            MOVED_TO_GLOBAL.add(Settings.Global.BATTERY_DISCHARGE_DURATION_THRESHOLD);
            MOVED_TO_GLOBAL.add(Settings.Global.BATTERY_DISCHARGE_THRESHOLD);
            MOVED_TO_GLOBAL.add(Settings.Global.SEND_ACTION_APP_ERROR);
            MOVED_TO_GLOBAL.add(Settings.Global.DROPBOX_AGE_SECONDS);
            MOVED_TO_GLOBAL.add(Settings.Global.DROPBOX_MAX_FILES);
            MOVED_TO_GLOBAL.add(Settings.Global.DROPBOX_QUOTA_KB);
            MOVED_TO_GLOBAL.add(Settings.Global.DROPBOX_QUOTA_PERCENT);
            MOVED_TO_GLOBAL.add(Settings.Global.DROPBOX_RESERVE_PERCENT);
            MOVED_TO_GLOBAL.add(Settings.Global.DROPBOX_TAG_PREFIX);
            MOVED_TO_GLOBAL.add(Settings.Global.ERROR_LOGCAT_PREFIX);
            MOVED_TO_GLOBAL.add(Settings.Global.SYS_FREE_STORAGE_LOG_INTERVAL);
            MOVED_TO_GLOBAL.add(Settings.Global.DISK_FREE_CHANGE_REPORTING_THRESHOLD);
            MOVED_TO_GLOBAL.add(Settings.Global.SYS_STORAGE_THRESHOLD_PERCENTAGE);
            MOVED_TO_GLOBAL.add(Settings.Global.SYS_STORAGE_THRESHOLD_MAX_BYTES);
            MOVED_TO_GLOBAL.add(Settings.Global.SYS_STORAGE_FULL_THRESHOLD_BYTES);
            MOVED_TO_GLOBAL.add(Settings.Global.SYNC_MAX_RETRY_DELAY_IN_SECONDS);
            MOVED_TO_GLOBAL.add(Settings.Global.CONNECTIVITY_CHANGE_DELAY);
            MOVED_TO_GLOBAL.add(Settings.Global.CAPTIVE_PORTAL_DETECTION_ENABLED);
            MOVED_TO_GLOBAL.add(Settings.Global.CAPTIVE_PORTAL_SERVER);
            MOVED_TO_GLOBAL.add(Settings.Global.NSD_ON);
            MOVED_TO_GLOBAL.add(Settings.Global.SET_INSTALL_LOCATION);
            MOVED_TO_GLOBAL.add(Settings.Global.DEFAULT_INSTALL_LOCATION);
            MOVED_TO_GLOBAL.add(Settings.Global.INET_CONDITION_DEBOUNCE_UP_DELAY);
            MOVED_TO_GLOBAL.add(Settings.Global.INET_CONDITION_DEBOUNCE_DOWN_DELAY);
            MOVED_TO_GLOBAL.add(Settings.Global.READ_EXTERNAL_STORAGE_ENFORCED_DEFAULT);
            MOVED_TO_GLOBAL.add(Settings.Global.HTTP_PROXY);
            MOVED_TO_GLOBAL.add(Settings.Global.GLOBAL_HTTP_PROXY_HOST);
            MOVED_TO_GLOBAL.add(Settings.Global.GLOBAL_HTTP_PROXY_PORT);
            MOVED_TO_GLOBAL.add(Settings.Global.GLOBAL_HTTP_PROXY_EXCLUSION_LIST);
            MOVED_TO_GLOBAL.add(Settings.Global.SET_GLOBAL_HTTP_PROXY);
            MOVED_TO_GLOBAL.add(Settings.Global.DEFAULT_DNS_SERVER);
            MOVED_TO_GLOBAL.add(Settings.Global.PREFERRED_NETWORK_MODE);
            MOVED_TO_GLOBAL.add(Settings.Global.WEBVIEW_DATA_REDUCTION_PROXY_KEY);
            MOVED_TO_GLOBAL.add(Settings.Global.WIFI_AUTO_CONNECT_TYPE);
        }

        /**
         * Put a delimited list as a string
         * @param resolver to access the database with
         * @param name to store
         * @param delimiter to split
         * @param list to join and store
         * @hide
         */
        public static void putListAsDelimitedString(ContentResolver resolver, String name,
                                                    String delimiter, List<String> list) {
            String store = TextUtils.join(delimiter, list);
            putString(resolver, name, store);
        }

        /**
         * Get a delimited string returned as a list
         * @param resolver to access the database with
         * @param name to store
         * @param delimiter to split the list with
         * @return list of strings for a specific Settings.Secure item
         * @hide
         */
        public static List<String> getDelimitedStringAsList(ContentResolver resolver, String name,
                                                            String delimiter) {
            String baseString = getString(resolver, name);
            List<String> list = new ArrayList<String>();
            if (!TextUtils.isEmpty(baseString)) {
                final String[] array = TextUtils.split(baseString, Pattern.quote(delimiter));
                for (String item : array) {
                    if (TextUtils.isEmpty(item)) {
                        continue;
                    }
                    list.add(item);
                }
            }
            return list;
        }

        /** @hide */
        public static void getMovedToGlobalSettings(Set<String> outKeySet) {
            outKeySet.addAll(MOVED_TO_GLOBAL);
        }

        /**
         * Look up a name in the database.
         * @param resolver to access the database with
         * @param name to look up in the table
         * @return the corresponding value, or null if not present
         */
        public static String getString(ContentResolver resolver, String name) {
            return getStringForUser(resolver, name, UserHandle.myUserId());
        }

        /** @hide */
        public static String getStringForUser(ContentResolver resolver, String name,
                int userHandle) {
            if (MOVED_TO_GLOBAL.contains(name)) {
                Log.w(TAG, "Setting " + name + " has moved from android.provider.Settings.Secure"
                        + " to android.provider.Settings.Global.");
                return Global.getStringForUser(resolver, name, userHandle);
            }

            if (MOVED_TO_LOCK_SETTINGS.contains(name)) {
                synchronized (Secure.class) {
                    if (sLockSettings == null) {
                        sLockSettings = ILockSettings.Stub.asInterface(
                                (IBinder) ServiceManager.getService("lock_settings"));
                        sIsSystemProcess = Process.myUid() == Process.SYSTEM_UID;
                    }
                }
                if (sLockSettings != null && !sIsSystemProcess) {
                    // No context; use the ActivityThread's context as an approximation for
                    // determining the target API level.
                    Application application = ActivityThread.currentApplication();

                    boolean isPreMnc = application != null
                            && application.getApplicationInfo() != null
                            && application.getApplicationInfo().targetSdkVersion
                            <= VERSION_CODES.LOLLIPOP_MR1;
                    if (isPreMnc) {
                        try {
                            return sLockSettings.getString(name, "0", userHandle);
                        } catch (RemoteException re) {
                            // Fall through
                        }
                    } else {
                        throw new SecurityException("Settings.Secure." + name
                                + " is deprecated and no longer accessible."
                                + " See API documentation for potential replacements.");
                    }
                }
            }

            return sNameValueCache.getStringForUser(resolver, name, userHandle);
        }

        /**
         * Store a name/value pair into the database.
         * @param resolver to access the database with
         * @param name to store
         * @param value to associate with the name
         * @return true if the value was set, false on database errors
         */
        public static boolean putString(ContentResolver resolver, String name, String value) {
            return putStringForUser(resolver, name, value, UserHandle.myUserId());
        }

        /** @hide */
        public static boolean putStringForUser(ContentResolver resolver, String name, String value,
                int userHandle) {
            if (LOCATION_MODE.equals(name)) {
                // HACK ALERT: temporary hack to work around b/10491283.
                // TODO: once b/10491283 fixed, remove this hack
                return setLocationModeForUser(resolver, Integer.parseInt(value), userHandle);
            }
            if (MOVED_TO_GLOBAL.contains(name)) {
                Log.w(TAG, "Setting " + name + " has moved from android.provider.Settings.System"
                        + " to android.provider.Settings.Global");
                return Global.putStringForUser(resolver, name, value, userHandle);
            }
            return sNameValueCache.putStringForUser(resolver, name, value, userHandle);
        }

        /**
         * Construct the content URI for a particular name/value pair,
         * useful for monitoring changes with a ContentObserver.
         * @param name to look up in the table
         * @return the corresponding content URI, or null if not present
         */
        public static Uri getUriFor(String name) {
            if (MOVED_TO_GLOBAL.contains(name)) {
                Log.w(TAG, "Setting " + name + " has moved from android.provider.Settings.Secure"
                        + " to android.provider.Settings.Global, returning global URI.");
                return Global.getUriFor(Global.CONTENT_URI, name);
            }
            return getUriFor(CONTENT_URI, name);
        }

        /**
         * Convenience function for retrieving a single secure settings value
         * as an integer.  Note that internally setting values are always
         * stored as strings; this function converts the string to an integer
         * for you.  The default value will be returned if the setting is
         * not defined or not an integer.
         *
         * @param cr The ContentResolver to access.
         * @param name The name of the setting to retrieve.
         * @param def Value to return if the setting is not defined.
         *
         * @return The setting's current value, or 'def' if it is not defined
         * or not a valid integer.
         */
        public static int getInt(ContentResolver cr, String name, int def) {
            return getIntForUser(cr, name, def, UserHandle.myUserId());
        }

        /** @hide */
        public static int getIntForUser(ContentResolver cr, String name, int def, int userHandle) {
            if (LOCATION_MODE.equals(name)) {
                // HACK ALERT: temporary hack to work around b/10491283.
                // TODO: once b/10491283 fixed, remove this hack
                return getLocationModeForUser(cr, userHandle);
            }
            String v = getStringForUser(cr, name, userHandle);
            try {
                return v != null ? Integer.parseInt(v) : def;
            } catch (NumberFormatException e) {
                return def;
            }
        }

        /**
         * Convenience function for retrieving a single secure settings value
         * as an integer.  Note that internally setting values are always
         * stored as strings; this function converts the string to an integer
         * for you.
         * <p>
         * This version does not take a default value.  If the setting has not
         * been set, or the string value is not a number,
         * it throws {@link SettingNotFoundException}.
         *
         * @param cr The ContentResolver to access.
         * @param name The name of the setting to retrieve.
         *
         * @throws SettingNotFoundException Thrown if a setting by the given
         * name can't be found or the setting value is not an integer.
         *
         * @return The setting's current value.
         */
        public static int getInt(ContentResolver cr, String name)
                throws SettingNotFoundException {
            return getIntForUser(cr, name, UserHandle.myUserId());
        }

        /** @hide */
        public static int getIntForUser(ContentResolver cr, String name, int userHandle)
                throws SettingNotFoundException {
            if (LOCATION_MODE.equals(name)) {
                // HACK ALERT: temporary hack to work around b/10491283.
                // TODO: once b/10491283 fixed, remove this hack
                return getLocationModeForUser(cr, userHandle);
            }
            String v = getStringForUser(cr, name, userHandle);
            try {
                return Integer.parseInt(v);
            } catch (NumberFormatException e) {
                throw new SettingNotFoundException(name);
            }
        }

        /**
         * Convenience function for updating a single settings value as an
         * integer. This will either create a new entry in the table if the
         * given name does not exist, or modify the value of the existing row
         * with that name.  Note that internally setting values are always
         * stored as strings, so this function converts the given value to a
         * string before storing it.
         *
         * @param cr The ContentResolver to access.
         * @param name The name of the setting to modify.
         * @param value The new value for the setting.
         * @return true if the value was set, false on database errors
         */
        public static boolean putInt(ContentResolver cr, String name, int value) {
            return putIntForUser(cr, name, value, UserHandle.myUserId());
        }

        /** @hide */
        public static boolean putIntForUser(ContentResolver cr, String name, int value,
                int userHandle) {
            return putStringForUser(cr, name, Integer.toString(value), userHandle);
        }

        /**
         * Convenience function for retrieving a single secure settings value
         * as a {@code long}.  Note that internally setting values are always
         * stored as strings; this function converts the string to a {@code long}
         * for you.  The default value will be returned if the setting is
         * not defined or not a {@code long}.
         *
         * @param cr The ContentResolver to access.
         * @param name The name of the setting to retrieve.
         * @param def Value to return if the setting is not defined.
         *
         * @return The setting's current value, or 'def' if it is not defined
         * or not a valid {@code long}.
         */
        public static long getLong(ContentResolver cr, String name, long def) {
            return getLongForUser(cr, name, def, UserHandle.myUserId());
        }

        /** @hide */
        public static long getLongForUser(ContentResolver cr, String name, long def,
                int userHandle) {
            String valString = getStringForUser(cr, name, userHandle);
            long value;
            try {
                value = valString != null ? Long.parseLong(valString) : def;
            } catch (NumberFormatException e) {
                value = def;
            }
            return value;
        }

        /**
         * Convenience function for retrieving a single secure settings value
         * as a {@code long}.  Note that internally setting values are always
         * stored as strings; this function converts the string to a {@code long}
         * for you.
         * <p>
         * This version does not take a default value.  If the setting has not
         * been set, or the string value is not a number,
         * it throws {@link SettingNotFoundException}.
         *
         * @param cr The ContentResolver to access.
         * @param name The name of the setting to retrieve.
         *
         * @return The setting's current value.
         * @throws SettingNotFoundException Thrown if a setting by the given
         * name can't be found or the setting value is not an integer.
         */
        public static long getLong(ContentResolver cr, String name)
                throws SettingNotFoundException {
            return getLongForUser(cr, name, UserHandle.myUserId());
        }

        /** @hide */
        public static long getLongForUser(ContentResolver cr, String name, int userHandle)
                throws SettingNotFoundException {
            String valString = getStringForUser(cr, name, userHandle);
            try {
                return Long.parseLong(valString);
            } catch (NumberFormatException e) {
                throw new SettingNotFoundException(name);
            }
        }

        /**
         * Convenience function for updating a secure settings value as a long
         * integer. This will either create a new entry in the table if the
         * given name does not exist, or modify the value of the existing row
         * with that name.  Note that internally setting values are always
         * stored as strings, so this function converts the given value to a
         * string before storing it.
         *
         * @param cr The ContentResolver to access.
         * @param name The name of the setting to modify.
         * @param value The new value for the setting.
         * @return true if the value was set, false on database errors
         */
        public static boolean putLong(ContentResolver cr, String name, long value) {
            return putLongForUser(cr, name, value, UserHandle.myUserId());
        }

        /** @hide */
        public static boolean putLongForUser(ContentResolver cr, String name, long value,
                int userHandle) {
            return putStringForUser(cr, name, Long.toString(value), userHandle);
        }

        /**
         * Convenience function for retrieving a single secure settings value
         * as a floating point number.  Note that internally setting values are
         * always stored as strings; this function converts the string to an
         * float for you. The default value will be returned if the setting
         * is not defined or not a valid float.
         *
         * @param cr The ContentResolver to access.
         * @param name The name of the setting to retrieve.
         * @param def Value to return if the setting is not defined.
         *
         * @return The setting's current value, or 'def' if it is not defined
         * or not a valid float.
         */
        public static float getFloat(ContentResolver cr, String name, float def) {
            return getFloatForUser(cr, name, def, UserHandle.myUserId());
        }

        /** @hide */
        public static float getFloatForUser(ContentResolver cr, String name, float def,
                int userHandle) {
            String v = getStringForUser(cr, name, userHandle);
            try {
                return v != null ? Float.parseFloat(v) : def;
            } catch (NumberFormatException e) {
                return def;
            }
        }

        /**
         * Convenience function for retrieving a single secure settings value
         * as a float.  Note that internally setting values are always
         * stored as strings; this function converts the string to a float
         * for you.
         * <p>
         * This version does not take a default value.  If the setting has not
         * been set, or the string value is not a number,
         * it throws {@link SettingNotFoundException}.
         *
         * @param cr The ContentResolver to access.
         * @param name The name of the setting to retrieve.
         *
         * @throws SettingNotFoundException Thrown if a setting by the given
         * name can't be found or the setting value is not a float.
         *
         * @return The setting's current value.
         */
        public static float getFloat(ContentResolver cr, String name)
                throws SettingNotFoundException {
            return getFloatForUser(cr, name, UserHandle.myUserId());
        }

        /** @hide */
        public static float getFloatForUser(ContentResolver cr, String name, int userHandle)
                throws SettingNotFoundException {
            String v = getStringForUser(cr, name, userHandle);
            if (v == null) {
                throw new SettingNotFoundException(name);
            }
            try {
                return Float.parseFloat(v);
            } catch (NumberFormatException e) {
                throw new SettingNotFoundException(name);
            }
        }

        /**
         * Convenience function for updating a single settings value as a
         * floating point number. This will either create a new entry in the
         * table if the given name does not exist, or modify the value of the
         * existing row with that name.  Note that internally setting values
         * are always stored as strings, so this function converts the given
         * value to a string before storing it.
         *
         * @param cr The ContentResolver to access.
         * @param name The name of the setting to modify.
         * @param value The new value for the setting.
         * @return true if the value was set, false on database errors
         */
        public static boolean putFloat(ContentResolver cr, String name, float value) {
            return putFloatForUser(cr, name, value, UserHandle.myUserId());
        }

        /** @hide */
        public static boolean putFloatForUser(ContentResolver cr, String name, float value,
                int userHandle) {
            return putStringForUser(cr, name, Float.toString(value), userHandle);
        }

        /**
         * @deprecated Use {@link android.provider.Settings.Global#DEVELOPMENT_SETTINGS_ENABLED}
         * instead
         */
        @Deprecated
        public static final String DEVELOPMENT_SETTINGS_ENABLED =
                Global.DEVELOPMENT_SETTINGS_ENABLED;

        /**
         * When the user has enable the option to have a "bug report" command
         * in the power menu.
         * @deprecated Use {@link android.provider.Settings.Global#BUGREPORT_IN_POWER_MENU} instead
         * @hide
         */
        @Deprecated
        public static final String BUGREPORT_IN_POWER_MENU = "bugreport_in_power_menu";

        /**
         * @deprecated Use {@link android.provider.Settings.Global#ADB_ENABLED} instead
         */
        @Deprecated
        public static final String ADB_ENABLED = Global.ADB_ENABLED;

        /**
         * Setting to allow mock locations and location provider status to be injected into the
         * LocationManager service for testing purposes during application development.  These
         * locations and status values  override actual location and status information generated
         * by network, gps, or other location providers.
         *
         * @deprecated This settings is not used anymore.
         */
        @Deprecated
        public static final String ALLOW_MOCK_LOCATION = "mock_location";

        /**
         * A 64-bit number (as a hex string) that is randomly
         * generated when the user first sets up the device and should remain
         * constant for the lifetime of the user's device. The value may
         * change if a factory reset is performed on the device.
         * <p class="note"><strong>Note:</strong> When a device has <a
         * href="{@docRoot}about/versions/android-4.2.html#MultipleUsers">multiple users</a>
         * (available on certain devices running Android 4.2 or higher), each user appears as a
         * completely separate device, so the {@code ANDROID_ID} value is unique to each
         * user.</p>
         */
        public static final String ANDROID_ID = "android_id";

        /**
         * @deprecated Use {@link android.provider.Settings.Global#BLUETOOTH_ON} instead
         */
        @Deprecated
        public static final String BLUETOOTH_ON = Global.BLUETOOTH_ON;

        /**
         * @deprecated Use {@link android.provider.Settings.Global#DATA_ROAMING} instead
         */
        @Deprecated
        public static final String DATA_ROAMING = Global.DATA_ROAMING;

        /**
         * Setting to record the input method used by default, holding the ID
         * of the desired method.
         */
        public static final String DEFAULT_INPUT_METHOD = "default_input_method";

        /**
         * Setting to record the input method subtype used by default, holding the ID
         * of the desired method.
         */
        public static final String SELECTED_INPUT_METHOD_SUBTYPE =
                "selected_input_method_subtype";

        /**
         * Setting to record the history of input method subtype, holding the pair of ID of IME
         * and its last used subtype.
         * @hide
         */
        public static final String INPUT_METHODS_SUBTYPE_HISTORY =
                "input_methods_subtype_history";

        /**
         * Setting to record the visibility of input method selector
         */
        public static final String INPUT_METHOD_SELECTOR_VISIBILITY =
                "input_method_selector_visibility";

        /**
         * The currently selected voice interaction service flattened ComponentName.
         * @hide
         */
        @TestApi
        public static final String VOICE_INTERACTION_SERVICE = "voice_interaction_service";

        /**
         * bluetooth HCI snoop log configuration
         * @hide
         */
        public static final String BLUETOOTH_HCI_LOG =
                "bluetooth_hci_log";

        /**
         * @deprecated Use {@link android.provider.Settings.Global#DEVICE_PROVISIONED} instead
         */
        @Deprecated
        public static final String DEVICE_PROVISIONED = Global.DEVICE_PROVISIONED;

        /**
         * Whether the current user has been set up via setup wizard (0 = false, 1 = true)
         * @hide
         */
        public static final String USER_SETUP_COMPLETE = "user_setup_complete";

        /**
         * Prefix for category name that marks whether a suggested action from that category was
         * completed.
         * @hide
         */
        public static final String COMPLETED_CATEGORY_PREFIX = "suggested.completed_category.";

        /**
         * List of input methods that are currently enabled.  This is a string
         * containing the IDs of all enabled input methods, each ID separated
         * by ':'.
         */
        public static final String ENABLED_INPUT_METHODS = "enabled_input_methods";

        /**
         * List of system input methods that are currently disabled.  This is a string
         * containing the IDs of all disabled input methods, each ID separated
         * by ':'.
         * @hide
         */
        public static final String DISABLED_SYSTEM_INPUT_METHODS = "disabled_system_input_methods";

        /**
         * Whether to show the IME when a hard keyboard is connected. This is a boolean that
         * determines if the IME should be shown when a hard keyboard is attached.
         * @hide
         */
        public static final String SHOW_IME_WITH_HARD_KEYBOARD = "show_ime_with_hard_keyboard";

        /**
         * Host name and port for global http proxy. Uses ':' seperator for
         * between host and port.
         *
         * @deprecated Use {@link Global#HTTP_PROXY}
         */
        @Deprecated
        public static final String HTTP_PROXY = Global.HTTP_PROXY;

        /**
         * Package designated as always-on VPN provider.
         *
         * @hide
         */
        public static final String ALWAYS_ON_VPN_APP = "always_on_vpn_app";

        /**
         * Whether to block networking outside of VPN connections while always-on is set.
         * @see #ALWAYS_ON_VPN_APP
         *
         * @hide
         */
        public static final String ALWAYS_ON_VPN_LOCKDOWN = "always_on_vpn_lockdown";

        /**
         * Whether applications can be installed for this user via the system's
         * {@link Intent#ACTION_INSTALL_PACKAGE} mechanism.
         *
         * <p>1 = permit app installation via the system package installer intent
         * <p>0 = do not allow use of the package installer
         */
        public static final String INSTALL_NON_MARKET_APPS = "install_non_market_apps";

        /**
         * Comma-separated list of location providers that activities may access. Do not rely on
         * this value being present in settings.db or on ContentObserver notifications on the
         * corresponding Uri.
         *
         * @deprecated use {@link #LOCATION_MODE} and
         * {@link LocationManager#MODE_CHANGED_ACTION} (or
         * {@link LocationManager#PROVIDERS_CHANGED_ACTION})
         */
        @Deprecated
        public static final String LOCATION_PROVIDERS_ALLOWED = "location_providers_allowed";

        /**
         * The degree of location access enabled by the user.
         * <p>
         * When used with {@link #putInt(ContentResolver, String, int)}, must be one of {@link
         * #LOCATION_MODE_HIGH_ACCURACY}, {@link #LOCATION_MODE_SENSORS_ONLY}, {@link
         * #LOCATION_MODE_BATTERY_SAVING}, or {@link #LOCATION_MODE_OFF}. When used with {@link
         * #getInt(ContentResolver, String)}, the caller must gracefully handle additional location
         * modes that might be added in the future.
         * <p>
         * Note: do not rely on this value being present in settings.db or on ContentObserver
         * notifications for the corresponding Uri. Use {@link LocationManager#MODE_CHANGED_ACTION}
         * to receive changes in this value.
         */
        public static final String LOCATION_MODE = "location_mode";
        /**
         * Stores the previous location mode when {@link #LOCATION_MODE} is set to
         * {@link #LOCATION_MODE_OFF}
         * @hide
         */
        public static final String LOCATION_PREVIOUS_MODE = "location_previous_mode";

        /**
         * Sets all location providers to the previous states before location was turned off.
         * @hide
         */
        public static final int LOCATION_MODE_PREVIOUS = -1;
        /**
         * Location access disabled.
         */
        public static final int LOCATION_MODE_OFF = 0;
        /**
         * Network Location Provider disabled, but GPS and other sensors enabled.
         */
        public static final int LOCATION_MODE_SENSORS_ONLY = 1;
        /**
         * Reduced power usage, such as limiting the number of GPS updates per hour. Requests
         * with {@link android.location.Criteria#POWER_HIGH} may be downgraded to
         * {@link android.location.Criteria#POWER_MEDIUM}.
         */
        public static final int LOCATION_MODE_BATTERY_SAVING = 2;
        /**
         * Best-effort location computation allowed.
         */
        public static final int LOCATION_MODE_HIGH_ACCURACY = 3;
        /**
         * Setting to configure Wifi disconnect delay duration in seconds.
         * @hide
         **/
        public static final String WIFI_DISCONNECT_DELAY_DURATION =
                "wifi_disconnect_delay_duration";

        /**
         * A flag containing settings used for biometric weak
         * @hide
         */
        @Deprecated
        public static final String LOCK_BIOMETRIC_WEAK_FLAGS =
                "lock_biometric_weak_flags";

        /**
         * Whether lock-to-app will lock the keyguard when exiting.
         * @hide
         */
        public static final String LOCK_TO_APP_EXIT_LOCKED = "lock_to_app_exit_locked";

        /**
         * Whether autolock is enabled (0 = false, 1 = true)
         *
         * @deprecated Use {@link android.app.KeyguardManager} to determine the state and security
         *             level of the keyguard. Accessing this setting from an app that is targeting
         *             {@link VERSION_CODES#M} or later throws a {@code SecurityException}.
         */
        @Deprecated
        public static final String LOCK_PATTERN_ENABLED = "lock_pattern_autolock";

        /**
         * Whether lock pattern is visible as user enters (0 = false, 1 = true)
         *
         * @deprecated Accessing this setting from an app that is targeting
         *             {@link VERSION_CODES#M} or later throws a {@code SecurityException}.
         */
        @Deprecated
        public static final String LOCK_PATTERN_VISIBLE = "lock_pattern_visible_pattern";

        /**
         * Whether lock pattern will vibrate as user enters (0 = false, 1 =
         * true)
         *
         * @deprecated Starting in {@link VERSION_CODES#JELLY_BEAN_MR1} the
         *             lockscreen uses
         *             {@link Settings.System#HAPTIC_FEEDBACK_ENABLED}.
         *             Accessing this setting from an app that is targeting
         *             {@link VERSION_CODES#M} or later throws a {@code SecurityException}.
         */
        @Deprecated
        public static final String
                LOCK_PATTERN_TACTILE_FEEDBACK_ENABLED = "lock_pattern_tactile_feedback_enabled";

        /**
         * Determines the width and height of the LockPatternView widget
         * @hide
         */
        public static final String LOCK_PATTERN_SIZE = "lock_pattern_size";

        /**
         * Whether lock pattern will show dots (0 = false, 1 = true)
         * @hide
         */
        public static final String LOCK_DOTS_VISIBLE = "lock_pattern_dotsvisible";

        /**
         * Whether lockscreen error pattern is visible (0 = false, 1 = true)
         * @hide
         */
        public static final String LOCK_SHOW_ERROR_PATH = "lock_pattern_show_error_path";

        /**
         * This preference allows the device to be locked given time after screen goes off,
         * subject to current DeviceAdmin policy limits.
         * @hide
         */
        public static final String LOCK_SCREEN_LOCK_AFTER_TIMEOUT = "lock_screen_lock_after_timeout";


        /**
         * This preference contains the string that shows for owner info on LockScreen.
         * @hide
         * @deprecated
         */
        public static final String LOCK_SCREEN_OWNER_INFO = "lock_screen_owner_info";

        /**
         * Ids of the user-selected appwidgets on the lockscreen (comma-delimited).
         * @hide
         */
        @Deprecated
        public static final String LOCK_SCREEN_APPWIDGET_IDS =
            "lock_screen_appwidget_ids";

        /**
         * Id of the appwidget shown on the lock screen when appwidgets are disabled.
         * @hide
         */
        @Deprecated
        public static final String LOCK_SCREEN_FALLBACK_APPWIDGET_ID =
            "lock_screen_fallback_appwidget_id";

        /**
         * Index of the lockscreen appwidget to restore, -1 if none.
         * @hide
         */
        @Deprecated
        public static final String LOCK_SCREEN_STICKY_APPWIDGET =
            "lock_screen_sticky_appwidget";

        /**
         * This preference enables showing the owner info on LockScreen.
         * @hide
         * @deprecated
         */
        public static final String LOCK_SCREEN_OWNER_INFO_ENABLED =
            "lock_screen_owner_info_enabled";

        /**
         * When set by a user, allows notifications to be shown atop a securely locked screen
         * in their full "private" form (same as when the device is unlocked).
         * @hide
         */
        public static final String LOCK_SCREEN_ALLOW_PRIVATE_NOTIFICATIONS =
                "lock_screen_allow_private_notifications";

        /**
         * When set by a user, allows notification remote input atop a securely locked screen
         * without having to unlock
         * @hide
         */
        public static final String LOCK_SCREEN_ALLOW_REMOTE_INPUT =
                "lock_screen_allow_remote_input";

        /**
         * Set by the system to track if the user needs to see the call to action for
         * the lockscreen notification policy.
         * @hide
         */
        public static final String SHOW_NOTE_ABOUT_NOTIFICATION_HIDING =
                "show_note_about_notification_hiding";

        /**
         * Set to 1 by the system after trust agents have been initialized.
         * @hide
         */
        public static final String TRUST_AGENTS_INITIALIZED =
                "trust_agents_initialized";

        /**
         * The Logging ID (a unique 64-bit value) as a hex string.
         * Used as a pseudonymous identifier for logging.
         * @deprecated This identifier is poorly initialized and has
         * many collisions.  It should not be used.
         */
        @Deprecated
        public static final String LOGGING_ID = "logging_id";

        /**
         * @deprecated Use {@link android.provider.Settings.Global#NETWORK_PREFERENCE} instead
         */
        @Deprecated
        public static final String NETWORK_PREFERENCE = Global.NETWORK_PREFERENCE;

        /**
         * No longer supported.
         */
        public static final String PARENTAL_CONTROL_ENABLED = "parental_control_enabled";

        /**
         * No longer supported.
         */
        public static final String PARENTAL_CONTROL_LAST_UPDATE = "parental_control_last_update";

        /**
         * No longer supported.
         */
        public static final String PARENTAL_CONTROL_REDIRECT_URL = "parental_control_redirect_url";

        /**
         * Settings classname to launch when Settings is clicked from All
         * Applications.  Needed because of user testing between the old
         * and new Settings apps.
         */
        // TODO: 881807
        public static final String SETTINGS_CLASSNAME = "settings_classname";

        /**
         * @deprecated Use {@link android.provider.Settings.Global#USB_MASS_STORAGE_ENABLED} instead
         */
        @Deprecated
        public static final String USB_MASS_STORAGE_ENABLED = Global.USB_MASS_STORAGE_ENABLED;

        /**
         * @deprecated Use {@link android.provider.Settings.Global#USE_GOOGLE_MAIL} instead
         */
        @Deprecated
        public static final String USE_GOOGLE_MAIL = Global.USE_GOOGLE_MAIL;

        /**
         * If accessibility is enabled.
         */
        public static final String ACCESSIBILITY_ENABLED = "accessibility_enabled";

        /**
         * If touch exploration is enabled.
         */
        public static final String TOUCH_EXPLORATION_ENABLED = "touch_exploration_enabled";

        /**
         * List of the enabled accessibility providers.
         */
        public static final String ENABLED_ACCESSIBILITY_SERVICES =
            "enabled_accessibility_services";

        /**
         * List of the accessibility services to which the user has granted
         * permission to put the device into touch exploration mode.
         *
         * @hide
         */
        public static final String TOUCH_EXPLORATION_GRANTED_ACCESSIBILITY_SERVICES =
            "touch_exploration_granted_accessibility_services";

        /**
         * Whether to speak passwords while in accessibility mode.
         */
        public static final String ACCESSIBILITY_SPEAK_PASSWORD = "speak_password";

        /**
         * Whether to draw text with high contrast while in accessibility mode.
         *
         * @hide
         */
        public static final String ACCESSIBILITY_HIGH_TEXT_CONTRAST_ENABLED =
                "high_text_contrast_enabled";

        /**
         * If injection of accessibility enhancing JavaScript screen-reader
         * is enabled.
         * <p>
         *   Note: The JavaScript based screen-reader is served by the
         *   Google infrastructure and enable users with disabilities to
         *   efficiently navigate in and explore web content.
         * </p>
         * <p>
         *   This property represents a boolean value.
         * </p>
         * @hide
         */
        public static final String ACCESSIBILITY_SCRIPT_INJECTION =
            "accessibility_script_injection";

        /**
         * The URL for the injected JavaScript based screen-reader used
         * for providing accessibility of content in WebView.
         * <p>
         *   Note: The JavaScript based screen-reader is served by the
         *   Google infrastructure and enable users with disabilities to
         *   efficiently navigate in and explore web content.
         * </p>
         * <p>
         *   This property represents a string value.
         * </p>
         * @hide
         */
        public static final String ACCESSIBILITY_SCREEN_READER_URL =
            "accessibility_script_injection_url";

        /**
         * Key bindings for navigation in built-in accessibility support for web content.
         * <p>
         *   Note: These key bindings are for the built-in accessibility navigation for
         *   web content which is used as a fall back solution if JavaScript in a WebView
         *   is not enabled or the user has not opted-in script injection from Google.
         * </p>
         * <p>
         *   The bindings are separated by semi-colon. A binding is a mapping from
         *   a key to a sequence of actions (for more details look at
         *   android.webkit.AccessibilityInjector). A key is represented as the hexademical
         *   string representation of an integer obtained from a meta state (optional) shifted
         *   sixteen times left and bitwise ored with a key code. An action is represented
         *   as a hexademical string representation of an integer where the first two digits
         *   are navigation action index, the second, the third, and the fourth digit pairs
         *   represent the action arguments. The separate actions in a binding are colon
         *   separated. The key and the action sequence it maps to are separated by equals.
         * </p>
         * <p>
         *   For example, the binding below maps the DPAD right button to traverse the
         *   current navigation axis once without firing an accessibility event and to
         *   perform the same traversal again but to fire an event:
         *   <code>
         *     0x16=0x01000100:0x01000101;
         *   </code>
         * </p>
         * <p>
         *   The goal of this binding is to enable dynamic rebinding of keys to
         *   navigation actions for web content without requiring a framework change.
         * </p>
         * <p>
         *   This property represents a string value.
         * </p>
         * @hide
         */
        public static final String ACCESSIBILITY_WEB_CONTENT_KEY_BINDINGS =
            "accessibility_web_content_key_bindings";

        /**
         * Setting that specifies whether the display magnification is enabled.
         * Display magnifications allows the user to zoom in the display content
         * and is targeted to low vision users. The current magnification scale
         * is controlled by {@link #ACCESSIBILITY_DISPLAY_MAGNIFICATION_SCALE}.
         *
         * @hide
         */
        public static final String ACCESSIBILITY_DISPLAY_MAGNIFICATION_ENABLED =
                "accessibility_display_magnification_enabled";

        /**
         * Setting that specifies what the display magnification scale is.
         * Display magnifications allows the user to zoom in the display
         * content and is targeted to low vision users. Whether a display
         * magnification is performed is controlled by
         * {@link #ACCESSIBILITY_DISPLAY_MAGNIFICATION_ENABLED}
         *
         * @hide
         */
        public static final String ACCESSIBILITY_DISPLAY_MAGNIFICATION_SCALE =
                "accessibility_display_magnification_scale";

        /**
         * Setting that specifies whether the display magnification should be
         * automatically updated. If this fearture is enabled the system will
         * exit magnification mode or pan the viewport when a context change
         * occurs. For example, on staring a new activity or rotating the screen,
         * the system may zoom out so the user can see the new context he is in.
         * Another example is on showing a window that is not visible in the
         * magnified viewport the system may pan the viewport to make the window
         * the has popped up so the user knows that the context has changed.
         * Whether a screen magnification is performed is controlled by
         * {@link #ACCESSIBILITY_DISPLAY_MAGNIFICATION_ENABLED}
         *
         * @hide
         */
        public static final String ACCESSIBILITY_DISPLAY_MAGNIFICATION_AUTO_UPDATE =
                "accessibility_display_magnification_auto_update";

        /**
         * Setting that specifies what mode the soft keyboard is in (default or hidden). Can be
         * modified from an AccessibilityService using the SoftKeyboardController.
         *
         * @hide
         */
        public static final String ACCESSIBILITY_SOFT_KEYBOARD_MODE =
                "accessibility_soft_keyboard_mode";

        /**
         * Default soft keyboard behavior.
         *
         * @hide
         */
        public static final int SHOW_MODE_AUTO = 0;

        /**
         * Soft keyboard is never shown.
         *
         * @hide
         */
        public static final int SHOW_MODE_HIDDEN = 1;

        /**
         * Setting that specifies whether timed text (captions) should be
         * displayed in video content. Text display properties are controlled by
         * the following settings:
         * <ul>
         * <li>{@link #ACCESSIBILITY_CAPTIONING_LOCALE}
         * <li>{@link #ACCESSIBILITY_CAPTIONING_BACKGROUND_COLOR}
         * <li>{@link #ACCESSIBILITY_CAPTIONING_FOREGROUND_COLOR}
         * <li>{@link #ACCESSIBILITY_CAPTIONING_EDGE_COLOR}
         * <li>{@link #ACCESSIBILITY_CAPTIONING_EDGE_TYPE}
         * <li>{@link #ACCESSIBILITY_CAPTIONING_TYPEFACE}
         * <li>{@link #ACCESSIBILITY_CAPTIONING_FONT_SCALE}
         * </ul>
         *
         * @hide
         */
        public static final String ACCESSIBILITY_CAPTIONING_ENABLED =
                "accessibility_captioning_enabled";

        /**
         * Setting that specifies the language for captions as a locale string,
         * e.g. en_US.
         *
         * @see java.util.Locale#toString
         * @hide
         */
        public static final String ACCESSIBILITY_CAPTIONING_LOCALE =
                "accessibility_captioning_locale";

        /**
         * Integer property that specifies the preset style for captions, one
         * of:
         * <ul>
         * <li>{@link android.view.accessibility.CaptioningManager.CaptionStyle#PRESET_CUSTOM}
         * <li>a valid index of {@link android.view.accessibility.CaptioningManager.CaptionStyle#PRESETS}
         * </ul>
         *
         * @see java.util.Locale#toString
         * @hide
         */
        public static final String ACCESSIBILITY_CAPTIONING_PRESET =
                "accessibility_captioning_preset";

        /**
         * Integer property that specifes the background color for captions as a
         * packed 32-bit color.
         *
         * @see android.graphics.Color#argb
         * @hide
         */
        public static final String ACCESSIBILITY_CAPTIONING_BACKGROUND_COLOR =
                "accessibility_captioning_background_color";

        /**
         * Integer property that specifes the foreground color for captions as a
         * packed 32-bit color.
         *
         * @see android.graphics.Color#argb
         * @hide
         */
        public static final String ACCESSIBILITY_CAPTIONING_FOREGROUND_COLOR =
                "accessibility_captioning_foreground_color";

        /**
         * Integer property that specifes the edge type for captions, one of:
         * <ul>
         * <li>{@link android.view.accessibility.CaptioningManager.CaptionStyle#EDGE_TYPE_NONE}
         * <li>{@link android.view.accessibility.CaptioningManager.CaptionStyle#EDGE_TYPE_OUTLINE}
         * <li>{@link android.view.accessibility.CaptioningManager.CaptionStyle#EDGE_TYPE_DROP_SHADOW}
         * </ul>
         *
         * @see #ACCESSIBILITY_CAPTIONING_EDGE_COLOR
         * @hide
         */
        public static final String ACCESSIBILITY_CAPTIONING_EDGE_TYPE =
                "accessibility_captioning_edge_type";

        /**
         * Integer property that specifes the edge color for captions as a
         * packed 32-bit color.
         *
         * @see #ACCESSIBILITY_CAPTIONING_EDGE_TYPE
         * @see android.graphics.Color#argb
         * @hide
         */
        public static final String ACCESSIBILITY_CAPTIONING_EDGE_COLOR =
                "accessibility_captioning_edge_color";

        /**
         * Integer property that specifes the window color for captions as a
         * packed 32-bit color.
         *
         * @see android.graphics.Color#argb
         * @hide
         */
        public static final String ACCESSIBILITY_CAPTIONING_WINDOW_COLOR =
                "accessibility_captioning_window_color";

        /**
         * String property that specifies the typeface for captions, one of:
         * <ul>
         * <li>DEFAULT
         * <li>MONOSPACE
         * <li>SANS_SERIF
         * <li>SERIF
         * </ul>
         *
         * @see android.graphics.Typeface
         * @hide
         */
        public static final String ACCESSIBILITY_CAPTIONING_TYPEFACE =
                "accessibility_captioning_typeface";

        /**
         * Floating point property that specifies font scaling for captions.
         *
         * @hide
         */
        public static final String ACCESSIBILITY_CAPTIONING_FONT_SCALE =
                "accessibility_captioning_font_scale";

        /**
         * Setting that specifies whether display color inversion is enabled.
         */
        public static final String ACCESSIBILITY_DISPLAY_INVERSION_ENABLED =
                "accessibility_display_inversion_enabled";

        /**
         * Setting that specifies whether display color space adjustment is
         * enabled.
         *
         * @hide
         */
        public static final String ACCESSIBILITY_DISPLAY_DALTONIZER_ENABLED =
                "accessibility_display_daltonizer_enabled";

        /**
         * Integer property that specifies the type of color space adjustment to
         * perform. Valid values are defined in AccessibilityManager.
         *
         * @hide
         */
        public static final String ACCESSIBILITY_DISPLAY_DALTONIZER =
                "accessibility_display_daltonizer";

        /**
         * Setting that specifies whether automatic click when the mouse pointer stops moving is
         * enabled.
         *
         * @hide
         */
        public static final String ACCESSIBILITY_AUTOCLICK_ENABLED =
                "accessibility_autoclick_enabled";

        /**
         * Integer setting specifying amount of time in ms the mouse pointer has to stay still
         * before performing click when {@link #ACCESSIBILITY_AUTOCLICK_ENABLED} is set.
         *
         * @see #ACCESSIBILITY_AUTOCLICK_ENABLED
         * @hide
         */
        public static final String ACCESSIBILITY_AUTOCLICK_DELAY =
                "accessibility_autoclick_delay";

        /**
         * Whether or not larger size icons are used for the pointer of mouse/trackpad for
         * accessibility.
         * (0 = false, 1 = true)
         * @hide
         */
        public static final String ACCESSIBILITY_LARGE_POINTER_ICON =
                "accessibility_large_pointer_icon";

        /**
         * The timeout for considering a press to be a long press in milliseconds.
         * @hide
         */
        public static final String LONG_PRESS_TIMEOUT = "long_press_timeout";

        /**
         * The duration in milliseconds between the first tap's up event and the second tap's
         * down event for an interaction to be considered part of the same multi-press.
         * @hide
         */
        public static final String MULTI_PRESS_TIMEOUT = "multi_press_timeout";

        /**
         * List of the enabled print services.
         *
         * N and beyond uses {@link #DISABLED_PRINT_SERVICES}. But this might be used in an upgrade
         * from pre-N.
         *
         * @hide
         */
        public static final String ENABLED_PRINT_SERVICES =
            "enabled_print_services";

        /**
         * List of the disabled print services.
         *
         * @hide
         */
        public static final String DISABLED_PRINT_SERVICES =
            "disabled_print_services";

        /**
         * The saved value for WindowManagerService.setForcedDisplayDensity()
         * formatted as a single integer representing DPI. If unset, then use
         * the real display density.
         *
         * @hide
         */
        public static final String DISPLAY_DENSITY_FORCED = "display_density_forced";

        /**
         * Setting to always use the default text-to-speech settings regardless
         * of the application settings.
         * 1 = override application settings,
         * 0 = use application settings (if specified).
         *
         * @deprecated  The value of this setting is no longer respected by
         * the framework text to speech APIs as of the Ice Cream Sandwich release.
         */
        @Deprecated
        public static final String TTS_USE_DEFAULTS = "tts_use_defaults";

        /**
         * Default text-to-speech engine speech rate. 100 = 1x
         */
        public static final String TTS_DEFAULT_RATE = "tts_default_rate";

        /**
         * Default text-to-speech engine pitch. 100 = 1x
         */
        public static final String TTS_DEFAULT_PITCH = "tts_default_pitch";

        /**
         * Default text-to-speech engine.
         */
        public static final String TTS_DEFAULT_SYNTH = "tts_default_synth";

        /**
         * Default text-to-speech language.
         *
         * @deprecated this setting is no longer in use, as of the Ice Cream
         * Sandwich release. Apps should never need to read this setting directly,
         * instead can query the TextToSpeech framework classes for the default
         * locale. {@link TextToSpeech#getLanguage()}.
         */
        @Deprecated
        public static final String TTS_DEFAULT_LANG = "tts_default_lang";

        /**
         * Default text-to-speech country.
         *
         * @deprecated this setting is no longer in use, as of the Ice Cream
         * Sandwich release. Apps should never need to read this setting directly,
         * instead can query the TextToSpeech framework classes for the default
         * locale. {@link TextToSpeech#getLanguage()}.
         */
        @Deprecated
        public static final String TTS_DEFAULT_COUNTRY = "tts_default_country";

        /**
         * Default text-to-speech locale variant.
         *
         * @deprecated this setting is no longer in use, as of the Ice Cream
         * Sandwich release. Apps should never need to read this setting directly,
         * instead can query the TextToSpeech framework classes for the
         * locale that is in use {@link TextToSpeech#getLanguage()}.
         */
        @Deprecated
        public static final String TTS_DEFAULT_VARIANT = "tts_default_variant";

        /**
         * Stores the default tts locales on a per engine basis. Stored as
         * a comma seperated list of values, each value being of the form
         * {@code engine_name:locale} for example,
         * {@code com.foo.ttsengine:eng-USA,com.bar.ttsengine:esp-ESP}. This
         * supersedes {@link #TTS_DEFAULT_LANG}, {@link #TTS_DEFAULT_COUNTRY} and
         * {@link #TTS_DEFAULT_VARIANT}. Apps should never need to read this
         * setting directly, and can query the TextToSpeech framework classes
         * for the locale that is in use.
         *
         * @hide
         */
        public static final String TTS_DEFAULT_LOCALE = "tts_default_locale";

        /**
         * Space delimited list of plugin packages that are enabled.
         */
        public static final String TTS_ENABLED_PLUGINS = "tts_enabled_plugins";

        /**
         * @deprecated Use {@link android.provider.Settings.Global#WIFI_NETWORKS_AVAILABLE_NOTIFICATION_ON}
         * instead.
         */
        @Deprecated
        public static final String WIFI_NETWORKS_AVAILABLE_NOTIFICATION_ON =
                Global.WIFI_NETWORKS_AVAILABLE_NOTIFICATION_ON;

        /**
         * @deprecated Use {@link android.provider.Settings.Global#WIFI_NETWORKS_AVAILABLE_REPEAT_DELAY}
         * instead.
         */
        @Deprecated
        public static final String WIFI_NETWORKS_AVAILABLE_REPEAT_DELAY =
                Global.WIFI_NETWORKS_AVAILABLE_REPEAT_DELAY;

        /**
         * @deprecated Use {@link android.provider.Settings.Global#WIFI_NUM_OPEN_NETWORKS_KEPT}
         * instead.
         */
        @Deprecated
        public static final String WIFI_NUM_OPEN_NETWORKS_KEPT =
                Global.WIFI_NUM_OPEN_NETWORKS_KEPT;

        /**
         * @deprecated Use {@link android.provider.Settings.Global#WIFI_ON}
         * instead.
         */
        @Deprecated
        public static final String WIFI_ON = Global.WIFI_ON;

        /**
         * The acceptable packet loss percentage (range 0 - 100) before trying
         * another AP on the same network.
         * @deprecated This setting is not used.
         */
        @Deprecated
        public static final String WIFI_WATCHDOG_ACCEPTABLE_PACKET_LOSS_PERCENTAGE =
                "wifi_watchdog_acceptable_packet_loss_percentage";

        /**
         * The number of access points required for a network in order for the
         * watchdog to monitor it.
         * @deprecated This setting is not used.
         */
        @Deprecated
        public static final String WIFI_WATCHDOG_AP_COUNT = "wifi_watchdog_ap_count";

        /**
         * The delay between background checks.
         * @deprecated This setting is not used.
         */
        @Deprecated
        public static final String WIFI_WATCHDOG_BACKGROUND_CHECK_DELAY_MS =
                "wifi_watchdog_background_check_delay_ms";

        /**
         * Whether the Wi-Fi watchdog is enabled for background checking even
         * after it thinks the user has connected to a good access point.
         * @deprecated This setting is not used.
         */
        @Deprecated
        public static final String WIFI_WATCHDOG_BACKGROUND_CHECK_ENABLED =
                "wifi_watchdog_background_check_enabled";

        /**
         * The timeout for a background ping
         * @deprecated This setting is not used.
         */
        @Deprecated
        public static final String WIFI_WATCHDOG_BACKGROUND_CHECK_TIMEOUT_MS =
                "wifi_watchdog_background_check_timeout_ms";

        /**
         * The number of initial pings to perform that *may* be ignored if they
         * fail. Again, if these fail, they will *not* be used in packet loss
         * calculation. For example, one network always seemed to time out for
         * the first couple pings, so this is set to 3 by default.
         * @deprecated This setting is not used.
         */
        @Deprecated
        public static final String WIFI_WATCHDOG_INITIAL_IGNORED_PING_COUNT =
            "wifi_watchdog_initial_ignored_ping_count";

        /**
         * The maximum number of access points (per network) to attempt to test.
         * If this number is reached, the watchdog will no longer monitor the
         * initial connection state for the network. This is a safeguard for
         * networks containing multiple APs whose DNS does not respond to pings.
         * @deprecated This setting is not used.
         */
        @Deprecated
        public static final String WIFI_WATCHDOG_MAX_AP_CHECKS = "wifi_watchdog_max_ap_checks";

        /**
         * @deprecated Use {@link android.provider.Settings.Global#WIFI_WATCHDOG_ON} instead
         */
        @Deprecated
        public static final String WIFI_WATCHDOG_ON = "wifi_watchdog_on";

        /**
         * A comma-separated list of SSIDs for which the Wi-Fi watchdog should be enabled.
         * @deprecated This setting is not used.
         */
        @Deprecated
        public static final String WIFI_WATCHDOG_WATCH_LIST = "wifi_watchdog_watch_list";

        /**
         * The number of pings to test if an access point is a good connection.
         * @deprecated This setting is not used.
         */
        @Deprecated
        public static final String WIFI_WATCHDOG_PING_COUNT = "wifi_watchdog_ping_count";

        /**
         * The delay between pings.
         * @deprecated This setting is not used.
         */
        @Deprecated
        public static final String WIFI_WATCHDOG_PING_DELAY_MS = "wifi_watchdog_ping_delay_ms";

        /**
         * The timeout per ping.
         * @deprecated This setting is not used.
         */
        @Deprecated
        public static final String WIFI_WATCHDOG_PING_TIMEOUT_MS = "wifi_watchdog_ping_timeout_ms";

        /**
         * @deprecated Use
         * {@link android.provider.Settings.Global#WIFI_MAX_DHCP_RETRY_COUNT} instead
         */
        @Deprecated
        public static final String WIFI_MAX_DHCP_RETRY_COUNT = Global.WIFI_MAX_DHCP_RETRY_COUNT;

        /**
         * @deprecated Use
         * {@link android.provider.Settings.Global#WIFI_MOBILE_DATA_TRANSITION_WAKELOCK_TIMEOUT_MS} instead
         */
        @Deprecated
        public static final String WIFI_MOBILE_DATA_TRANSITION_WAKELOCK_TIMEOUT_MS =
                Global.WIFI_MOBILE_DATA_TRANSITION_WAKELOCK_TIMEOUT_MS;

        /**
         * The number of milliseconds to hold on to a PendingIntent based request. This delay gives
         * the receivers of the PendingIntent an opportunity to make a new network request before
         * the Network satisfying the request is potentially removed.
         *
         * @hide
         */
        public static final String CONNECTIVITY_RELEASE_PENDING_INTENT_DELAY_MS =
                "connectivity_release_pending_intent_delay_ms";

        /**
         * Whether background data usage is allowed.
         *
         * @deprecated As of {@link VERSION_CODES#ICE_CREAM_SANDWICH},
         *             availability of background data depends on several
         *             combined factors. When background data is unavailable,
         *             {@link ConnectivityManager#getActiveNetworkInfo()} will
         *             now appear disconnected.
         */
        @Deprecated
        public static final String BACKGROUND_DATA = "background_data";

        /**
         * Origins for which browsers should allow geolocation by default.
         * The value is a space-separated list of origins.
         */
        public static final String ALLOWED_GEOLOCATION_ORIGINS
                = "allowed_geolocation_origins";

        /**
         * The preferred TTY mode     0 = TTy Off, CDMA default
         *                            1 = TTY Full
         *                            2 = TTY HCO
         *                            3 = TTY VCO
         * @hide
         */
        public static final String PREFERRED_TTY_MODE =
                "preferred_tty_mode";

        /**
         * Whether the enhanced voice privacy mode is enabled.
         * 0 = normal voice privacy
         * 1 = enhanced voice privacy
         * @hide
         */
        public static final String ENHANCED_VOICE_PRIVACY_ENABLED = "enhanced_voice_privacy_enabled";

        /**
         * Whether the TTY mode mode is enabled.
         * 0 = disabled
         * 1 = enabled
         * @hide
         */
        public static final String TTY_MODE_ENABLED = "tty_mode_enabled";

        /**
         * Controls whether settings backup is enabled.
         * Type: int ( 0 = disabled, 1 = enabled )
         * @hide
         */
        public static final String BACKUP_ENABLED = "backup_enabled";

        /**
         * Controls whether application data is automatically restored from backup
         * at install time.
         * Type: int ( 0 = disabled, 1 = enabled )
         * @hide
         */
        public static final String BACKUP_AUTO_RESTORE = "backup_auto_restore";

        /**
         * Indicates whether settings backup has been fully provisioned.
         * Type: int ( 0 = unprovisioned, 1 = fully provisioned )
         * @hide
         */
        public static final String BACKUP_PROVISIONED = "backup_provisioned";

        /**
         * Component of the transport to use for backup/restore.
         * @hide
         */
        public static final String BACKUP_TRANSPORT = "backup_transport";

        /**
         * Version for which the setup wizard was last shown.  Bumped for
         * each release when there is new setup information to show.
         * @hide
         */
        public static final String LAST_SETUP_SHOWN = "last_setup_shown";

        /**
         * The interval in milliseconds after which Wi-Fi is considered idle.
         * When idle, it is possible for the device to be switched from Wi-Fi to
         * the mobile data network.
         * @hide
         * @deprecated Use {@link android.provider.Settings.Global#WIFI_IDLE_MS}
         * instead.
         */
        @Deprecated
        public static final String WIFI_IDLE_MS = Global.WIFI_IDLE_MS;

        /**
         * The global search provider chosen by the user (if multiple global
         * search providers are installed). This will be the provider returned
         * by {@link SearchManager#getGlobalSearchActivity()} if it's still
         * installed. This setting is stored as a flattened component name as
         * per {@link ComponentName#flattenToString()}.
         *
         * @hide
         */
        public static final String SEARCH_GLOBAL_SEARCH_ACTIVITY =
                "search_global_search_activity";

        /**
         * The number of promoted sources in GlobalSearch.
         * @hide
         */
        public static final String SEARCH_NUM_PROMOTED_SOURCES = "search_num_promoted_sources";
        /**
         * The maximum number of suggestions returned by GlobalSearch.
         * @hide
         */
        public static final String SEARCH_MAX_RESULTS_TO_DISPLAY = "search_max_results_to_display";
        /**
         * The number of suggestions GlobalSearch will ask each non-web search source for.
         * @hide
         */
        public static final String SEARCH_MAX_RESULTS_PER_SOURCE = "search_max_results_per_source";
        /**
         * The number of suggestions the GlobalSearch will ask the web search source for.
         * @hide
         */
        public static final String SEARCH_WEB_RESULTS_OVERRIDE_LIMIT =
                "search_web_results_override_limit";
        /**
         * The number of milliseconds that GlobalSearch will wait for suggestions from
         * promoted sources before continuing with all other sources.
         * @hide
         */
        public static final String SEARCH_PROMOTED_SOURCE_DEADLINE_MILLIS =
                "search_promoted_source_deadline_millis";
        /**
         * The number of milliseconds before GlobalSearch aborts search suggesiton queries.
         * @hide
         */
        public static final String SEARCH_SOURCE_TIMEOUT_MILLIS = "search_source_timeout_millis";
        /**
         * The maximum number of milliseconds that GlobalSearch shows the previous results
         * after receiving a new query.
         * @hide
         */
        public static final String SEARCH_PREFILL_MILLIS = "search_prefill_millis";
        /**
         * The maximum age of log data used for shortcuts in GlobalSearch.
         * @hide
         */
        public static final String SEARCH_MAX_STAT_AGE_MILLIS = "search_max_stat_age_millis";
        /**
         * The maximum age of log data used for source ranking in GlobalSearch.
         * @hide
         */
        public static final String SEARCH_MAX_SOURCE_EVENT_AGE_MILLIS =
                "search_max_source_event_age_millis";
        /**
         * The minimum number of impressions needed to rank a source in GlobalSearch.
         * @hide
         */
        public static final String SEARCH_MIN_IMPRESSIONS_FOR_SOURCE_RANKING =
                "search_min_impressions_for_source_ranking";
        /**
         * The minimum number of clicks needed to rank a source in GlobalSearch.
         * @hide
         */
        public static final String SEARCH_MIN_CLICKS_FOR_SOURCE_RANKING =
                "search_min_clicks_for_source_ranking";
        /**
         * The maximum number of shortcuts shown by GlobalSearch.
         * @hide
         */
        public static final String SEARCH_MAX_SHORTCUTS_RETURNED = "search_max_shortcuts_returned";
        /**
         * The size of the core thread pool for suggestion queries in GlobalSearch.
         * @hide
         */
        public static final String SEARCH_QUERY_THREAD_CORE_POOL_SIZE =
                "search_query_thread_core_pool_size";
        /**
         * The maximum size of the thread pool for suggestion queries in GlobalSearch.
         * @hide
         */
        public static final String SEARCH_QUERY_THREAD_MAX_POOL_SIZE =
                "search_query_thread_max_pool_size";
        /**
         * The size of the core thread pool for shortcut refreshing in GlobalSearch.
         * @hide
         */
        public static final String SEARCH_SHORTCUT_REFRESH_CORE_POOL_SIZE =
                "search_shortcut_refresh_core_pool_size";
        /**
         * The maximum size of the thread pool for shortcut refreshing in GlobalSearch.
         * @hide
         */
        public static final String SEARCH_SHORTCUT_REFRESH_MAX_POOL_SIZE =
                "search_shortcut_refresh_max_pool_size";
        /**
         * The maximun time that excess threads in the GlobalSeach thread pools will
         * wait before terminating.
         * @hide
         */
        public static final String SEARCH_THREAD_KEEPALIVE_SECONDS =
                "search_thread_keepalive_seconds";
        /**
         * The maximum number of concurrent suggestion queries to each source.
         * @hide
         */
        public static final String SEARCH_PER_SOURCE_CONCURRENT_QUERY_LIMIT =
                "search_per_source_concurrent_query_limit";

        /**
         * Whether or not alert sounds are played on MountService events. (0 = false, 1 = true)
         * @hide
         */
        public static final String MOUNT_PLAY_NOTIFICATION_SND = "mount_play_not_snd";

        /**
         * Whether or not UMS auto-starts on UMS host detection. (0 = false, 1 = true)
         * @hide
         */
        public static final String MOUNT_UMS_AUTOSTART = "mount_ums_autostart";

        /**
         * Whether or not a notification is displayed on UMS host detection. (0 = false, 1 = true)
         * @hide
         */
        public static final String MOUNT_UMS_PROMPT = "mount_ums_prompt";

        /**
         * Whether or not a notification is displayed while UMS is enabled. (0 = false, 1 = true)
         * @hide
         */
        public static final String MOUNT_UMS_NOTIFY_ENABLED = "mount_ums_notify_enabled";

        /**
         * If nonzero, ANRs in invisible background processes bring up a dialog.
         * Otherwise, the process will be silently killed.
         *
         * Also prevents ANRs and crash dialogs from being suppressed.
         * @hide
         */
        public static final String ANR_SHOW_BACKGROUND = "anr_show_background";

        /**
         * The {@link ComponentName} string of the service to be used as the voice recognition
         * service.
         *
         * @hide
         */
        public static final String VOICE_RECOGNITION_SERVICE = "voice_recognition_service";

        /**
         * Stores whether an user has consented to have apps verified through PAM.
         * The value is boolean (1 or 0).
         *
         * @hide
         */
        public static final String PACKAGE_VERIFIER_USER_CONSENT =
            "package_verifier_user_consent";

        /**
         * The {@link ComponentName} string of the selected spell checker service which is
         * one of the services managed by the text service manager.
         *
         * @hide
         */
        public static final String SELECTED_SPELL_CHECKER = "selected_spell_checker";

        /**
         * The {@link ComponentName} string of the selected subtype of the selected spell checker
         * service which is one of the services managed by the text service manager.
         *
         * @hide
         */
        public static final String SELECTED_SPELL_CHECKER_SUBTYPE =
                "selected_spell_checker_subtype";

        /**
         * The {@link ComponentName} string whether spell checker is enabled or not.
         *
         * @hide
         */
        public static final String SPELL_CHECKER_ENABLED = "spell_checker_enabled";

        /**
         * What happens when the user presses the Power button while in-call
         * and the screen is on.<br/>
         * <b>Values:</b><br/>
         * 1 - The Power button turns off the screen and locks the device. (Default behavior)<br/>
         * 2 - The Power button hangs up the current call.<br/>
         *
         * @hide
         */
        public static final String INCALL_POWER_BUTTON_BEHAVIOR = "incall_power_button_behavior";

        /**
         * INCALL_POWER_BUTTON_BEHAVIOR value for "turn off screen".
         * @hide
         */
        public static final int INCALL_POWER_BUTTON_BEHAVIOR_SCREEN_OFF = 0x1;

        /**
         * INCALL_POWER_BUTTON_BEHAVIOR value for "hang up".
         * @hide
         */
        public static final int INCALL_POWER_BUTTON_BEHAVIOR_HANGUP = 0x2;

        /**
         * INCALL_POWER_BUTTON_BEHAVIOR default value.
         * @hide
         */
        public static final int INCALL_POWER_BUTTON_BEHAVIOR_DEFAULT =
                INCALL_POWER_BUTTON_BEHAVIOR_SCREEN_OFF;

        /**
         * What happens when the user presses the Back button while in-call
         * and the screen is on.<br/>
         * <b>Values:</b><br/>
         * 0 - The Back buttons does nothing different.<br/>
         * 1 - The Back button hangs up the current call.<br/>
         *
         * @hide
         */
        public static final String INCALL_BACK_BUTTON_BEHAVIOR = "incall_back_button_behavior";

        /**
         * INCALL_BACK_BUTTON_BEHAVIOR value for no action.
         * @hide
         */
        public static final int INCALL_BACK_BUTTON_BEHAVIOR_NONE = 0x0;

        /**
         * INCALL_BACK_BUTTON_BEHAVIOR value for "hang up".
         * @hide
         */
        public static final int INCALL_BACK_BUTTON_BEHAVIOR_HANGUP = 0x1;

        /**
         * INCALL_POWER_BUTTON_BEHAVIOR default value.
         * @hide
         */
        public static final int INCALL_BACK_BUTTON_BEHAVIOR_DEFAULT =
                INCALL_BACK_BUTTON_BEHAVIOR_NONE;

        /**
         * Whether the device should wake when the wake gesture sensor detects motion.
         * @hide
         */
        public static final String WAKE_GESTURE_ENABLED = "wake_gesture_enabled";

        /**
         * Whether the device should doze if configured.
         * @hide
         */
        public static final String DOZE_ENABLED = "doze_enabled";

        /**
         * Whether the device should pulse on pick up gesture.
         * @hide
         */
        public static final String DOZE_PULSE_ON_PICK_UP = "doze_pulse_on_pick_up";

        /**
         * Whether the device should pulse on double tap gesture.
         * @hide
         */
        public static final String DOZE_PULSE_ON_DOUBLE_TAP = "doze_pulse_on_double_tap";

        /**
         * The current night mode that has been selected by the user.  Owned
         * and controlled by UiModeManagerService.  Constants are as per
         * UiModeManager.
         * @hide
         */
        public static final String UI_NIGHT_MODE = "ui_night_mode";

        /**
         * Whether screensavers are enabled.
         * @hide
         */
        public static final String SCREENSAVER_ENABLED = "screensaver_enabled";

        /**
         * The user's chosen screensaver components.
         *
         * These will be launched by the PhoneWindowManager after a timeout when not on
         * battery, or upon dock insertion (if SCREENSAVER_ACTIVATE_ON_DOCK is set to 1).
         * @hide
         */
        public static final String SCREENSAVER_COMPONENTS = "screensaver_components";

        /**
         * If screensavers are enabled, whether the screensaver should be automatically launched
         * when the device is inserted into a (desk) dock.
         * @hide
         */
        public static final String SCREENSAVER_ACTIVATE_ON_DOCK = "screensaver_activate_on_dock";

        /**
         * If screensavers are enabled, whether the screensaver should be automatically launched
         * when the screen times out when not on battery.
         * @hide
         */
        public static final String SCREENSAVER_ACTIVATE_ON_SLEEP = "screensaver_activate_on_sleep";

        /**
         * If screensavers are enabled, the default screensaver component.
         * @hide
         */
        public static final String SCREENSAVER_DEFAULT_COMPONENT = "screensaver_default_component";

        /**
         * The default NFC payment component
         * @hide
         */
        public static final String NFC_PAYMENT_DEFAULT_COMPONENT = "nfc_payment_default_component";

        /**
         * Whether NFC payment is handled by the foreground application or a default.
         * @hide
         */
        public static final String NFC_PAYMENT_FOREGROUND = "nfc_payment_foreground";

        /**
         * Specifies the package name currently configured to be the primary sms application
         * @hide
         */
        public static final String SMS_DEFAULT_APPLICATION = "sms_default_application";

        /**
         * Specifies the package name currently configured to be the default dialer application
         * @hide
         */
        public static final String DIALER_DEFAULT_APPLICATION = "dialer_default_application";

        /**
         * Specifies the package name currently configured to be the emergency assistance application
         *
         * @see android.telephony.TelephonyManager#ACTION_EMERGENCY_ASSISTANCE
         *
         * @hide
         */
        public static final String EMERGENCY_ASSISTANCE_APPLICATION = "emergency_assistance_application";

        /**
         * Specifies whether the current app context on scren (assist data) will be sent to the
         * assist application (active voice interaction service).
         *
         * @hide
         */
        public static final String ASSIST_STRUCTURE_ENABLED = "assist_structure_enabled";

        /**
         * Specifies whether a screenshot of the screen contents will be sent to the assist
         * application (active voice interaction service).
         *
         * @hide
         */
        public static final String ASSIST_SCREENSHOT_ENABLED = "assist_screenshot_enabled";

        /**
         * Specifies whether the screen will show an animation if screen contents are sent to the
         * assist application (active voice interaction service).
         *
         * Note that the disclosure will be forced for third-party assistants or if the device
         * does not support disabling it.
         *
         * @hide
         */
        public static final String ASSIST_DISCLOSURE_ENABLED = "assist_disclosure_enabled";

        /**
         * Names of the service components that the current user has explicitly allowed to
         * see all of the user's notifications, separated by ':'.
         *
         * @hide
         */
        public static final String ENABLED_NOTIFICATION_LISTENERS = "enabled_notification_listeners";

        /**
         * Names of the packages that the current user has explicitly allowed to
         * manage notification policy configuration, separated by ':'.
         *
         * @hide
         */
        @TestApi
        public static final String ENABLED_NOTIFICATION_POLICY_ACCESS_PACKAGES =
                "enabled_notification_policy_access_packages";

        /** @hide */
        public static final String BAR_SERVICE_COMPONENT = "bar_service_component";

        /** @hide */
        public static final String VOLUME_CONTROLLER_SERVICE_COMPONENT
                = "volume_controller_service_component";

        /** @hide */
        public static final String IMMERSIVE_MODE_CONFIRMATIONS = "immersive_mode_confirmations";

        /**
         * This is the query URI for finding a print service to install.
         *
         * @hide
         */
        public static final String PRINT_SERVICE_SEARCH_URI = "print_service_search_uri";

        /**
         * This is the query URI for finding a NFC payment service to install.
         *
         * @hide
         */
        public static final String PAYMENT_SERVICE_SEARCH_URI = "payment_service_search_uri";

        /**
         * If enabled, apps should try to skip any introductory hints on first launch. This might
         * apply to users that are already familiar with the environment or temporary users.
         * <p>
         * Type : int (0 to show hints, 1 to skip showing hints)
         */
        public static final String SKIP_FIRST_USE_HINTS = "skip_first_use_hints";

        /**
         * Persisted playback time after a user confirmation of an unsafe volume level.
         *
         * @hide
         */
        public static final String UNSAFE_VOLUME_MUSIC_ACTIVE_MS = "unsafe_volume_music_active_ms";

        /**
         * This preference enables notification display on the lockscreen.
         * @hide
         */
        public static final String LOCK_SCREEN_SHOW_NOTIFICATIONS =
                "lock_screen_show_notifications";

        /**
         * This preference stores the last stack active task time for each user, which affects what
         * tasks will be visible in Overview.
         * @hide
         */
        public static final String OVERVIEW_LAST_STACK_ACTIVE_TIME =
                "overview_last_stack_active_time";

        /**
         * List of TV inputs that are currently hidden. This is a string
         * containing the IDs of all hidden TV inputs. Each ID is encoded by
         * {@link android.net.Uri#encode(String)} and separated by ':'.
         * @hide
         */
        public static final String TV_INPUT_HIDDEN_INPUTS = "tv_input_hidden_inputs";

        /**
         * List of custom TV input labels. This is a string containing <TV input id, custom name>
         * pairs. TV input id and custom name are encoded by {@link android.net.Uri#encode(String)}
         * and separated by ','. Each pair is separated by ':'.
         * @hide
         */
        public static final String TV_INPUT_CUSTOM_LABELS = "tv_input_custom_labels";

        /**
         * Whether automatic routing of system audio to USB audio peripheral is disabled.
         * The value is boolean (1 or 0), where 1 means automatic routing is disabled,
         * and 0 means automatic routing is enabled.
         *
         * @hide
         */
        public static final String USB_AUDIO_AUTOMATIC_ROUTING_DISABLED =
                "usb_audio_automatic_routing_disabled";

        /**
         * The timeout in milliseconds before the device fully goes to sleep after
         * a period of inactivity.  This value sets an upper bound on how long the device
         * will stay awake or dreaming without user activity.  It should generally
         * be longer than {@link Settings.System#SCREEN_OFF_TIMEOUT} as otherwise the device
         * will sleep before it ever has a chance to dream.
         * <p>
         * Use -1 to disable this timeout.
         * </p>
         *
         * @hide
         */
        public static final String SLEEP_TIMEOUT = "sleep_timeout";

         /** Protected Components
         * @hide
         */
        public static final String PROTECTED_COMPONENTS = "protected_components";

        /**
         * Controls whether double tap to wake is enabled.
         * @hide
         */
        public static final String DOUBLE_TAP_TO_WAKE = "double_tap_to_wake";

        /**
         * The current assistant component. It could be a voice interaction service,
         * or an activity that handles ACTION_ASSIST, or empty which means using the default
         * handling.
         *
         * @hide
         */
        public static final String ASSISTANT = "assistant";

        /**
         * Whether the camera launch gesture should be disabled.
         *
         * @hide
         */
        public static final String CAMERA_GESTURE_DISABLED = "camera_gesture_disabled";

        /**
         * Whether the camera launch gesture to double tap the power button when the screen is off
         * should be disabled.
         *
         * @hide
         */
        public static final String CAMERA_DOUBLE_TAP_POWER_GESTURE_DISABLED =
                "camera_double_tap_power_gesture_disabled";

        /**
         * Whether the camera double twist gesture to flip between front and back mode should be
         * enabled.
         *
         * @hide
         */
        public static final String CAMERA_DOUBLE_TWIST_TO_FLIP_ENABLED =
                "camera_double_twist_to_flip_enabled";

        /**
         * Control whether Night display is currently activated.
         * @hide
         */
        public static final String NIGHT_DISPLAY_ACTIVATED = "night_display_activated";

        /**
         * Control whether Night display will automatically activate/deactivate.
         * @hide
         */
        public static final String NIGHT_DISPLAY_AUTO_MODE = "night_display_auto_mode";

        /**
         * Custom time when Night display is scheduled to activate.
         * Represented as milliseconds from midnight (e.g. 79200000 == 10pm).
         * @hide
         */
        public static final String NIGHT_DISPLAY_CUSTOM_START_TIME = "night_display_custom_start_time";

        /**
         * Custom time when Night display is scheduled to deactivate.
         * Represented as milliseconds from midnight (e.g. 21600000 == 6am).
         * @hide
         */
        public static final String NIGHT_DISPLAY_CUSTOM_END_TIME = "night_display_custom_end_time";

        /**
         * Names of the service components that the current user has explicitly allowed to
         * be a VR mode listener, separated by ':'.
         *
         * @hide
         */
        public static final String ENABLED_VR_LISTENERS = "enabled_vr_listeners";

        /**
         * Behavior of the display while in VR mode.
         *
         * One of {@link #VR_DISPLAY_MODE_LOW_PERSISTENCE} or {@link #VR_DISPLAY_MODE_OFF}.
         *
         * @hide
         */
        public static final String VR_DISPLAY_MODE = "vr_display_mode";

        /**
         * Lower the display persistence while the system is in VR mode.
         *
         * @see PackageManager#FEATURE_VR_MODE_HIGH_PERFORMANCE
         *
         * @hide.
         */
        public static final int VR_DISPLAY_MODE_LOW_PERSISTENCE = 0;

        /**
         * Do not alter the display persistence while the system is in VR mode.
         *
         * @see PackageManager#FEATURE_VR_MODE_HIGH_PERFORMANCE
         *
         * @hide.
         */
        public static final int VR_DISPLAY_MODE_OFF = 1;

        /**
         * Whether CarrierAppUtils#disableCarrierAppsUntilPrivileged has been executed at least
         * once.
         *
         * <p>This is used to ensure that we only take one pass which will disable apps that are not
         * privileged (if any). From then on, we only want to enable apps (when a matching SIM is
         * inserted), to avoid disabling an app that the user might actively be using.
         *
         * <p>Will be set to 1 once executed.
         *
         * @hide
         */
        public static final String CARRIER_APPS_HANDLED = "carrier_apps_handled";

        /**
         * Whether parent user can access remote contact in managed profile.
         *
         * @hide
         */
        public static final String MANAGED_PROFILE_CONTACT_REMOTE_SEARCH =
                "managed_profile_contact_remote_search";

        /**
         * Whether or not the automatic storage manager is enabled and should run on the device.
         *
         * @hide
         */
        public static final String AUTOMATIC_STORAGE_MANAGER_ENABLED =
                "automatic_storage_manager_enabled";

        /**
         * How many days of information for the automatic storage manager to retain on the device.
         *
         * @hide
         */
        public static final String AUTOMATIC_STORAGE_MANAGER_DAYS_TO_RETAIN =
                "automatic_storage_manager_days_to_retain";

        /**
         * Default number of days of information for the automatic storage manager to retain.
         *
         * @hide
         */
        public static final int AUTOMATIC_STORAGE_MANAGER_DAYS_TO_RETAIN_DEFAULT = 90;

        /**
         * How many bytes the automatic storage manager has cleared out.
         *
         * @hide
         */
        public static final String AUTOMATIC_STORAGE_MANAGER_BYTES_CLEARED =
                "automatic_storage_manager_bytes_cleared";


        /**
         * Last run time for the automatic storage manager.
         *
         * @hide
         */
        public static final String AUTOMATIC_STORAGE_MANAGER_LAST_RUN =
                "automatic_storage_manager_last_run";


        /**
         * Whether SystemUI navigation keys is enabled.
         * @hide
         */
        public static final String SYSTEM_NAVIGATION_KEYS_ENABLED =
                "system_navigation_keys_enabled";

        /**
         * Holds comma separated list of ordering of QS tiles.
         * @hide
         */
        public static final String QS_TILES = "sysui_qs_tiles";

        /**
         * Whether preloaded APKs have been installed for the user.
         * @hide
         */
        public static final String DEMO_USER_SETUP_COMPLETE
                = "demo_user_setup_complete";

        /**
         * Specifies whether the web action API is enabled.
         *
         * @hide
         */
        public static final String WEB_ACTION_ENABLED = "web_action_enabled";

        /**
<<<<<<< HEAD
         * Whether to include options in power menu for rebooting into recovery or bootloader
         * @hide
         */
        public static final String ADVANCED_REBOOT = "advanced_reboot";

        /**
         * Boolean value whether to link ringtone and notification volume
         * @hide
         */
        public static final String VOLUME_LINK_NOTIFICATION = "volume_link_notification";
=======
         * Has this pairable device been paired or upgraded from a previously paired system.
         * @hide
         */
        public static final String DEVICE_PAIRED = "device_paired";
>>>>>>> 6422e8fb

        /**
         * This are the settings to be backed up.
         *
         * NOTE: Settings are backed up and restored in the order they appear
         *       in this array. If you have one setting depending on another,
         *       make sure that they are ordered appropriately.
         *
         * @hide
         */
        public static final String[] SETTINGS_TO_BACKUP = {
            BUGREPORT_IN_POWER_MENU,                            // moved to global
            ALLOW_MOCK_LOCATION,
            PARENTAL_CONTROL_ENABLED,
            PARENTAL_CONTROL_REDIRECT_URL,
            USB_MASS_STORAGE_ENABLED,                           // moved to global
            ACCESSIBILITY_DISPLAY_INVERSION_ENABLED,
            ACCESSIBILITY_DISPLAY_DALTONIZER,
            ACCESSIBILITY_DISPLAY_DALTONIZER_ENABLED,
            ACCESSIBILITY_DISPLAY_MAGNIFICATION_ENABLED,
            ACCESSIBILITY_DISPLAY_MAGNIFICATION_SCALE,
            ACCESSIBILITY_DISPLAY_MAGNIFICATION_AUTO_UPDATE,
            ACCESSIBILITY_SCRIPT_INJECTION,
            ACCESSIBILITY_WEB_CONTENT_KEY_BINDINGS,
            ENABLED_ACCESSIBILITY_SERVICES,
            ENABLED_NOTIFICATION_LISTENERS,
            ENABLED_VR_LISTENERS,
            ENABLED_INPUT_METHODS,
            TOUCH_EXPLORATION_GRANTED_ACCESSIBILITY_SERVICES,
            TOUCH_EXPLORATION_ENABLED,
            ACCESSIBILITY_ENABLED,
            ACCESSIBILITY_SPEAK_PASSWORD,
            ACCESSIBILITY_HIGH_TEXT_CONTRAST_ENABLED,
            ACCESSIBILITY_CAPTIONING_PRESET,
            ACCESSIBILITY_CAPTIONING_ENABLED,
            ACCESSIBILITY_CAPTIONING_LOCALE,
            ACCESSIBILITY_CAPTIONING_BACKGROUND_COLOR,
            ACCESSIBILITY_CAPTIONING_FOREGROUND_COLOR,
            ACCESSIBILITY_CAPTIONING_EDGE_TYPE,
            ACCESSIBILITY_CAPTIONING_EDGE_COLOR,
            ACCESSIBILITY_CAPTIONING_TYPEFACE,
            ACCESSIBILITY_CAPTIONING_FONT_SCALE,
            ACCESSIBILITY_CAPTIONING_WINDOW_COLOR,
            TTS_USE_DEFAULTS,
            TTS_DEFAULT_RATE,
            TTS_DEFAULT_PITCH,
            TTS_DEFAULT_SYNTH,
            TTS_DEFAULT_LANG,
            TTS_DEFAULT_COUNTRY,
            TTS_ENABLED_PLUGINS,
            TTS_DEFAULT_LOCALE,
            SHOW_IME_WITH_HARD_KEYBOARD,
            WIFI_NETWORKS_AVAILABLE_NOTIFICATION_ON,            // moved to global
            WIFI_NETWORKS_AVAILABLE_REPEAT_DELAY,               // moved to global
            WIFI_NUM_OPEN_NETWORKS_KEPT,                        // moved to global
            SELECTED_SPELL_CHECKER,
            SELECTED_SPELL_CHECKER_SUBTYPE,
            SPELL_CHECKER_ENABLED,
            MOUNT_PLAY_NOTIFICATION_SND,
            MOUNT_UMS_AUTOSTART,
            MOUNT_UMS_PROMPT,
            MOUNT_UMS_NOTIFY_ENABLED,
            SLEEP_TIMEOUT,
            DOUBLE_TAP_TO_WAKE,
            WAKE_GESTURE_ENABLED,
            LONG_PRESS_TIMEOUT,
            CAMERA_GESTURE_DISABLED,
            ACCESSIBILITY_AUTOCLICK_ENABLED,
            ACCESSIBILITY_AUTOCLICK_DELAY,
            ACCESSIBILITY_LARGE_POINTER_ICON,
            PREFERRED_TTY_MODE,
            ENHANCED_VOICE_PRIVACY_ENABLED,
            TTY_MODE_ENABLED,
            INCALL_POWER_BUTTON_BEHAVIOR,
            WIFI_DISCONNECT_DELAY_DURATION,
            NIGHT_DISPLAY_CUSTOM_START_TIME,
            NIGHT_DISPLAY_CUSTOM_END_TIME,
            NIGHT_DISPLAY_AUTO_MODE,
            NIGHT_DISPLAY_ACTIVATED,
            CAMERA_DOUBLE_TWIST_TO_FLIP_ENABLED,
            CAMERA_DOUBLE_TAP_POWER_GESTURE_DISABLED,
            SYSTEM_NAVIGATION_KEYS_ENABLED,
            QS_TILES,
            DOZE_ENABLED,
            DOZE_PULSE_ON_PICK_UP,
            DOZE_PULSE_ON_DOUBLE_TAP,
<<<<<<< HEAD
            ADVANCED_REBOOT,
            CAMERA_GESTURE_DISABLED
=======
            NFC_PAYMENT_DEFAULT_COMPONENT
>>>>>>> 6422e8fb
        };

        /**
         * These entries are considered common between the personal and the managed profile,
         * since the managed profile doesn't get to change them.
         */
        private static final Set<String> CLONE_TO_MANAGED_PROFILE = new ArraySet<>();

        static {
            CLONE_TO_MANAGED_PROFILE.add(ACCESSIBILITY_ENABLED);
            CLONE_TO_MANAGED_PROFILE.add(ALLOW_MOCK_LOCATION);
            CLONE_TO_MANAGED_PROFILE.add(ALLOWED_GEOLOCATION_ORIGINS);
            CLONE_TO_MANAGED_PROFILE.add(DEFAULT_INPUT_METHOD);
            CLONE_TO_MANAGED_PROFILE.add(ENABLED_ACCESSIBILITY_SERVICES);
            CLONE_TO_MANAGED_PROFILE.add(ENABLED_INPUT_METHODS);
            CLONE_TO_MANAGED_PROFILE.add(LOCATION_MODE);
            CLONE_TO_MANAGED_PROFILE.add(LOCATION_PREVIOUS_MODE);
            CLONE_TO_MANAGED_PROFILE.add(LOCATION_PROVIDERS_ALLOWED);
            CLONE_TO_MANAGED_PROFILE.add(SELECTED_INPUT_METHOD_SUBTYPE);
            CLONE_TO_MANAGED_PROFILE.add(SELECTED_SPELL_CHECKER);
            CLONE_TO_MANAGED_PROFILE.add(SELECTED_SPELL_CHECKER_SUBTYPE);
        }

        /** @hide */
        public static void getCloneToManagedProfileSettings(Set<String> outKeySet) {
            outKeySet.addAll(CLONE_TO_MANAGED_PROFILE);
        }

        /**
         * Helper method for determining if a location provider is enabled.
         *
         * @param cr the content resolver to use
         * @param provider the location provider to query
         * @return true if the provider is enabled
         *
         * @deprecated use {@link #LOCATION_MODE} or
         *             {@link LocationManager#isProviderEnabled(String)}
         */
        @Deprecated
        public static final boolean isLocationProviderEnabled(ContentResolver cr, String provider) {
            return isLocationProviderEnabledForUser(cr, provider, UserHandle.myUserId());
        }

        /**
         * Helper method for determining if a location provider is enabled.
         * @param cr the content resolver to use
         * @param provider the location provider to query
         * @param userId the userId to query
         * @return true if the provider is enabled
         * @deprecated use {@link #LOCATION_MODE} or
         *             {@link LocationManager#isProviderEnabled(String)}
         * @hide
         */
        @Deprecated
        public static final boolean isLocationProviderEnabledForUser(ContentResolver cr, String provider, int userId) {
            String allowedProviders = Settings.Secure.getStringForUser(cr,
                    LOCATION_PROVIDERS_ALLOWED, userId);
            return TextUtils.delimitedStringContains(allowedProviders, ',', provider);
        }

        /**
         * Thread-safe method for enabling or disabling a single location provider.
         * @param cr the content resolver to use
         * @param provider the location provider to enable or disable
         * @param enabled true if the provider should be enabled
         * @deprecated use {@link #putInt(ContentResolver, String, int)} and {@link #LOCATION_MODE}
         */
        @Deprecated
        public static final void setLocationProviderEnabled(ContentResolver cr,
                String provider, boolean enabled) {
            setLocationProviderEnabledForUser(cr, provider, enabled, UserHandle.myUserId());
        }

        /**
         * Thread-safe method for enabling or disabling a single location provider.
         *
         * @param cr the content resolver to use
         * @param provider the location provider to enable or disable
         * @param enabled true if the provider should be enabled
         * @param userId the userId for which to enable/disable providers
         * @return true if the value was set, false on database errors
         * @deprecated use {@link #putIntForUser(ContentResolver, String, int, int)} and
         *             {@link #LOCATION_MODE}
         * @hide
         */
        @Deprecated
        public static final boolean setLocationProviderEnabledForUser(ContentResolver cr,
                String provider, boolean enabled, int userId) {
            synchronized (mLocationSettingsLock) {
                // to ensure thread safety, we write the provider name with a '+' or '-'
                // and let the SettingsProvider handle it rather than reading and modifying
                // the list of enabled providers.
                if (enabled) {
                    provider = "+" + provider;
                } else {
                    provider = "-" + provider;
                }
                return putStringForUser(cr, Settings.Secure.LOCATION_PROVIDERS_ALLOWED, provider,
                        userId);
            }
        }

        /**
         * Saves the current location mode into {@link #LOCATION_PREVIOUS_MODE}.
         */
        private static final boolean saveLocationModeForUser(ContentResolver cr, int userId) {
            final int mode = getLocationModeForUser(cr, userId);
            return putIntForUser(cr, Settings.Secure.LOCATION_PREVIOUS_MODE, mode, userId);
        }

        /**
         * Restores the current location mode from {@link #LOCATION_PREVIOUS_MODE}.
         */
        private static final boolean restoreLocationModeForUser(ContentResolver cr, int userId) {
            int mode = getIntForUser(cr, Settings.Secure.LOCATION_PREVIOUS_MODE,
                    LOCATION_MODE_HIGH_ACCURACY, userId);
            // Make sure that the previous mode is never "off". Otherwise the user won't be able to
            // turn on location any longer.
            if (mode == LOCATION_MODE_OFF) {
                mode = LOCATION_MODE_HIGH_ACCURACY;
            }
            return setLocationModeForUser(cr, mode, userId);
        }

        /**
         * Thread-safe method for setting the location mode to one of
         * {@link #LOCATION_MODE_HIGH_ACCURACY}, {@link #LOCATION_MODE_SENSORS_ONLY},
         * {@link #LOCATION_MODE_BATTERY_SAVING}, or {@link #LOCATION_MODE_OFF}.
         *
         * @param cr the content resolver to use
         * @param mode such as {@link #LOCATION_MODE_HIGH_ACCURACY}
         * @param userId the userId for which to change mode
         * @return true if the value was set, false on database errors
         *
         * @throws IllegalArgumentException if mode is not one of the supported values
         */
        private static final boolean setLocationModeForUser(ContentResolver cr, int mode,
                int userId) {
            synchronized (mLocationSettingsLock) {
                boolean gps = false;
                boolean network = false;
                switch (mode) {
                    case LOCATION_MODE_PREVIOUS:
                        // Retrieve the actual mode and set to that mode.
                        return restoreLocationModeForUser(cr, userId);
                    case LOCATION_MODE_OFF:
                        saveLocationModeForUser(cr, userId);
                        break;
                    case LOCATION_MODE_SENSORS_ONLY:
                        gps = true;
                        break;
                    case LOCATION_MODE_BATTERY_SAVING:
                        network = true;
                        break;
                    case LOCATION_MODE_HIGH_ACCURACY:
                        gps = true;
                        network = true;
                        break;
                    default:
                        throw new IllegalArgumentException("Invalid location mode: " + mode);
                }
                // Note it's important that we set the NLP mode first. The Google implementation
                // of NLP clears its NLP consent setting any time it receives a
                // LocationManager.PROVIDERS_CHANGED_ACTION broadcast and NLP is disabled. Also,
                // it shows an NLP consent dialog any time it receives the broadcast, NLP is
                // enabled, and the NLP consent is not set. If 1) we were to enable GPS first,
                // 2) a setup wizard has its own NLP consent UI that sets the NLP consent setting,
                // and 3) the receiver happened to complete before we enabled NLP, then the Google
                // NLP would detect the attempt to enable NLP and show a redundant NLP consent
                // dialog. Then the people who wrote the setup wizard would be sad.
                boolean nlpSuccess = Settings.Secure.setLocationProviderEnabledForUser(
                        cr, LocationManager.NETWORK_PROVIDER, network, userId);
                boolean gpsSuccess = Settings.Secure.setLocationProviderEnabledForUser(
                        cr, LocationManager.GPS_PROVIDER, gps, userId);
                return gpsSuccess && nlpSuccess;
            }
        }

        /**
         * Thread-safe method for reading the location mode, returns one of
         * {@link #LOCATION_MODE_HIGH_ACCURACY}, {@link #LOCATION_MODE_SENSORS_ONLY},
         * {@link #LOCATION_MODE_BATTERY_SAVING}, or {@link #LOCATION_MODE_OFF}.
         *
         * @param cr the content resolver to use
         * @param userId the userId for which to read the mode
         * @return the location mode
         */
        private static final int getLocationModeForUser(ContentResolver cr, int userId) {
            synchronized (mLocationSettingsLock) {
                boolean gpsEnabled = Settings.Secure.isLocationProviderEnabledForUser(
                        cr, LocationManager.GPS_PROVIDER, userId);
                boolean networkEnabled = Settings.Secure.isLocationProviderEnabledForUser(
                        cr, LocationManager.NETWORK_PROVIDER, userId);
                if (gpsEnabled && networkEnabled) {
                    return LOCATION_MODE_HIGH_ACCURACY;
                } else if (gpsEnabled) {
                    return LOCATION_MODE_SENSORS_ONLY;
                } else if (networkEnabled) {
                    return LOCATION_MODE_BATTERY_SAVING;
                } else {
                    return LOCATION_MODE_OFF;
                }
            }
        }
    }

    /**
     * Global system settings, containing preferences that always apply identically
     * to all defined users.  Applications can read these but are not allowed to write;
     * like the "Secure" settings, these are for preferences that the user must
     * explicitly modify through the system UI or specialized APIs for those values.
     */
    public static final class Global extends NameValueTable {
        /**
         * The content:// style URL for global secure settings items.  Not public.
         */
        public static final Uri CONTENT_URI = Uri.parse("content://" + AUTHORITY + "/global");

        /**
         * Whether users are allowed to add more users or guest from lockscreen.
         * <p>
         * Type: int
         * @hide
         */
        public static final String ADD_USERS_WHEN_LOCKED = "add_users_when_locked";

        /**
         * Setting whether the global gesture for enabling accessibility is enabled.
         * If this gesture is enabled the user will be able to perfrom it to enable
         * the accessibility state without visiting the settings app.
         * @hide
         */
        public static final String ENABLE_ACCESSIBILITY_GLOBAL_GESTURE_ENABLED =
                "enable_accessibility_global_gesture_enabled";

        /**
         * Whether Airplane Mode is on.
         */
        public static final String AIRPLANE_MODE_ON = "airplane_mode_on";

        /**
         * Whether VoLTE Preferred is on
         * @hide
         */
        public static final String VOLTE_PREFERRED_ON = "volte_preferred_on";

        /**
         * Whether Theater Mode is on.
         * {@hide}
         */
        @SystemApi
        public static final String THEATER_MODE_ON = "theater_mode_on";

        /**
         * Constant for use in AIRPLANE_MODE_RADIOS to specify Bluetooth radio.
         */
        public static final String RADIO_BLUETOOTH = "bluetooth";

        /**
         * Constant for use in AIRPLANE_MODE_RADIOS to specify Wi-Fi radio.
         */
        public static final String RADIO_WIFI = "wifi";

        /**
         * {@hide}
         */
        public static final String RADIO_WIMAX = "wimax";
        /**
         * Constant for use in AIRPLANE_MODE_RADIOS to specify Cellular radio.
         */
        public static final String RADIO_CELL = "cell";

        /**
         * Constant for use in AIRPLANE_MODE_RADIOS to specify NFC radio.
         */
        public static final String RADIO_NFC = "nfc";

        /**
         * A comma separated list of radios that need to be disabled when airplane mode
         * is on. This overrides WIFI_ON and BLUETOOTH_ON, if Wi-Fi and bluetooth are
         * included in the comma separated list.
         */
        public static final String AIRPLANE_MODE_RADIOS = "airplane_mode_radios";

        /**
         * A comma separated list of radios that should to be disabled when airplane mode
         * is on, but can be manually reenabled by the user.  For example, if RADIO_WIFI is
         * added to both AIRPLANE_MODE_RADIOS and AIRPLANE_MODE_TOGGLEABLE_RADIOS, then Wifi
         * will be turned off when entering airplane mode, but the user will be able to reenable
         * Wifi in the Settings app.
         *
         * {@hide}
         */
        public static final String AIRPLANE_MODE_TOGGLEABLE_RADIOS = "airplane_mode_toggleable_radios";

        /**
         * A Long representing a bitmap of profiles that should be disabled when bluetooth starts.
         * See {@link android.bluetooth.BluetoothProfile}.
         * {@hide}
         */
        public static final String BLUETOOTH_DISABLED_PROFILES = "bluetooth_disabled_profiles";

        /**
         * A semi-colon separated list of Bluetooth interoperability workarounds.
         * Each entry is a partial Bluetooth device address string and an integer representing
         * the feature to be disabled, separated by a comma. The integer must correspond
         * to a interoperability feature as defined in "interop.h" in /system/bt.
         * <p>
         * Example: <br/>
         *   "00:11:22,0;01:02:03:04,2"
         * @hide
         */
       public static final String BLUETOOTH_INTEROPERABILITY_LIST = "bluetooth_interoperability_list";

        /**
         * The policy for deciding when Wi-Fi should go to sleep (which will in
         * turn switch to using the mobile data as an Internet connection).
         * <p>
         * Set to one of {@link #WIFI_SLEEP_POLICY_DEFAULT},
         * {@link #WIFI_SLEEP_POLICY_NEVER_WHILE_PLUGGED}, or
         * {@link #WIFI_SLEEP_POLICY_NEVER}.
         */
        public static final String WIFI_SLEEP_POLICY = "wifi_sleep_policy";

        /**
         * Value for {@link #WIFI_SLEEP_POLICY} to use the default Wi-Fi sleep
         * policy, which is to sleep shortly after the turning off
         * according to the {@link #STAY_ON_WHILE_PLUGGED_IN} setting.
         */
        public static final int WIFI_SLEEP_POLICY_DEFAULT = 0;

        /**
         * Value for {@link #WIFI_SLEEP_POLICY} to use the default policy when
         * the device is on battery, and never go to sleep when the device is
         * plugged in.
         */
        public static final int WIFI_SLEEP_POLICY_NEVER_WHILE_PLUGGED = 1;

        /**
         * Value for {@link #WIFI_SLEEP_POLICY} to never go to sleep.
         */
        public static final int WIFI_SLEEP_POLICY_NEVER = 2;

        /**
         * Value to specify if the user prefers the date, time and time zone
         * to be automatically fetched from the network (NITZ). 1=yes, 0=no
         */
        public static final String AUTO_TIME = "auto_time";

        /**
         * Value to specify if the user prefers the time zone
         * to be automatically fetched from the network (NITZ). 1=yes, 0=no
         */
        public static final String AUTO_TIME_ZONE = "auto_time_zone";

        /**
         * URI for the car dock "in" event sound.
         * @hide
         */
        public static final String CAR_DOCK_SOUND = "car_dock_sound";

        /**
         * URI for the car dock "out" event sound.
         * @hide
         */
        public static final String CAR_UNDOCK_SOUND = "car_undock_sound";

        /**
         * URI for the desk dock "in" event sound.
         * @hide
         */
        public static final String DESK_DOCK_SOUND = "desk_dock_sound";

        /**
         * URI for the desk dock "out" event sound.
         * @hide
         */
        public static final String DESK_UNDOCK_SOUND = "desk_undock_sound";

        /**
         * Whether to play a sound for dock events.
         * @hide
         */
        public static final String DOCK_SOUNDS_ENABLED = "dock_sounds_enabled";

        /**
         * Whether to play a sound for dock events, only when an accessibility service is on.
         * @hide
         */
        public static final String DOCK_SOUNDS_ENABLED_WHEN_ACCESSIBILITY = "dock_sounds_enabled_when_accessbility";

        /**
         * URI for the "device locked" (keyguard shown) sound.
         * @hide
         */
        public static final String LOCK_SOUND = "lock_sound";

        /**
         * URI for the "device unlocked" sound.
         * @hide
         */
        public static final String UNLOCK_SOUND = "unlock_sound";

        /**
         * URI for the "device is trusted" sound, which is played when the device enters the trusted
         * state without unlocking.
         * @hide
         */
        public static final String TRUSTED_SOUND = "trusted_sound";

        /**
         * URI for the low battery sound file.
         * @hide
         */
        public static final String LOW_BATTERY_SOUND = "low_battery_sound";

        /**
         * Whether to play a sound for low-battery alerts.
         * @hide
         */
        public static final String POWER_SOUNDS_ENABLED = "power_sounds_enabled";

        /**
         * URI for the "wireless charging started" sound.
         * @hide
         */
        public static final String WIRELESS_CHARGING_STARTED_SOUND =
                "wireless_charging_started_sound";

        /**
         * Whether to play a sound for charging events.
         * @hide
         */
        public static final String CHARGING_SOUNDS_ENABLED = "charging_sounds_enabled";

        /**
         * Whether we keep the device on while the device is plugged in.
         * Supported values are:
         * <ul>
         * <li>{@code 0} to never stay on while plugged in</li>
         * <li>{@link BatteryManager#BATTERY_PLUGGED_AC} to stay on for AC charger</li>
         * <li>{@link BatteryManager#BATTERY_PLUGGED_USB} to stay on for USB charger</li>
         * <li>{@link BatteryManager#BATTERY_PLUGGED_WIRELESS} to stay on for wireless charger</li>
         * </ul>
         * These values can be OR-ed together.
         */
        public static final String STAY_ON_WHILE_PLUGGED_IN = "stay_on_while_plugged_in";

        /**
         * When the user has enable the option to have a "bug report" command
         * in the power menu.
         * @hide
         */
        public static final String BUGREPORT_IN_POWER_MENU = "bugreport_in_power_menu";

        /**
         * Whether ADB is enabled.
         */
        public static final String ADB_ENABLED = "adb_enabled";

        /**
         * String to contain power menu actions
         * @deprecated Use {@link CMSettings.Secure#POWER_MENU_ACTIONS} instead
         * @hide
         */
        @Deprecated
        public static final String POWER_MENU_ACTIONS = "power_menu_actions";

        /**
         * Whether Views are allowed to save their attribute data.
         * @hide
         */
        public static final String DEBUG_VIEW_ATTRIBUTES = "debug_view_attributes";

        /**
         * Whether assisted GPS should be enabled or not.
         * @hide
         */
        public static final String ASSISTED_GPS_ENABLED = "assisted_gps_enabled";

        /**
         * Whether bluetooth is enabled/disabled
         * 0=disabled. 1=enabled.
         */
        public static final String BLUETOOTH_ON = "bluetooth_on";

        /**
         * CDMA Cell Broadcast SMS
         *                            0 = CDMA Cell Broadcast SMS disabled
         *                            1 = CDMA Cell Broadcast SMS enabled
         * @hide
         */
        public static final String CDMA_CELL_BROADCAST_SMS =
                "cdma_cell_broadcast_sms";

        /**
         * The CDMA roaming mode 0 = Home Networks, CDMA default
         *                       1 = Roaming on Affiliated networks
         *                       2 = Roaming on any networks
         * @hide
         */
        public static final String CDMA_ROAMING_MODE = "roaming_settings";

        /**
         * The CDMA subscription mode 0 = RUIM/SIM (default)
         *                                1 = NV
         * @hide
         */
        public static final String CDMA_SUBSCRIPTION_MODE = "subscription_mode";

        /** Inactivity timeout to track mobile data activity.
        *
        * If set to a positive integer, it indicates the inactivity timeout value in seconds to
        * infer the data activity of mobile network. After a period of no activity on mobile
        * networks with length specified by the timeout, an {@code ACTION_DATA_ACTIVITY_CHANGE}
        * intent is fired to indicate a transition of network status from "active" to "idle". Any
        * subsequent activity on mobile networks triggers the firing of {@code
        * ACTION_DATA_ACTIVITY_CHANGE} intent indicating transition from "idle" to "active".
        *
        * Network activity refers to transmitting or receiving data on the network interfaces.
        *
        * Tracking is disabled if set to zero or negative value.
        *
        * @hide
        */
       public static final String DATA_ACTIVITY_TIMEOUT_MOBILE = "data_activity_timeout_mobile";

       /** Timeout to tracking Wifi data activity. Same as {@code DATA_ACTIVITY_TIMEOUT_MOBILE}
        * but for Wifi network.
        * @hide
        */
       public static final String DATA_ACTIVITY_TIMEOUT_WIFI = "data_activity_timeout_wifi";

       /**
        * Whether or not data roaming is enabled. (0 = false, 1 = true)
        */
       public static final String DATA_ROAMING = "data_roaming";

       /**
        * The value passed to a Mobile DataConnection via bringUp which defines the
        * number of retries to preform when setting up the initial connection. The default
        * value defined in DataConnectionTrackerBase#DEFAULT_MDC_INITIAL_RETRY is currently 1.
        * @hide
        */
       public static final String MDC_INITIAL_MAX_RETRY = "mdc_initial_max_retry";

       /**
        * Whether any package can be on external storage. When this is true, any
        * package, regardless of manifest values, is a candidate for installing
        * or moving onto external storage. (0 = false, 1 = true)
        * @hide
        */
       public static final String FORCE_ALLOW_ON_EXTERNAL = "force_allow_on_external";

        /**
         * Whether any activity can be resized. When this is true, any
         * activity, regardless of manifest values, can be resized for multi-window.
         * (0 = false, 1 = true)
         * @hide
         */
        public static final String DEVELOPMENT_FORCE_RESIZABLE_ACTIVITIES
                = "force_resizable_activities";

        /**
         * Whether to enable experimental freeform support for windows.
         * @hide
         */
        public static final String DEVELOPMENT_ENABLE_FREEFORM_WINDOWS_SUPPORT
                = "enable_freeform_support";

       /**
        * Whether user has enabled development settings.
        */
       public static final String DEVELOPMENT_SETTINGS_ENABLED = "development_settings_enabled";

       /**
        * Whether the device has been provisioned (0 = false, 1 = true).
        * <p>On a multiuser device with a separate system user, the screen may be locked
        * as soon as this is set to true and further activities cannot be launched on the
        * system user unless they are marked to show over keyguard.
        */
       public static final String DEVICE_PROVISIONED = "device_provisioned";

       /**
        * Whether mobile data should be allowed while the device is being provisioned.
        * This allows the provisioning process to turn off mobile data before the user
        * has an opportunity to set things up, preventing other processes from burning
        * precious bytes before wifi is setup.
        * (0 = false, 1 = true)
        * @hide
        */
       public static final String DEVICE_PROVISIONING_MOBILE_DATA_ENABLED =
               "device_provisioning_mobile_data";

       /**
        * The saved value for WindowManagerService.setForcedDisplaySize().
        * Two integers separated by a comma.  If unset, then use the real display size.
        * @hide
        */
       public static final String DISPLAY_SIZE_FORCED = "display_size_forced";

       /**
        * The saved value for WindowManagerService.setForcedDisplayScalingMode().
        * 0 or unset if scaling is automatic, 1 if scaling is disabled.
        * @hide
        */
       public static final String DISPLAY_SCALING_FORCE = "display_scaling_force";

       /**
        * The maximum size, in bytes, of a download that the download manager will transfer over
        * a non-wifi connection.
        * @hide
        */
       public static final String DOWNLOAD_MAX_BYTES_OVER_MOBILE =
               "download_manager_max_bytes_over_mobile";

       /**
        * The recommended maximum size, in bytes, of a download that the download manager should
        * transfer over a non-wifi connection. Over this size, the use will be warned, but will
        * have the option to start the download over the mobile connection anyway.
        * @hide
        */
       public static final String DOWNLOAD_RECOMMENDED_MAX_BYTES_OVER_MOBILE =
               "download_manager_recommended_max_bytes_over_mobile";

       /**
        * @deprecated Use {@link android.provider.Settings.Secure#INSTALL_NON_MARKET_APPS} instead
        */
       @Deprecated
       public static final String INSTALL_NON_MARKET_APPS = Secure.INSTALL_NON_MARKET_APPS;

       /**
        * Whether HDMI control shall be enabled. If disabled, no CEC/MHL command will be
        * sent or processed. (0 = false, 1 = true)
        * @hide
        */
       public static final String HDMI_CONTROL_ENABLED = "hdmi_control_enabled";

       /**
        * Whether HDMI system audio is enabled. If enabled, TV internal speaker is muted,
        * and the output is redirected to AV Receiver connected via
        * {@Global#HDMI_SYSTEM_AUDIO_OUTPUT}.
        * @hide
        */
       public static final String HDMI_SYSTEM_AUDIO_ENABLED = "hdmi_system_audio_enabled";

       /**
        * Whether TV will automatically turn on upon reception of the CEC command
        * &lt;Text View On&gt; or &lt;Image View On&gt;. (0 = false, 1 = true)
        * @hide
        */
       public static final String HDMI_CONTROL_AUTO_WAKEUP_ENABLED =
               "hdmi_control_auto_wakeup_enabled";

       /**
        * Whether TV will also turn off other CEC devices when it goes to standby mode.
        * (0 = false, 1 = true)
        * @hide
        */
       public static final String HDMI_CONTROL_AUTO_DEVICE_OFF_ENABLED =
               "hdmi_control_auto_device_off_enabled";

       /**
        * Whether TV will switch to MHL port when a mobile device is plugged in.
        * (0 = false, 1 = true)
        * @hide
        */
       public static final String MHL_INPUT_SWITCHING_ENABLED = "mhl_input_switching_enabled";

       /**
        * Whether TV will charge the mobile device connected at MHL port. (0 = false, 1 = true)
        * @hide
        */
       public static final String MHL_POWER_CHARGE_ENABLED = "mhl_power_charge_enabled";

       /**
        * Whether mobile data connections are allowed by the user.  See
        * ConnectivityManager for more info.
        * @hide
        */
       public static final String MOBILE_DATA = "mobile_data";

       /**
        * Whether the mobile data connection should remain active even when higher
        * priority networks like WiFi are active, to help make network switching faster.
        *
        * See ConnectivityService for more info.
        *
        * (0 = disabled, 1 = enabled)
        * @hide
        */
       public static final String MOBILE_DATA_ALWAYS_ON = "mobile_data_always_on";

        /**
         * Size of the event buffer for IP connectivity metrics.
         * @hide
         */
        public static final String CONNECTIVITY_METRICS_BUFFER_SIZE =
              "connectivity_metrics_buffer_size";

       /** {@hide} */
       public static final String NETSTATS_ENABLED = "netstats_enabled";
       /** {@hide} */
       public static final String NETSTATS_POLL_INTERVAL = "netstats_poll_interval";
       /** {@hide} */
       public static final String NETSTATS_TIME_CACHE_MAX_AGE = "netstats_time_cache_max_age";
       /** {@hide} */
       public static final String NETSTATS_GLOBAL_ALERT_BYTES = "netstats_global_alert_bytes";
       /** {@hide} */
       public static final String NETSTATS_SAMPLE_ENABLED = "netstats_sample_enabled";

       /** {@hide} */
       public static final String NETSTATS_DEV_BUCKET_DURATION = "netstats_dev_bucket_duration";
       /** {@hide} */
       public static final String NETSTATS_DEV_PERSIST_BYTES = "netstats_dev_persist_bytes";
       /** {@hide} */
       public static final String NETSTATS_DEV_ROTATE_AGE = "netstats_dev_rotate_age";
       /** {@hide} */
       public static final String NETSTATS_DEV_DELETE_AGE = "netstats_dev_delete_age";

       /** {@hide} */
       public static final String NETSTATS_UID_BUCKET_DURATION = "netstats_uid_bucket_duration";
       /** {@hide} */
       public static final String NETSTATS_UID_PERSIST_BYTES = "netstats_uid_persist_bytes";
       /** {@hide} */
       public static final String NETSTATS_UID_ROTATE_AGE = "netstats_uid_rotate_age";
       /** {@hide} */
       public static final String NETSTATS_UID_DELETE_AGE = "netstats_uid_delete_age";

       /** {@hide} */
       public static final String NETSTATS_UID_TAG_BUCKET_DURATION = "netstats_uid_tag_bucket_duration";
       /** {@hide} */
       public static final String NETSTATS_UID_TAG_PERSIST_BYTES = "netstats_uid_tag_persist_bytes";
       /** {@hide} */
       public static final String NETSTATS_UID_TAG_ROTATE_AGE = "netstats_uid_tag_rotate_age";
       /** {@hide} */
       public static final String NETSTATS_UID_TAG_DELETE_AGE = "netstats_uid_tag_delete_age";

       /**
        * User preference for which network(s) should be used. Only the
        * connectivity service should touch this.
        */
       public static final String NETWORK_PREFERENCE = "network_preference";

       /**
        * Which package name to use for network scoring. If null, or if the package is not a valid
        * scorer app, external network scores will neither be requested nor accepted.
        * @hide
        */
       public static final String NETWORK_SCORER_APP = "network_scorer_app";

       /**
        * If the NITZ_UPDATE_DIFF time is exceeded then an automatic adjustment
        * to SystemClock will be allowed even if NITZ_UPDATE_SPACING has not been
        * exceeded.
        * @hide
        */
       public static final String NITZ_UPDATE_DIFF = "nitz_update_diff";

       /**
        * The length of time in milli-seconds that automatic small adjustments to
        * SystemClock are ignored if NITZ_UPDATE_DIFF is not exceeded.
        * @hide
        */
       public static final String NITZ_UPDATE_SPACING = "nitz_update_spacing";

       /** Preferred NTP server. {@hide} */
       public static final String NTP_SERVER = "ntp_server";
       /** Timeout in milliseconds to wait for NTP server. {@hide} */
       public static final String NTP_TIMEOUT = "ntp_timeout";

       /** {@hide} */
       public static final String STORAGE_BENCHMARK_INTERVAL = "storage_benchmark_interval";

       /**
        * Sample validity in seconds to configure for the system DNS resolver.
        * {@hide}
        */
       public static final String DNS_RESOLVER_SAMPLE_VALIDITY_SECONDS =
               "dns_resolver_sample_validity_seconds";

       /**
        * Success threshold in percent for use with the system DNS resolver.
        * {@hide}
        */
       public static final String DNS_RESOLVER_SUCCESS_THRESHOLD_PERCENT =
                "dns_resolver_success_threshold_percent";

       /**
        * Minimum number of samples needed for statistics to be considered meaningful in the
        * system DNS resolver.
        * {@hide}
        */
       public static final String DNS_RESOLVER_MIN_SAMPLES = "dns_resolver_min_samples";

       /**
        * Maximum number taken into account for statistics purposes in the system DNS resolver.
        * {@hide}
        */
       public static final String DNS_RESOLVER_MAX_SAMPLES = "dns_resolver_max_samples";

       /**
        * Whether to disable the automatic scheduling of system updates.
        * 1 = system updates won't be automatically scheduled (will always
        * present notification instead).
        * 0 = system updates will be automatically scheduled. (default)
        * @hide
        */
       @SystemApi
       public static final String OTA_DISABLE_AUTOMATIC_UPDATE = "ota_disable_automatic_update";

       /**
        * Whether the package manager should send package verification broadcasts for verifiers to
        * review apps prior to installation.
        * 1 = request apps to be verified prior to installation, if a verifier exists.
        * 0 = do not verify apps before installation
        * @hide
        */
       public static final String PACKAGE_VERIFIER_ENABLE = "package_verifier_enable";

       /** Timeout for package verification.
        * @hide */
       public static final String PACKAGE_VERIFIER_TIMEOUT = "verifier_timeout";

       /** Default response code for package verification.
        * @hide */
       public static final String PACKAGE_VERIFIER_DEFAULT_RESPONSE = "verifier_default_response";

       /**
        * Show package verification setting in the Settings app.
        * 1 = show (default)
        * 0 = hide
        * @hide
        */
       public static final String PACKAGE_VERIFIER_SETTING_VISIBLE = "verifier_setting_visible";

       /**
        * Run package verification on apps installed through ADB/ADT/USB
        * 1 = perform package verification on ADB installs (default)
        * 0 = bypass package verification on ADB installs
        * @hide
        */
       public static final String PACKAGE_VERIFIER_INCLUDE_ADB = "verifier_verify_adb_installs";

       /**
        * Time since last fstrim (milliseconds) after which we force one to happen
        * during device startup.  If unset, the default is 3 days.
        * @hide
        */
       public static final String FSTRIM_MANDATORY_INTERVAL = "fstrim_mandatory_interval";

       /**
        * The interval in milliseconds at which to check packet counts on the
        * mobile data interface when screen is on, to detect possible data
        * connection problems.
        * @hide
        */
       public static final String PDP_WATCHDOG_POLL_INTERVAL_MS =
               "pdp_watchdog_poll_interval_ms";

       /**
        * The interval in milliseconds at which to check packet counts on the
        * mobile data interface when screen is off, to detect possible data
        * connection problems.
        * @hide
        */
       public static final String PDP_WATCHDOG_LONG_POLL_INTERVAL_MS =
               "pdp_watchdog_long_poll_interval_ms";

       /**
        * The interval in milliseconds at which to check packet counts on the
        * mobile data interface after {@link #PDP_WATCHDOG_TRIGGER_PACKET_COUNT}
        * outgoing packets has been reached without incoming packets.
        * @hide
        */
       public static final String PDP_WATCHDOG_ERROR_POLL_INTERVAL_MS =
               "pdp_watchdog_error_poll_interval_ms";

       /**
        * The number of outgoing packets sent without seeing an incoming packet
        * that triggers a countdown (of {@link #PDP_WATCHDOG_ERROR_POLL_COUNT}
        * device is logged to the event log
        * @hide
        */
       public static final String PDP_WATCHDOG_TRIGGER_PACKET_COUNT =
               "pdp_watchdog_trigger_packet_count";

       /**
        * The number of polls to perform (at {@link #PDP_WATCHDOG_ERROR_POLL_INTERVAL_MS})
        * after hitting {@link #PDP_WATCHDOG_TRIGGER_PACKET_COUNT} before
        * attempting data connection recovery.
        * @hide
        */
       public static final String PDP_WATCHDOG_ERROR_POLL_COUNT =
               "pdp_watchdog_error_poll_count";

       /**
        * The number of failed PDP reset attempts before moving to something more
        * drastic: re-registering to the network.
        * @hide
        */
       public static final String PDP_WATCHDOG_MAX_PDP_RESET_FAIL_COUNT =
               "pdp_watchdog_max_pdp_reset_fail_count";

       /**
        * A positive value indicates how often the SamplingProfiler
        * should take snapshots. Zero value means SamplingProfiler
        * is disabled.
        *
        * @hide
        */
       public static final String SAMPLING_PROFILER_MS = "sampling_profiler_ms";

       /**
        * URL to open browser on to allow user to manage a prepay account
        * @hide
        */
       public static final String SETUP_PREPAID_DATA_SERVICE_URL =
               "setup_prepaid_data_service_url";

       /**
        * URL to attempt a GET on to see if this is a prepay device
        * @hide
        */
       public static final String SETUP_PREPAID_DETECTION_TARGET_URL =
               "setup_prepaid_detection_target_url";

       /**
        * Host to check for a redirect to after an attempt to GET
        * SETUP_PREPAID_DETECTION_TARGET_URL. (If we redirected there,
        * this is a prepaid device with zero balance.)
        * @hide
        */
       public static final String SETUP_PREPAID_DETECTION_REDIR_HOST =
               "setup_prepaid_detection_redir_host";

       /**
        * The interval in milliseconds at which to check the number of SMS sent out without asking
        * for use permit, to limit the un-authorized SMS usage.
        *
        * @hide
        */
       public static final String SMS_OUTGOING_CHECK_INTERVAL_MS =
               "sms_outgoing_check_interval_ms";

       /**
        * The number of outgoing SMS sent without asking for user permit (of {@link
        * #SMS_OUTGOING_CHECK_INTERVAL_MS}
        *
        * @hide
        */
       public static final String SMS_OUTGOING_CHECK_MAX_COUNT =
               "sms_outgoing_check_max_count";

       /**
        * Used to disable SMS short code confirmation - defaults to true.
        * True indcates we will do the check, etc.  Set to false to disable.
        * @see com.android.internal.telephony.SmsUsageMonitor
        * @hide
        */
       public static final String SMS_SHORT_CODE_CONFIRMATION = "sms_short_code_confirmation";

        /**
         * Used to select which country we use to determine premium sms codes.
         * One of com.android.internal.telephony.SMSDispatcher.PREMIUM_RULE_USE_SIM,
         * com.android.internal.telephony.SMSDispatcher.PREMIUM_RULE_USE_NETWORK,
         * or com.android.internal.telephony.SMSDispatcher.PREMIUM_RULE_USE_BOTH.
         * @hide
         */
        public static final String SMS_SHORT_CODE_RULE = "sms_short_code_rule";

       /**
        * Used to select TCP's default initial receiver window size in segments - defaults to a build config value
        * @hide
        */
       public static final String TCP_DEFAULT_INIT_RWND = "tcp_default_init_rwnd";

       /**
        * Used to disable Tethering on a device - defaults to true
        * @hide
        */
       public static final String TETHER_SUPPORTED = "tether_supported";

       /**
        * Used to require DUN APN on the device or not - defaults to a build config value
        * which defaults to false
        * @hide
        */
       public static final String TETHER_DUN_REQUIRED = "tether_dun_required";

       /**
        * Used to hold a gservices-provisioned apn value for DUN.  If set, or the
        * corresponding build config values are set it will override the APN DB
        * values.
        * Consists of a comma seperated list of strings:
        * "name,apn,proxy,port,username,password,server,mmsc,mmsproxy,mmsport,mcc,mnc,auth,type"
        * note that empty fields can be ommitted: "name,apn,,,,,,,,,310,260,,DUN"
        * @hide
        */
       public static final String TETHER_DUN_APN = "tether_dun_apn";

       /**
        * List of carrier apps which are whitelisted to prompt the user for install when
        * a sim card with matching uicc carrier privilege rules is inserted.
        *
        * The value is "package1;package2;..."
        * @hide
        */
       public static final String CARRIER_APP_WHITELIST = "carrier_app_whitelist";

       /**
        * USB Mass Storage Enabled
        */
       public static final String USB_MASS_STORAGE_ENABLED = "usb_mass_storage_enabled";

       /**
        * If this setting is set (to anything), then all references
        * to Gmail on the device must change to Google Mail.
        */
       public static final String USE_GOOGLE_MAIL = "use_google_mail";

        /**
         * Webview Data reduction proxy key.
         * @hide
         */
        public static final String WEBVIEW_DATA_REDUCTION_PROXY_KEY =
                "webview_data_reduction_proxy_key";

       /**
        * Whether or not the WebView fallback mechanism should be enabled.
        * 0=disabled, 1=enabled.
        * @hide
        */
       public static final String WEBVIEW_FALLBACK_LOGIC_ENABLED =
               "webview_fallback_logic_enabled";

       /**
        * Name of the package used as WebView provider (if unset the provider is instead determined
        * by the system).
        * @hide
        */
       public static final String WEBVIEW_PROVIDER = "webview_provider";

       /**
        * Developer setting to enable WebView multiprocess rendering.
        * @hide
        */
       @SystemApi
       public static final String WEBVIEW_MULTIPROCESS = "webview_multiprocess";

       /**
        * The maximum number of notifications shown in 24 hours when switching networks.
        * @hide
        */
       public static final String NETWORK_SWITCH_NOTIFICATION_DAILY_LIMIT =
              "network_switch_notification_daily_limit";

       /**
        * The minimum time in milliseconds between notifications when switching networks.
        * @hide
        */
       public static final String NETWORK_SWITCH_NOTIFICATION_RATE_LIMIT_MILLIS =
              "network_switch_notification_rate_limit_millis";

       /**
        * Whether to automatically switch away from wifi networks that lose Internet access.
        * Only meaningful if config_networkAvoidBadWifi is set to 0, otherwise the system always
        * avoids such networks. Valid values are:
        *
        * 0: Don't avoid bad wifi, don't prompt the user. Get stuck on bad wifi like it's 2013.
        * null: Ask the user whether to switch away from bad wifi.
        * 1: Avoid bad wifi.
        *
        * @hide
        */
       public static final String NETWORK_AVOID_BAD_WIFI = "network_avoid_bad_wifi";

       /**
        * Whether Wifi display is enabled/disabled
        * 0=disabled. 1=enabled.
        * @hide
        */
       public static final String WIFI_DISPLAY_ON = "wifi_display_on";

       /**
        * Whether Wifi display certification mode is enabled/disabled
        * 0=disabled. 1=enabled.
        * @hide
        */
       public static final String WIFI_DISPLAY_CERTIFICATION_ON =
               "wifi_display_certification_on";

       /**
        * WPS Configuration method used by Wifi display, this setting only
        * takes effect when WIFI_DISPLAY_CERTIFICATION_ON is 1 (enabled).
        *
        * Possible values are:
        *
        * WpsInfo.INVALID: use default WPS method chosen by framework
        * WpsInfo.PBC    : use Push button
        * WpsInfo.KEYPAD : use Keypad
        * WpsInfo.DISPLAY: use Display
        * @hide
        */
       public static final String WIFI_DISPLAY_WPS_CONFIG =
           "wifi_display_wps_config";

       /**
        * Whether to notify the user of open networks.
        * <p>
        * If not connected and the scan results have an open network, we will
        * put this notification up. If we attempt to connect to a network or
        * the open network(s) disappear, we remove the notification. When we
        * show the notification, we will not show it again for
        * {@link android.provider.Settings.Secure#WIFI_NETWORKS_AVAILABLE_REPEAT_DELAY} time.
        */
       public static final String WIFI_NETWORKS_AVAILABLE_NOTIFICATION_ON =
               "wifi_networks_available_notification_on";

       /**
        * {@hide}
        */
       public static final String WIMAX_NETWORKS_AVAILABLE_NOTIFICATION_ON =
               "wimax_networks_available_notification_on";

       /**
        * Whether we support connecting to Carrier Networks.
        * @hide
        **/
        public static final String WIFI_CONNECT_CARRIER_NETWORKS =
               "wifi_connect_carrier_networks";

       /**
        * Delay (in seconds) before repeating the Wi-Fi networks available notification.
        * Connecting to a network will reset the timer.
        */
       public static final String WIFI_NETWORKS_AVAILABLE_REPEAT_DELAY =
               "wifi_networks_available_repeat_delay";

       /**
        * 802.11 country code in ISO 3166 format
        * @hide
        */
       public static final String WIFI_COUNTRY_CODE = "wifi_country_code";

       /**
        * The interval in milliseconds to issue wake up scans when wifi needs
        * to connect. This is necessary to connect to an access point when
        * device is on the move and the screen is off.
        * @hide
        */
       public static final String WIFI_FRAMEWORK_SCAN_INTERVAL_MS =
               "wifi_framework_scan_interval_ms";

       /**
        * The interval in milliseconds after which Wi-Fi is considered idle.
        * When idle, it is possible for the device to be switched from Wi-Fi to
        * the mobile data network.
        * @hide
        */
       public static final String WIFI_IDLE_MS = "wifi_idle_ms";

       /**
        * When the number of open networks exceeds this number, the
        * least-recently-used excess networks will be removed.
        */
       public static final String WIFI_NUM_OPEN_NETWORKS_KEPT = "wifi_num_open_networks_kept";

       /**
        * Whether the Wi-Fi should be on.  Only the Wi-Fi service should touch this.
        */
       public static final String WIFI_ON = "wifi_on";

       /**
        * Setting to allow scans to be enabled even wifi is turned off for connectivity.
        * @hide
        */
       public static final String WIFI_SCAN_ALWAYS_AVAILABLE =
                "wifi_scan_always_enabled";

       /**
        * Settings to allow BLE scans to be enabled even when Bluetooth is turned off for
        * connectivity.
        * @hide
        */
       public static final String BLE_SCAN_ALWAYS_AVAILABLE =
               "ble_scan_always_enabled";

       /**
        * Used to save the Wifi_ON state prior to tethering.
        * This state will be checked to restore Wifi after
        * the user turns off tethering.
        *
        * @hide
        */
       public static final String WIFI_SAVED_STATE = "wifi_saved_state";

       /**
        * Used to save the hotspot2 on/off state.
        * This state will be used to open/close passpoint functions
        *
        * @hide
        */
       public static final String WIFI_HOTSPOT2_ENABLED = "wifi_hotspot2_enabled";

       /**
        * The interval in milliseconds to scan as used by the wifi supplicant
        * @hide
        */
       public static final String WIFI_SUPPLICANT_SCAN_INTERVAL_MS =
               "wifi_supplicant_scan_interval_ms";

        /**
         * whether frameworks handles wifi auto-join
         * @hide
         */
       public static final String WIFI_ENHANCED_AUTO_JOIN =
                "wifi_enhanced_auto_join";

        /**
         * whether settings show RSSI
         * @hide
         */
        public static final String WIFI_NETWORK_SHOW_RSSI =
                "wifi_network_show_rssi";

        /**
        * The interval in milliseconds to scan at supplicant when p2p is connected
        * @hide
        */
       public static final String WIFI_SCAN_INTERVAL_WHEN_P2P_CONNECTED_MS =
               "wifi_scan_interval_p2p_connected_ms";

       /**
        * Whether the Wi-Fi watchdog is enabled.
        */
       public static final String WIFI_WATCHDOG_ON = "wifi_watchdog_on";

       /**
        * Setting to turn off poor network avoidance on Wi-Fi. Feature is enabled by default and
        * the setting needs to be set to 0 to disable it.
        * @hide
        */
       public static final String WIFI_WATCHDOG_POOR_NETWORK_TEST_ENABLED =
               "wifi_watchdog_poor_network_test_enabled";

       /**
        * Setting to turn on suspend optimizations at screen off on Wi-Fi. Enabled by default and
        * needs to be set to 0 to disable it.
        * @hide
        */
       public static final String WIFI_SUSPEND_OPTIMIZATIONS_ENABLED =
               "wifi_suspend_optimizations_enabled";

       /**
        * Setting to turn on auto connect . Enabled by default and
        * needs to be set to 1 to disable it.
        * @hide
        */
       public static final String WIFI_AUTO_CONNECT_TYPE =
               "wifi_auto_connect_type";

       /**
        * Setting to enable verbose logging in Wi-Fi; disabled by default, and setting to 1
        * will enable it. In the future, additional values may be supported.
        * @hide
        */
       public static final String WIFI_VERBOSE_LOGGING_ENABLED =
               "wifi_verbose_logging_enabled";

       /**
        * The maximum number of times we will retry a connection to an access
        * point for which we have failed in acquiring an IP address from DHCP.
        * A value of N means that we will make N+1 connection attempts in all.
        */
       public static final String WIFI_MAX_DHCP_RETRY_COUNT = "wifi_max_dhcp_retry_count";

       /**
        * Maximum amount of time in milliseconds to hold a wakelock while waiting for mobile
        * data connectivity to be established after a disconnect from Wi-Fi.
        */
       public static final String WIFI_MOBILE_DATA_TRANSITION_WAKELOCK_TIMEOUT_MS =
           "wifi_mobile_data_transition_wakelock_timeout_ms";

       /**
        * This setting controls whether WiFi configurations created by a Device Owner app
        * should be locked down (that is, be editable or removable only by the Device Owner App,
        * not even by Settings app).
        * This setting takes integer values. Non-zero values mean DO created configurations
        * are locked down. Value of zero means they are not. Default value in the absence of
        * actual value to this setting is 0.
        */
       public static final String WIFI_DEVICE_OWNER_CONFIGS_LOCKDOWN =
               "wifi_device_owner_configs_lockdown";

       /**
        * The operational wifi frequency band
        * Set to one of {@link WifiManager#WIFI_FREQUENCY_BAND_AUTO},
        * {@link WifiManager#WIFI_FREQUENCY_BAND_5GHZ} or
        * {@link WifiManager#WIFI_FREQUENCY_BAND_2GHZ}
        *
        * @hide
        */
       public static final String WIFI_FREQUENCY_BAND = "wifi_frequency_band";

       /**
        * The Wi-Fi peer-to-peer device name
        * @hide
        */
       public static final String WIFI_P2P_DEVICE_NAME = "wifi_p2p_device_name";

       /**
        * The min time between wifi disable and wifi enable
        * @hide
        */
       public static final String WIFI_REENABLE_DELAY_MS = "wifi_reenable_delay";

       /**
        * Timeout for ephemeral networks when all known BSSIDs go out of range. We will disconnect
        * from an ephemeral network if there is no BSSID for that network with a non-null score that
        * has been seen in this time period.
        *
        * If this is less than or equal to zero, we use a more conservative behavior and only check
        * for a non-null score from the currently connected or target BSSID.
        * @hide
        */
       public static final String WIFI_EPHEMERAL_OUT_OF_RANGE_TIMEOUT_MS =
               "wifi_ephemeral_out_of_range_timeout_ms";

       /**
        * The number of milliseconds to delay when checking for data stalls during
        * non-aggressive detection. (screen is turned off.)
        * @hide
        */
       public static final String DATA_STALL_ALARM_NON_AGGRESSIVE_DELAY_IN_MS =
               "data_stall_alarm_non_aggressive_delay_in_ms";

       /**
        * The number of milliseconds to delay when checking for data stalls during
        * aggressive detection. (screen on or suspected data stall)
        * @hide
        */
       public static final String DATA_STALL_ALARM_AGGRESSIVE_DELAY_IN_MS =
               "data_stall_alarm_aggressive_delay_in_ms";

       /**
        * The number of milliseconds to allow the provisioning apn to remain active
        * @hide
        */
       public static final String PROVISIONING_APN_ALARM_DELAY_IN_MS =
               "provisioning_apn_alarm_delay_in_ms";

       /**
        * The interval in milliseconds at which to check gprs registration
        * after the first registration mismatch of gprs and voice service,
        * to detect possible data network registration problems.
        *
        * @hide
        */
       public static final String GPRS_REGISTER_CHECK_PERIOD_MS =
               "gprs_register_check_period_ms";

       /**
        * Nonzero causes Log.wtf() to crash.
        * @hide
        */
       public static final String WTF_IS_FATAL = "wtf_is_fatal";

       /**
        * Ringer mode. This is used internally, changing this value will not
        * change the ringer mode. See AudioManager.
        */
       public static final String MODE_RINGER = "mode_ringer";

       /**
        * Overlay display devices setting.
        * The associated value is a specially formatted string that describes the
        * size and density of simulated secondary display devices.
        * <p>
        * Format: {width}x{height}/{dpi};...
        * </p><p>
        * Example:
        * <ul>
        * <li><code>1280x720/213</code>: make one overlay that is 1280x720 at 213dpi.</li>
        * <li><code>1920x1080/320;1280x720/213</code>: make two overlays, the first
        * at 1080p and the second at 720p.</li>
        * <li>If the value is empty, then no overlay display devices are created.</li>
        * </ul></p>
        *
        * @hide
        */
       public static final String OVERLAY_DISPLAY_DEVICES = "overlay_display_devices";

        /**
         * Threshold values for the duration and level of a discharge cycle,
         * under which we log discharge cycle info.
         *
         * @hide
         */
        public static final String
                BATTERY_DISCHARGE_DURATION_THRESHOLD = "battery_discharge_duration_threshold";

        /** @hide */
        public static final String BATTERY_DISCHARGE_THRESHOLD = "battery_discharge_threshold";

        /**
         * Flag for allowing ActivityManagerService to send ACTION_APP_ERROR
         * intents on application crashes and ANRs. If this is disabled, the
         * crash/ANR dialog will never display the "Report" button.
         * <p>
         * Type: int (0 = disallow, 1 = allow)
         *
         * @hide
         */
        public static final String SEND_ACTION_APP_ERROR = "send_action_app_error";

        /**
         * Maximum age of entries kept by {@link DropBoxManager}.
         *
         * @hide
         */
        public static final String DROPBOX_AGE_SECONDS = "dropbox_age_seconds";

        /**
         * Maximum number of entry files which {@link DropBoxManager} will keep
         * around.
         *
         * @hide
         */
        public static final String DROPBOX_MAX_FILES = "dropbox_max_files";

        /**
         * Maximum amount of disk space used by {@link DropBoxManager} no matter
         * what.
         *
         * @hide
         */
        public static final String DROPBOX_QUOTA_KB = "dropbox_quota_kb";

        /**
         * Percent of free disk (excluding reserve) which {@link DropBoxManager}
         * will use.
         *
         * @hide
         */
        public static final String DROPBOX_QUOTA_PERCENT = "dropbox_quota_percent";

        /**
         * Percent of total disk which {@link DropBoxManager} will never dip
         * into.
         *
         * @hide
         */
        public static final String DROPBOX_RESERVE_PERCENT = "dropbox_reserve_percent";

        /**
         * Prefix for per-tag dropbox disable/enable settings.
         *
         * @hide
         */
        public static final String DROPBOX_TAG_PREFIX = "dropbox:";

        /**
         * Lines of logcat to include with system crash/ANR/etc. reports, as a
         * prefix of the dropbox tag of the report type. For example,
         * "logcat_for_system_server_anr" controls the lines of logcat captured
         * with system server ANR reports. 0 to disable.
         *
         * @hide
         */
        public static final String ERROR_LOGCAT_PREFIX = "logcat_for_";

        /**
         * The interval in minutes after which the amount of free storage left
         * on the device is logged to the event log
         *
         * @hide
         */
        public static final String SYS_FREE_STORAGE_LOG_INTERVAL = "sys_free_storage_log_interval";

        /**
         * Threshold for the amount of change in disk free space required to
         * report the amount of free space. Used to prevent spamming the logs
         * when the disk free space isn't changing frequently.
         *
         * @hide
         */
        public static final String
                DISK_FREE_CHANGE_REPORTING_THRESHOLD = "disk_free_change_reporting_threshold";

        /**
         * Minimum percentage of free storage on the device that is used to
         * determine if the device is running low on storage. The default is 10.
         * <p>
         * Say this value is set to 10, the device is considered running low on
         * storage if 90% or more of the device storage is filled up.
         *
         * @hide
         */
        public static final String
                SYS_STORAGE_THRESHOLD_PERCENTAGE = "sys_storage_threshold_percentage";

        /**
         * Maximum byte size of the low storage threshold. This is to ensure
         * that {@link #SYS_STORAGE_THRESHOLD_PERCENTAGE} does not result in an
         * overly large threshold for large storage devices. Currently this must
         * be less than 2GB. This default is 500MB.
         *
         * @hide
         */
        public static final String
                SYS_STORAGE_THRESHOLD_MAX_BYTES = "sys_storage_threshold_max_bytes";

        /**
         * Minimum bytes of free storage on the device before the data partition
         * is considered full. By default, 1 MB is reserved to avoid system-wide
         * SQLite disk full exceptions.
         *
         * @hide
         */
        public static final String
                SYS_STORAGE_FULL_THRESHOLD_BYTES = "sys_storage_full_threshold_bytes";

        /**
         * The maximum reconnect delay for short network outages or when the
         * network is suspended due to phone use.
         *
         * @hide
         */
        public static final String
                SYNC_MAX_RETRY_DELAY_IN_SECONDS = "sync_max_retry_delay_in_seconds";

        /**
         * The number of milliseconds to delay before sending out
         * {@link ConnectivityManager#CONNECTIVITY_ACTION} broadcasts. Ignored.
         *
         * @hide
         */
        public static final String CONNECTIVITY_CHANGE_DELAY = "connectivity_change_delay";


        /**
         * Network sampling interval, in seconds. We'll generate link information
         * about bytes/packets sent and error rates based on data sampled in this interval
         *
         * @hide
         */

        public static final String CONNECTIVITY_SAMPLING_INTERVAL_IN_SECONDS =
                "connectivity_sampling_interval_in_seconds";

        /**
         * The series of successively longer delays used in retrying to download PAC file.
         * Last delay is used between successful PAC downloads.
         *
         * @hide
         */
        public static final String PAC_CHANGE_DELAY = "pac_change_delay";

        /**
         * Don't attempt to detect captive portals.
         *
         * @hide
         */
        public static final int CAPTIVE_PORTAL_MODE_IGNORE = 0;

        /**
         * When detecting a captive portal, display a notification that
         * prompts the user to sign in.
         *
         * @hide
         */
        public static final int CAPTIVE_PORTAL_MODE_PROMPT = 1;

        /**
         * When detecting a captive portal, immediately disconnect from the
         * network and do not reconnect to that network in the future.
         *
         * @hide
         */
        public static final int CAPTIVE_PORTAL_MODE_AVOID = 2;

        /**
         * What to do when connecting a network that presents a captive portal.
         * Must be one of the CAPTIVE_PORTAL_MODE_* constants above.
         *
         * The default for this setting is CAPTIVE_PORTAL_MODE_PROMPT.
         * @hide
         */
        public static final String CAPTIVE_PORTAL_MODE = "captive_portal_mode";

        /**
         * Setting to turn off captive portal detection. Feature is enabled by
         * default and the setting needs to be set to 0 to disable it.
         *
         * @deprecated use CAPTIVE_PORTAL_MODE_IGNORE to disable captive portal detection
         * @hide
         */
        @Deprecated
        public static final String
                CAPTIVE_PORTAL_DETECTION_ENABLED = "captive_portal_detection_enabled";

        /**
         * The server used for captive portal detection upon a new conection. A
         * 204 response code from the server is used for validation.
         * TODO: remove this deprecated symbol.
         *
         * @hide
         */
        public static final String CAPTIVE_PORTAL_SERVER = "captive_portal_server";

        /**
         * The URL used for HTTPS captive portal detection upon a new connection.
         * A 204 response code from the server is used for validation.
         *
         * @hide
         */
        public static final String CAPTIVE_PORTAL_HTTPS_URL = "captive_portal_https_url";

        /**
         * The URL used for HTTP captive portal detection upon a new connection.
         * A 204 response code from the server is used for validation.
         *
         * @hide
         */
        public static final String CAPTIVE_PORTAL_HTTP_URL = "captive_portal_http_url";

        /**
         * The URL used for fallback HTTP captive portal detection when previous HTTP
         * and HTTPS captive portal detection attemps did not return a conclusive answer.
         *
         * @hide
         */
        public static final String CAPTIVE_PORTAL_FALLBACK_URL = "captive_portal_fallback_url";

        /**
         * Whether to use HTTPS for network validation. This is enabled by default and the setting
         * needs to be set to 0 to disable it. This setting is a misnomer because captive portals
         * don't actually use HTTPS, but it's consistent with the other settings.
         *
         * @hide
         */
        public static final String CAPTIVE_PORTAL_USE_HTTPS = "captive_portal_use_https";

        /**
         * Which User-Agent string to use in the header of the captive portal detection probes.
         * The User-Agent field is unset when this setting has no value (HttpUrlConnection default).
         *
         * @hide
         */
        public static final String CAPTIVE_PORTAL_USER_AGENT = "captive_portal_user_agent";

        /**
         * Whether network service discovery is enabled.
         *
         * @hide
         */
        public static final String NSD_ON = "nsd_on";

        /**
         * Let user pick default install location.
         *
         * @hide
         */
        public static final String SET_INSTALL_LOCATION = "set_install_location";

        /**
         * Default install location value.
         * 0 = auto, let system decide
         * 1 = internal
         * 2 = sdcard
         * @hide
         */
        public static final String DEFAULT_INSTALL_LOCATION = "default_install_location";

        /**
         * ms during which to consume extra events related to Inet connection
         * condition after a transtion to fully-connected
         *
         * @hide
         */
        public static final String
                INET_CONDITION_DEBOUNCE_UP_DELAY = "inet_condition_debounce_up_delay";

        /**
         * ms during which to consume extra events related to Inet connection
         * condtion after a transtion to partly-connected
         *
         * @hide
         */
        public static final String
                INET_CONDITION_DEBOUNCE_DOWN_DELAY = "inet_condition_debounce_down_delay";

        /** {@hide} */
        public static final String
                READ_EXTERNAL_STORAGE_ENFORCED_DEFAULT = "read_external_storage_enforced_default";

        /**
         * Host name and port for global http proxy. Uses ':' seperator for
         * between host and port.
         */
        public static final String HTTP_PROXY = "http_proxy";

        /**
         * Host name for global http proxy. Set via ConnectivityManager.
         *
         * @hide
         */
        public static final String GLOBAL_HTTP_PROXY_HOST = "global_http_proxy_host";

        /**
         * Integer host port for global http proxy. Set via ConnectivityManager.
         *
         * @hide
         */
        public static final String GLOBAL_HTTP_PROXY_PORT = "global_http_proxy_port";

        /**
         * Exclusion list for global proxy. This string contains a list of
         * comma-separated domains where the global proxy does not apply.
         * Domains should be listed in a comma- separated list. Example of
         * acceptable formats: ".domain1.com,my.domain2.com" Use
         * ConnectivityManager to set/get.
         *
         * @hide
         */
        public static final String
                GLOBAL_HTTP_PROXY_EXCLUSION_LIST = "global_http_proxy_exclusion_list";

        /**
         * The location PAC File for the proxy.
         * @hide
         */
        public static final String
                GLOBAL_HTTP_PROXY_PAC = "global_proxy_pac_url";

        /**
         * Enables the UI setting to allow the user to specify the global HTTP
         * proxy and associated exclusion list.
         *
         * @hide
         */
        public static final String SET_GLOBAL_HTTP_PROXY = "set_global_http_proxy";

        /**
         * Setting for default DNS in case nobody suggests one
         *
         * @hide
         */
        public static final String DEFAULT_DNS_SERVER = "default_dns_server";

        /** {@hide} */
        public static final String
                BLUETOOTH_HEADSET_PRIORITY_PREFIX = "bluetooth_headset_priority_";
        /** {@hide} */
        public static final String
                BLUETOOTH_A2DP_SINK_PRIORITY_PREFIX = "bluetooth_a2dp_sink_priority_";
        /** {@hide} */
        public static final String
                BLUETOOTH_A2DP_SRC_PRIORITY_PREFIX = "bluetooth_a2dp_src_priority_";
        /** {@hide} */
        public static final String
                BLUETOOTH_INPUT_DEVICE_PRIORITY_PREFIX = "bluetooth_input_device_priority_";
        /** {@hide} */
        public static final String
                BLUETOOTH_MAP_PRIORITY_PREFIX = "bluetooth_map_priority_";
        /** {@hide} */
        public static final String
                BLUETOOTH_PBAP_CLIENT_PRIORITY_PREFIX = "bluetooth_pbap_client_priority_";
        /** {@hide} */
        public static final String
                BLUETOOTH_SAP_PRIORITY_PREFIX = "bluetooth_sap_priority_";

        /**
         * Device Idle (Doze) specific settings.
         * This is encoded as a key=value list, separated by commas. Ex:
         *
         * "inactive_timeout=60000,sensing_timeout=400000"
         *
         * The following keys are supported:
         *
         * <pre>
         * inactive_to                      (long)
         * sensing_to                       (long)
         * motion_inactive_to               (long)
         * idle_after_inactive_to           (long)
         * idle_pending_to                  (long)
         * max_idle_pending_to              (long)
         * idle_pending_factor              (float)
         * idle_to                          (long)
         * max_idle_to                      (long)
         * idle_factor                      (float)
         * min_time_to_alarm                (long)
         * max_temp_app_whitelist_duration  (long)
         * notification_whitelist_duration  (long)
         * </pre>
         *
         * <p>
         * Type: string
         * @hide
         * @see com.android.server.DeviceIdleController.Constants
         */
        public static final String DEVICE_IDLE_CONSTANTS = "device_idle_constants";

        /**
         * Device Idle (Doze) specific settings for watches. See {@code #DEVICE_IDLE_CONSTANTS}
         *
         * <p>
         * Type: string
         * @hide
         * @see com.android.server.DeviceIdleController.Constants
         */
        public static final String DEVICE_IDLE_CONSTANTS_WATCH = "device_idle_constants_watch";

        /**
         * App standby (app idle) specific settings.
         * This is encoded as a key=value list, separated by commas. Ex:
         *
         * "idle_duration=5000,parole_interval=4500"
         *
         * The following keys are supported:
         *
         * <pre>
         * idle_duration2       (long)
         * wallclock_threshold  (long)
         * parole_interval      (long)
         * parole_duration      (long)
         *
         * idle_duration        (long) // This is deprecated and used to circumvent b/26355386.
         * </pre>
         *
         * <p>
         * Type: string
         * @hide
         * @see com.android.server.usage.UsageStatsService.SettingsObserver
         */
        public static final String APP_IDLE_CONSTANTS = "app_idle_constants";

        /**
         * Alarm manager specific settings.
         * This is encoded as a key=value list, separated by commas. Ex:
         *
         * "min_futurity=5000,allow_while_idle_short_time=4500"
         *
         * The following keys are supported:
         *
         * <pre>
         * min_futurity                         (long)
         * min_interval                         (long)
         * allow_while_idle_short_time          (long)
         * allow_while_idle_long_time           (long)
         * allow_while_idle_whitelist_duration  (long)
         * </pre>
         *
         * <p>
         * Type: string
         * @hide
         * @see com.android.server.AlarmManagerService.Constants
         */
        public static final String ALARM_MANAGER_CONSTANTS = "alarm_manager_constants";

        /**
         * @hide
         */
        public static final String SINGLE_HAND_MODE = "single_hand_mode";

        /**
         * Job scheduler specific settings.
         * This is encoded as a key=value list, separated by commas. Ex:
         *
         * "min_ready_jobs_count=2,moderate_use_factor=.5"
         *
         * The following keys are supported:
         *
         * <pre>
         * min_idle_count                       (int)
         * min_charging_count                   (int)
         * min_connectivity_count               (int)
         * min_content_count                    (int)
         * min_ready_jobs_count                 (int)
         * heavy_use_factor                     (float)
         * moderate_use_factor                  (float)
         * fg_job_count                         (int)
         * bg_normal_job_count                  (int)
         * bg_moderate_job_count                (int)
         * bg_low_job_count                     (int)
         * bg_critical_job_count                (int)
         * </pre>
         *
         * <p>
         * Type: string
         * @hide
         * @see com.android.server.job.JobSchedulerService.Constants
         */
        public static final String JOB_SCHEDULER_CONSTANTS = "job_scheduler_constants";

        /**
         * ShortcutManager specific settings.
         * This is encoded as a key=value list, separated by commas. Ex:
         *
         * "reset_interval_sec=86400,max_updates_per_interval=1"
         *
         * The following keys are supported:
         *
         * <pre>
         * reset_interval_sec              (long)
         * max_updates_per_interval        (int)
         * max_icon_dimension_dp           (int, DP)
         * max_icon_dimension_dp_lowram    (int, DP)
         * max_shortcuts                   (int)
         * icon_quality                    (int, 0-100)
         * icon_format                     (String)
         * </pre>
         *
         * <p>
         * Type: string
         * @hide
         * @see com.android.server.pm.ShortcutService.ConfigConstants
         */
        public static final String SHORTCUT_MANAGER_CONSTANTS = "shortcut_manager_constants";

        /**
         * Get the key that retrieves a bluetooth headset's priority.
         * @hide
         */
        public static final String getBluetoothHeadsetPriorityKey(String address) {
            return BLUETOOTH_HEADSET_PRIORITY_PREFIX + address.toUpperCase(Locale.ROOT);
        }

        /**
         * Get the key that retrieves a bluetooth a2dp sink's priority.
         * @hide
         */
        public static final String getBluetoothA2dpSinkPriorityKey(String address) {
            return BLUETOOTH_A2DP_SINK_PRIORITY_PREFIX + address.toUpperCase(Locale.ROOT);
        }

        /**
         * Get the key that retrieves a bluetooth a2dp src's priority.
         * @hide
         */
        public static final String getBluetoothA2dpSrcPriorityKey(String address) {
            return BLUETOOTH_A2DP_SRC_PRIORITY_PREFIX + address.toUpperCase(Locale.ROOT);
        }

        /**
         * Get the key that retrieves a bluetooth Input Device's priority.
         * @hide
         */
        public static final String getBluetoothInputDevicePriorityKey(String address) {
            return BLUETOOTH_INPUT_DEVICE_PRIORITY_PREFIX + address.toUpperCase(Locale.ROOT);
        }

        /**
         * Get the key that retrieves a bluetooth map priority.
         * @hide
         */
        public static final String getBluetoothMapPriorityKey(String address) {
            return BLUETOOTH_MAP_PRIORITY_PREFIX + address.toUpperCase(Locale.ROOT);
        }

        /**
         * Get the key that retrieves a bluetooth pbap client priority.
         * @hide
         */
        public static final String getBluetoothPbapClientPriorityKey(String address) {
            return BLUETOOTH_PBAP_CLIENT_PRIORITY_PREFIX + address.toUpperCase(Locale.ROOT);
        }

        /**
         * Get the key that retrieves a bluetooth map priority.
         * @hide
         */
        public static final String getBluetoothSapPriorityKey(String address) {
            return BLUETOOTH_SAP_PRIORITY_PREFIX + address.toUpperCase(Locale.ROOT);
        }

        /**
         * Scaling factor for normal window animations. Setting to 0 will
         * disable window animations.
         */
        public static final String WINDOW_ANIMATION_SCALE = "window_animation_scale";

        /**
         * Scaling factor for activity transition animations. Setting to 0 will
         * disable window animations.
         */
        public static final String TRANSITION_ANIMATION_SCALE = "transition_animation_scale";

        /**
         * Scaling factor for Animator-based animations. This affects both the
         * start delay and duration of all such animations. Setting to 0 will
         * cause animations to end immediately. The default value is 1.
         */
        public static final String ANIMATOR_DURATION_SCALE = "animator_duration_scale";

        /**
         * Scaling factor for normal window animations. Setting to 0 will
         * disable window animations.
         *
         * @hide
         */
        public static final String FANCY_IME_ANIMATIONS = "fancy_ime_animations";

        /**
         * If 0, the compatibility mode is off for all applications.
         * If 1, older applications run under compatibility mode.
         * TODO: remove this settings before code freeze (bug/1907571)
         * @hide
         */
        public static final String COMPATIBILITY_MODE = "compatibility_mode";

        /**
         * CDMA only settings
         * Emergency Tone  0 = Off
         *                 1 = Alert
         *                 2 = Vibrate
         * @hide
         */
        public static final String EMERGENCY_TONE = "emergency_tone";

        /**
         * CDMA only settings
         * Whether the auto retry is enabled. The value is
         * boolean (1 or 0).
         * @hide
         */
        public static final String CALL_AUTO_RETRY = "call_auto_retry";

        /**
         * A setting that can be read whether the emergency affordance is currently needed.
         * The value is a boolean (1 or 0).
         * @hide
         */
        public static final String EMERGENCY_AFFORDANCE_NEEDED = "emergency_affordance_needed";

        /**
         * See RIL_PreferredNetworkType in ril.h
         * @hide
         */
        public static final String PREFERRED_NETWORK_MODE =
                "preferred_network_mode";

        /**
         * Name of an application package to be debugged.
         */
        public static final String DEBUG_APP = "debug_app";

        /**
         * If 1, when launching DEBUG_APP it will wait for the debugger before
         * starting user code.  If 0, it will run normally.
         */
        public static final String WAIT_FOR_DEBUGGER = "wait_for_debugger";

        /**
         * Control whether the process CPU usage meter should be shown.
         *
         * @deprecated This functionality is no longer available as of
         * {@link android.os.Build.VERSION_CODES#N_MR1}.
         */
        @Deprecated
        public static final String SHOW_PROCESSES = "show_processes";

        /**
         * If 1 low power mode is enabled.
         * @hide
         */
        public static final String LOW_POWER_MODE = "low_power";

        /**
         * Battery level [1-99] at which low power mode automatically turns on.
         * If 0, it will not automatically turn on.
         * @hide
         */
        public static final String LOW_POWER_MODE_TRIGGER_LEVEL = "low_power_trigger_level";

         /**
         * If not 0, the activity manager will aggressively finish activities and
         * processes as soon as they are no longer needed.  If 0, the normal
         * extended lifetime is used.
         */
        public static final String ALWAYS_FINISH_ACTIVITIES = "always_finish_activities";

        /**
         * @hide
         * If not 0, the activity manager will implement a looser version of background
         * check that is more compatible with existing apps.
         */
        public static final String LENIENT_BACKGROUND_CHECK = "lenient_background_check";

        /**
         * Use Dock audio output for media:
         *      0 = disabled
         *      1 = enabled
         * @hide
         */
        public static final String DOCK_AUDIO_MEDIA_ENABLED = "dock_audio_media_enabled";

        /**
         * The surround sound formats AC3, DTS or IEC61937 are
         * available for use if they are detected.
         * This is the default mode.
         *
         * Note that AUTO is equivalent to ALWAYS for Android TVs and other
         * devices that have an S/PDIF output. This is because S/PDIF
         * is unidirectional and the TV cannot know if a decoder is
         * connected. So it assumes they are always available.
         * @hide
         */
         public static final int ENCODED_SURROUND_OUTPUT_AUTO = 0;

        /**
         * AC3, DTS or IEC61937 are NEVER available, even if they
         * are detected by the hardware. Those formats will not be
         * reported.
         *
         * An example use case would be an AVR reports that it is capable of
         * surround sound decoding but is broken. If NEVER is chosen
         * then apps must use PCM output instead of encoded output.
         * @hide
         */
         public static final int ENCODED_SURROUND_OUTPUT_NEVER = 1;

        /**
         * AC3, DTS or IEC61937 are ALWAYS available, even if they
         * are not detected by the hardware. Those formats will be
         * reported as part of the HDMI output capability. Applications
         * are then free to use either PCM or encoded output.
         *
         * An example use case would be a when TV was connected over
         * TOS-link to an AVR. But the TV could not see it because TOS-link
         * is unidirectional.
         * @hide
         */
         public static final int ENCODED_SURROUND_OUTPUT_ALWAYS = 2;

        /**
         * Set to ENCODED_SURROUND_OUTPUT_AUTO,
         * ENCODED_SURROUND_OUTPUT_NEVER or
         * ENCODED_SURROUND_OUTPUT_ALWAYS
         * @hide
         */
        public static final String ENCODED_SURROUND_OUTPUT = "encoded_surround_output";

        /**
         * Persisted safe headphone volume management state by AudioService
         * @hide
         */
        public static final String AUDIO_SAFE_VOLUME_STATE = "audio_safe_volume_state";

        /**
         * URL for tzinfo (time zone) updates
         * @hide
         */
        public static final String TZINFO_UPDATE_CONTENT_URL = "tzinfo_content_url";

        /**
         * URL for tzinfo (time zone) update metadata
         * @hide
         */
        public static final String TZINFO_UPDATE_METADATA_URL = "tzinfo_metadata_url";

        /**
         * URL for selinux (mandatory access control) updates
         * @hide
         */
        public static final String SELINUX_UPDATE_CONTENT_URL = "selinux_content_url";

        /**
         * URL for selinux (mandatory access control) update metadata
         * @hide
         */
        public static final String SELINUX_UPDATE_METADATA_URL = "selinux_metadata_url";

        /**
         * URL for sms short code updates
         * @hide
         */
        public static final String SMS_SHORT_CODES_UPDATE_CONTENT_URL =
                "sms_short_codes_content_url";

        /**
         * URL for sms short code update metadata
         * @hide
         */
        public static final String SMS_SHORT_CODES_UPDATE_METADATA_URL =
                "sms_short_codes_metadata_url";

        /**
         * URL for apn_db updates
         * @hide
         */
        public static final String APN_DB_UPDATE_CONTENT_URL = "apn_db_content_url";

        /**
         * URL for apn_db update metadata
         * @hide
         */
        public static final String APN_DB_UPDATE_METADATA_URL = "apn_db_metadata_url";

        /**
         * URL for cert pinlist updates
         * @hide
         */
        public static final String CERT_PIN_UPDATE_CONTENT_URL = "cert_pin_content_url";

        /**
         * URL for cert pinlist updates
         * @hide
         */
        public static final String CERT_PIN_UPDATE_METADATA_URL = "cert_pin_metadata_url";

        /**
         * URL for intent firewall updates
         * @hide
         */
        public static final String INTENT_FIREWALL_UPDATE_CONTENT_URL =
                "intent_firewall_content_url";

        /**
         * URL for intent firewall update metadata
         * @hide
         */
        public static final String INTENT_FIREWALL_UPDATE_METADATA_URL =
                "intent_firewall_metadata_url";

        /**
         * SELinux enforcement status. If 0, permissive; if 1, enforcing.
         * @hide
         */
        public static final String SELINUX_STATUS = "selinux_status";

        /**
         * Developer setting to force RTL layout.
         * @hide
         */
        public static final String DEVELOPMENT_FORCE_RTL = "debug.force_rtl";

        /**
         * Milliseconds after screen-off after which low battery sounds will be silenced.
         *
         * If zero, battery sounds will always play.
         * Defaults to @integer/def_low_battery_sound_timeout in SettingsProvider.
         *
         * @hide
         */
        public static final String LOW_BATTERY_SOUND_TIMEOUT = "low_battery_sound_timeout";

        /**
         * Milliseconds to wait before bouncing Wi-Fi after settings is restored. Note that after
         * the caller is done with this, they should call {@link ContentResolver#delete} to
         * clean up any value that they may have written.
         *
         * @hide
         */
        public static final String WIFI_BOUNCE_DELAY_OVERRIDE_MS = "wifi_bounce_delay_override_ms";

        /**
         * Defines global runtime overrides to window policy.
         *
         * See {@link android.view.WindowManagerPolicyControl} for value format.
         *
         * @hide
         */
        public static final String POLICY_CONTROL = "policy_control";

        /**
         * Defines global runtime overrides to window policy style.
         *
         * See {@link android.view.WindowManagerPolicyControl} for value definitions.
         *
         * @hide
         */
        public static final String POLICY_CONTROL_STYLE = "policy_control_style";

        /**
         * Defines global zen mode.  ZEN_MODE_OFF, ZEN_MODE_IMPORTANT_INTERRUPTIONS,
         * or ZEN_MODE_NO_INTERRUPTIONS.
         *
         * @hide
         */
        public static final String ZEN_MODE = "zen_mode";

        /** @hide */ public static final int ZEN_MODE_OFF = 0;
        /** @hide */ public static final int ZEN_MODE_IMPORTANT_INTERRUPTIONS = 1;
        /** @hide */ public static final int ZEN_MODE_NO_INTERRUPTIONS = 2;
        /** @hide */ public static final int ZEN_MODE_ALARMS = 3;

        /** @hide */ public static String zenModeToString(int mode) {
            if (mode == ZEN_MODE_IMPORTANT_INTERRUPTIONS) return "ZEN_MODE_IMPORTANT_INTERRUPTIONS";
            if (mode == ZEN_MODE_ALARMS) return "ZEN_MODE_ALARMS";
            if (mode == ZEN_MODE_NO_INTERRUPTIONS) return "ZEN_MODE_NO_INTERRUPTIONS";
            return "ZEN_MODE_OFF";
        }

        /** @hide */ public static boolean isValidZenMode(int value) {
            switch (value) {
                case Global.ZEN_MODE_OFF:
                case Global.ZEN_MODE_IMPORTANT_INTERRUPTIONS:
                case Global.ZEN_MODE_ALARMS:
                case Global.ZEN_MODE_NO_INTERRUPTIONS:
                    return true;
                default:
                    return false;
            }
        }

        /**
         * Value of the ringer before entering zen mode.
         *
         * @hide
         */
        public static final String ZEN_MODE_RINGER_LEVEL = "zen_mode_ringer_level";

        /**
         * Opaque value, changes when persisted zen mode configuration changes.
         *
         * @hide
         */
        public static final String ZEN_MODE_CONFIG_ETAG = "zen_mode_config_etag";

        /**
         * Defines global heads up toggle.  One of HEADS_UP_OFF, HEADS_UP_ON.
         *
         * @hide
         */
        public static final String HEADS_UP_NOTIFICATIONS_ENABLED =
                "heads_up_notifications_enabled";

        /** @hide */ public static final int HEADS_UP_OFF = 0;
        /** @hide */ public static final int HEADS_UP_ON = 1;

        /**
         * The name of the device
         */
        public static final String DEVICE_NAME = "device_name";

        /**
         * Whether the NetworkScoringService has been first initialized.
         * <p>
         * Type: int (0 for false, 1 for true)
         * @hide
         */
        public static final String NETWORK_SCORING_PROVISIONED = "network_scoring_provisioned";

        /**
         * Whether the user wants to be prompted for password to decrypt the device on boot.
         * This only matters if the storage is encrypted.
         * <p>
         * Type: int (0 for false, 1 for true)
         * @hide
         */
        public static final String REQUIRE_PASSWORD_TO_DECRYPT = "require_password_to_decrypt";

        /**
         * Whether the Volte is enabled
         * <p>
         * Type: int (0 for false, 1 for true)
         * @hide
         */
        public static final String ENHANCED_4G_MODE_ENABLED = "volte_vt_enabled";

        /**
         * Whether VT (Video Telephony over IMS) is enabled
         * <p>
         * Type: int (0 for false, 1 for true)
         *
         * @hide
         */
        public static final String VT_IMS_ENABLED = "vt_ims_enabled";

        /**
         * Whether WFC is enabled
         * <p>
         * Type: int (0 for false, 1 for true)
         *
         * @hide
         */
        public static final String WFC_IMS_ENABLED = "wfc_ims_enabled";

        /**
         * WFC mode on home/non-roaming network.
         * <p>
         * Type: int - 2=Wi-Fi preferred, 1=Cellular preferred, 0=Wi-Fi only
         *
         * @hide
         */
        public static final String WFC_IMS_MODE = "wfc_ims_mode";

        /**
         * WFC mode on roaming network.
         * <p>
         * Type: int - see {@link WFC_IMS_MODE} for values
         *
         * @hide
         */
        public static final String WFC_IMS_ROAMING_MODE = "wfc_ims_roaming_mode";

        /**
         * Whether WFC roaming is enabled
         * <p>
         * Type: int (0 for false, 1 for true)
         *
         * @hide
         */
        public static final String WFC_IMS_ROAMING_ENABLED = "wfc_ims_roaming_enabled";

        /**
         * Whether user can enable/disable LTE as a preferred network. A carrier might control
         * this via gservices, OMA-DM, carrier app, etc.
         * <p>
         * Type: int (0 for false, 1 for true)
         * @hide
         */
        public static final String LTE_SERVICE_FORCED = "lte_service_forced";

        /**
         * Ephemeral app cookie max size in bytes.
         * <p>
         * Type: int
         * @hide
         */
        public static final String EPHEMERAL_COOKIE_MAX_SIZE_BYTES =
                "ephemeral_cookie_max_size_bytes";

        /**
         * Toggle to enable/disable the entire ephemeral feature. By default, ephemeral is
         * enabled. Set to zero to disable.
         * <p>
         * Type: int (0 for false, 1 for true)
         *
         * @hide
         */
        public static final String ENABLE_EPHEMERAL_FEATURE = "enable_ephemeral_feature";

        /**
         * A mask applied to the ephemeral hash to generate the hash prefix.
         * <p>
         * Type: int
         *
         * @hide
         */
        public static final String EPHEMERAL_HASH_PREFIX_MASK = "ephemeral_hash_prefix_mask";

        /**
         * Number of hash prefixes to send during ephemeral resolution.
         * <p>
         * Type: int
         *
         * @hide
         */
        public static final String EPHEMERAL_HASH_PREFIX_COUNT = "ephemeral_hash_prefix_count";

        /**
         * The duration for caching uninstalled ephemeral apps.
         * <p>
         * Type: long
         * @hide
         */
        public static final String UNINSTALLED_EPHEMERAL_APP_CACHE_DURATION_MILLIS =
                "uninstalled_ephemeral_app_cache_duration_millis";

        /**
         * Allows switching users when system user is locked.
         * <p>
         * Type: int
         * @hide
         */
        public static final String ALLOW_USER_SWITCHING_WHEN_SYSTEM_USER_LOCKED =
                "allow_user_switching_when_system_user_locked";

        /**
         * Boot count since the device starts running APK level 24.
         * <p>
         * Type: int
         */
        public static final String BOOT_COUNT = "boot_count";

        /**
         * Whether the safe boot is disallowed.
         *
         * <p>This setting should have the identical value as the corresponding user restriction.
         * The purpose of the setting is to make the restriction available in early boot stages
         * before the user restrictions are loaded.
         * @hide
         */
        public static final String SAFE_BOOT_DISALLOWED = "safe_boot_disallowed";

        /**
         * Whether this device is currently in retail demo mode. If true, device
         * usage is severely limited.
         * <p>
         * Type: int (0 for false, 1 for true)
         * @hide
         */
        public static final String DEVICE_DEMO_MODE = "device_demo_mode";

        /**
         * Retail mode specific settings. This is encoded as a key=value list, separated by commas.
         * Ex: "user_inactivity_timeout_ms=30000,warning_dialog_timeout_ms=10000". The following
         * keys are supported:
         *
         * <pre>
         * user_inactivity_timeout_ms  (long)
         * warning_dialog_timeout_ms   (long)
         * </pre>
         * <p>
         * Type: string
         *
         * @hide
         */
        public static final String RETAIL_DEMO_MODE_CONSTANTS = "retail_demo_mode_constants";

        /**
         * The reason for the settings database being downgraded. This is only for
         * troubleshooting purposes and its value should not be interpreted in any way.
         *
         * Type: string
         *
         * @hide
         */
        public static final String DATABASE_DOWNGRADE_REASON = "database_downgrade_reason";

        /**
         * Settings to backup. This is here so that it's in the same place as the settings
         * keys and easy to update.
         *
         * These keys may be mentioned in the SETTINGS_TO_BACKUP arrays in System
         * and Secure as well.  This is because those tables drive both backup and
         * restore, and restore needs to properly whitelist keys that used to live
         * in those namespaces.  The keys will only actually be backed up / restored
         * if they are also mentioned in this table (Global.SETTINGS_TO_BACKUP).
         *
         * NOTE: Settings are backed up and restored in the order they appear
         *       in this array. If you have one setting depending on another,
         *       make sure that they are ordered appropriately.
         *
         * @hide
         */
        public static final String[] SETTINGS_TO_BACKUP = {
            BUGREPORT_IN_POWER_MENU,
            STAY_ON_WHILE_PLUGGED_IN,
            AUTO_TIME,
            AUTO_TIME_ZONE,
            POWER_SOUNDS_ENABLED,
            DOCK_SOUNDS_ENABLED,
            CHARGING_SOUNDS_ENABLED,
            USB_MASS_STORAGE_ENABLED,
            ENABLE_ACCESSIBILITY_GLOBAL_GESTURE_ENABLED,
            WIFI_NETWORKS_AVAILABLE_NOTIFICATION_ON,
            WIFI_NETWORKS_AVAILABLE_REPEAT_DELAY,
            WIFI_WATCHDOG_POOR_NETWORK_TEST_ENABLED,
            WIFI_NUM_OPEN_NETWORKS_KEPT,
            EMERGENCY_TONE,
            CALL_AUTO_RETRY,
            DOCK_AUDIO_MEDIA_ENABLED,
            ENCODED_SURROUND_OUTPUT,
            LOW_POWER_MODE_TRIGGER_LEVEL
        };

        // Populated lazily, guarded by class object:
        private static NameValueCache sNameValueCache = new NameValueCache(
                    CONTENT_URI,
                    CALL_METHOD_GET_GLOBAL,
                    CALL_METHOD_PUT_GLOBAL);

        // Certain settings have been moved from global to the per-user secure namespace
        private static final HashSet<String> MOVED_TO_SECURE;
        static {
            MOVED_TO_SECURE = new HashSet<String>(1);
            MOVED_TO_SECURE.add(Settings.Global.INSTALL_NON_MARKET_APPS);
            MOVED_TO_SECURE.add(Settings.Global.POWER_MENU_ACTIONS);
        }

        /** @hide */
        public static void getMovedToSecureSettings(Set<String> outKeySet) {
            outKeySet.addAll(MOVED_TO_SECURE);
        }

        /**
         * Put a delimited list as a string
         * @param resolver to access the database with
         * @param name to store
         * @param delimiter to split
         * @param list to join and store
         * @hide
         */
        public static void putListAsDelimitedString(ContentResolver resolver, String name,
                                                    String delimiter, List<String> list) {
            String store = TextUtils.join(delimiter, list);
            putString(resolver, name, store);
        }

        /**
         * Get a delimited string returned as a list
         * @param resolver to access the database with
         * @param name to store
         * @param delimiter to split the list with
         * @return list of strings for a specific Settings.Secure item
         * @hide
         */
        public static List<String> getDelimitedStringAsList(ContentResolver resolver, String name,
                                                            String delimiter) {
            String baseString = getString(resolver, name);
            List<String> list = new ArrayList<String>();
            if (!TextUtils.isEmpty(baseString)) {
                final String[] array = TextUtils.split(baseString, Pattern.quote(delimiter));
                for (String item : array) {
                    if (TextUtils.isEmpty(item)) {
                        continue;
                    }
                    list.add(item);
                }
            }
            return list;
        }

        /**
         * Look up a name in the database.
         * @param resolver to access the database with
         * @param name to look up in the table
         * @return the corresponding value, or null if not present
         */
        public static String getString(ContentResolver resolver, String name) {
            return getStringForUser(resolver, name, UserHandle.myUserId());
        }

        /** @hide */
        public static String getStringForUser(ContentResolver resolver, String name,
                int userHandle) {
            if (MOVED_TO_SECURE.contains(name)) {
                Log.w(TAG, "Setting " + name + " has moved from android.provider.Settings.Global"
                        + " to android.provider.Settings.Secure, returning read-only value.");
                return Secure.getStringForUser(resolver, name, userHandle);
            }
            return sNameValueCache.getStringForUser(resolver, name, userHandle);
        }

        /**
         * Store a name/value pair into the database.
         * @param resolver to access the database with
         * @param name to store
         * @param value to associate with the name
         * @return true if the value was set, false on database errors
         */
        public static boolean putString(ContentResolver resolver,
                String name, String value) {
            return putStringForUser(resolver, name, value, UserHandle.myUserId());
        }

        /** @hide */
        public static boolean putStringForUser(ContentResolver resolver,
                String name, String value, int userHandle) {
            if (LOCAL_LOGV) {
                Log.v(TAG, "Global.putString(name=" + name + ", value=" + value
                        + " for " + userHandle);
            }
            // Global and Secure have the same access policy so we can forward writes
            if (MOVED_TO_SECURE.contains(name)) {
                Log.w(TAG, "Setting " + name + " has moved from android.provider.Settings.Global"
                        + " to android.provider.Settings.Secure, value is unchanged.");
                return Secure.putStringForUser(resolver, name, value, userHandle);
            }
            return sNameValueCache.putStringForUser(resolver, name, value, userHandle);
        }

        /**
         * Construct the content URI for a particular name/value pair,
         * useful for monitoring changes with a ContentObserver.
         * @param name to look up in the table
         * @return the corresponding content URI, or null if not present
         */
        public static Uri getUriFor(String name) {
            if (MOVED_TO_SECURE.contains(name)) {
                Log.w(TAG, "Setting " + name + " has moved from android.provider.Settings.Global"
                        + " to android.provider.Settings.Secure, returning Secure URI.");
                return Secure.getUriFor(Secure.CONTENT_URI, name);
            }

            return getUriFor(CONTENT_URI, name);
        }

        /**
         * Convenience function for retrieving a single secure settings value
         * as an integer.  Note that internally setting values are always
         * stored as strings; this function converts the string to an integer
         * for you.  The default value will be returned if the setting is
         * not defined or not an integer.
         *
         * @param cr The ContentResolver to access.
         * @param name The name of the setting to retrieve.
         * @param def Value to return if the setting is not defined.
         *
         * @return The setting's current value, or 'def' if it is not defined
         * or not a valid integer.
         */
        public static int getInt(ContentResolver cr, String name, int def) {
            String v = getString(cr, name);
            try {
                return v != null ? Integer.parseInt(v) : def;
            } catch (NumberFormatException e) {
                return def;
            }
        }

        /**
         * Convenience function for retrieving a single secure settings value
         * as an integer.  Note that internally setting values are always
         * stored as strings; this function converts the string to an integer
         * for you.
         * <p>
         * This version does not take a default value.  If the setting has not
         * been set, or the string value is not a number,
         * it throws {@link SettingNotFoundException}.
         *
         * @param cr The ContentResolver to access.
         * @param name The name of the setting to retrieve.
         *
         * @throws SettingNotFoundException Thrown if a setting by the given
         * name can't be found or the setting value is not an integer.
         *
         * @return The setting's current value.
         */
        public static int getInt(ContentResolver cr, String name)
                throws SettingNotFoundException {
            String v = getString(cr, name);
            try {
                return Integer.parseInt(v);
            } catch (NumberFormatException e) {
                throw new SettingNotFoundException(name);
            }
        }

        /**
         * Convenience function for updating a single settings value as an
         * integer. This will either create a new entry in the table if the
         * given name does not exist, or modify the value of the existing row
         * with that name.  Note that internally setting values are always
         * stored as strings, so this function converts the given value to a
         * string before storing it.
         *
         * @param cr The ContentResolver to access.
         * @param name The name of the setting to modify.
         * @param value The new value for the setting.
         * @return true if the value was set, false on database errors
         */
        public static boolean putInt(ContentResolver cr, String name, int value) {
            return putString(cr, name, Integer.toString(value));
        }

        /**
         * Convenience function for retrieving a single secure settings value
         * as a {@code long}.  Note that internally setting values are always
         * stored as strings; this function converts the string to a {@code long}
         * for you.  The default value will be returned if the setting is
         * not defined or not a {@code long}.
         *
         * @param cr The ContentResolver to access.
         * @param name The name of the setting to retrieve.
         * @param def Value to return if the setting is not defined.
         *
         * @return The setting's current value, or 'def' if it is not defined
         * or not a valid {@code long}.
         */
        public static long getLong(ContentResolver cr, String name, long def) {
            String valString = getString(cr, name);
            long value;
            try {
                value = valString != null ? Long.parseLong(valString) : def;
            } catch (NumberFormatException e) {
                value = def;
            }
            return value;
        }

        /**
         * Convenience function for retrieving a single secure settings value
         * as a {@code long}.  Note that internally setting values are always
         * stored as strings; this function converts the string to a {@code long}
         * for you.
         * <p>
         * This version does not take a default value.  If the setting has not
         * been set, or the string value is not a number,
         * it throws {@link SettingNotFoundException}.
         *
         * @param cr The ContentResolver to access.
         * @param name The name of the setting to retrieve.
         *
         * @return The setting's current value.
         * @throws SettingNotFoundException Thrown if a setting by the given
         * name can't be found or the setting value is not an integer.
         */
        public static long getLong(ContentResolver cr, String name)
                throws SettingNotFoundException {
            String valString = getString(cr, name);
            try {
                return Long.parseLong(valString);
            } catch (NumberFormatException e) {
                throw new SettingNotFoundException(name);
            }
        }

        /**
         * Convenience function for updating a secure settings value as a long
         * integer. This will either create a new entry in the table if the
         * given name does not exist, or modify the value of the existing row
         * with that name.  Note that internally setting values are always
         * stored as strings, so this function converts the given value to a
         * string before storing it.
         *
         * @param cr The ContentResolver to access.
         * @param name The name of the setting to modify.
         * @param value The new value for the setting.
         * @return true if the value was set, false on database errors
         */
        public static boolean putLong(ContentResolver cr, String name, long value) {
            return putString(cr, name, Long.toString(value));
        }

        /**
         * Convenience function for retrieving a single secure settings value
         * as a floating point number.  Note that internally setting values are
         * always stored as strings; this function converts the string to an
         * float for you. The default value will be returned if the setting
         * is not defined or not a valid float.
         *
         * @param cr The ContentResolver to access.
         * @param name The name of the setting to retrieve.
         * @param def Value to return if the setting is not defined.
         *
         * @return The setting's current value, or 'def' if it is not defined
         * or not a valid float.
         */
        public static float getFloat(ContentResolver cr, String name, float def) {
            String v = getString(cr, name);
            try {
                return v != null ? Float.parseFloat(v) : def;
            } catch (NumberFormatException e) {
                return def;
            }
        }

        /**
         * Convenience function for retrieving a single secure settings value
         * as a float.  Note that internally setting values are always
         * stored as strings; this function converts the string to a float
         * for you.
         * <p>
         * This version does not take a default value.  If the setting has not
         * been set, or the string value is not a number,
         * it throws {@link SettingNotFoundException}.
         *
         * @param cr The ContentResolver to access.
         * @param name The name of the setting to retrieve.
         *
         * @throws SettingNotFoundException Thrown if a setting by the given
         * name can't be found or the setting value is not a float.
         *
         * @return The setting's current value.
         */
        public static float getFloat(ContentResolver cr, String name)
                throws SettingNotFoundException {
            String v = getString(cr, name);
            if (v == null) {
                throw new SettingNotFoundException(name);
            }
            try {
                return Float.parseFloat(v);
            } catch (NumberFormatException e) {
                throw new SettingNotFoundException(name);
            }
        }

        /**
         * Convenience function for updating a single settings value as a
         * floating point number. This will either create a new entry in the
         * table if the given name does not exist, or modify the value of the
         * existing row with that name.  Note that internally setting values
         * are always stored as strings, so this function converts the given
         * value to a string before storing it.
         *
         * @param cr The ContentResolver to access.
         * @param name The name of the setting to modify.
         * @param value The new value for the setting.
         * @return true if the value was set, false on database errors
         */
        public static boolean putFloat(ContentResolver cr, String name, float value) {
            return putString(cr, name, Float.toString(value));
        }


        /**
          * Subscription to be used for voice call on a multi sim device. The supported values
          * are 0 = SUB1, 1 = SUB2 and etc.
          * @hide
          */
        public static final String MULTI_SIM_VOICE_CALL_SUBSCRIPTION = "multi_sim_voice_call";

        /**
          * Used to provide option to user to select subscription during dial.
          * The supported values are 0 = disable or 1 = enable prompt.
          * @hide
          */
        public static final String MULTI_SIM_VOICE_PROMPT = "multi_sim_voice_prompt";

        /**
          * Subscription to be used for data call on a multi sim device. The supported values
          * are 0 = SUB1, 1 = SUB2 and etc.
          * @hide
          */
        public static final String MULTI_SIM_DATA_CALL_SUBSCRIPTION = "multi_sim_data_call";

        /**
          * Subscription to be used for SMS on a multi sim device. The supported values
          * are 0 = SUB1, 1 = SUB2 and etc.
          * @hide
          */
        public static final String MULTI_SIM_SMS_SUBSCRIPTION = "multi_sim_sms";

       /**
          * Used to provide option to user to select subscription during send SMS.
          * The value 1 - enable, 0 - disable
          * @hide
          */
        public static final String MULTI_SIM_SMS_PROMPT = "multi_sim_sms_prompt";



        /** User preferred subscriptions setting.
          * This holds the details of the user selected subscription from the card and
          * the activation status. Each settings string have the coma separated values
          * iccId,appType,appId,activationStatus,3gppIndex,3gpp2Index
          * @hide
         */
        public static final String[] MULTI_SIM_USER_PREFERRED_SUBS = {"user_preferred_sub1",
                "user_preferred_sub2","user_preferred_sub3"};

        /**
         * Whether to enable new contacts aggregator or not.
         * The value 1 - enable, 0 - disable
         * @hide
         */
        public static final String NEW_CONTACT_AGGREGATOR = "new_contact_aggregator";

        /**
         * Whether to enable contacts metadata syncing or not
         * The value 1 - enable, 0 - disable
         *
         * @removed
         */
        @Deprecated
        public static final String CONTACT_METADATA_SYNC = "contact_metadata_sync";

        /**
         * Whether to enable contacts metadata syncing or not
         * The value 1 - enable, 0 - disable
         */
        public static final String CONTACT_METADATA_SYNC_ENABLED = "contact_metadata_sync_enabled";

        /**
         * Whether to enable cellular on boot.
         * The value 1 - enable, 0 - disable
         * @hide
         */
        public static final String ENABLE_CELLULAR_ON_BOOT = "enable_cellular_on_boot";

        /**
         * The maximum allowed notification enqueue rate in Hertz.
         *
         * Should be a float, and includes both posts and updates.
         * @hide
         */
        public static final String MAX_NOTIFICATION_ENQUEUE_RATE = "max_notification_enqueue_rate";

        /**
         * Whether cell is enabled/disabled
         * @hide
         */
        public static final String CELL_ON = "cell_on";

        /**
         * Whether to show the high temperature warning notification.
         * @hide
         */
        public static final String SHOW_TEMPERATURE_WARNING = "show_temperature_warning";

        /**
         * Temperature at which the high temperature warning notification should be shown.
         * @hide
         */
        public static final String WARNING_TEMPERATURE = "warning_temperature";

        /**
         * Whether the diskstats logging task is enabled/disabled.
         * @hide
         */
        public static final String ENABLE_DISKSTATS_LOGGING = "enable_diskstats_logging";
    }

    /**
     * User-defined bookmarks and shortcuts.  The target of each bookmark is an
     * Intent URL, allowing it to be either a web page or a particular
     * application activity.
     *
     * @hide
     */
    public static final class Bookmarks implements BaseColumns
    {
        private static final String TAG = "Bookmarks";

        /**
         * The content:// style URL for this table
         */
        public static final Uri CONTENT_URI =
            Uri.parse("content://" + AUTHORITY + "/bookmarks");

        /**
         * The row ID.
         * <p>Type: INTEGER</p>
         */
        public static final String ID = "_id";

        /**
         * Descriptive name of the bookmark that can be displayed to the user.
         * If this is empty, the title should be resolved at display time (use
         * {@link #getTitle(Context, Cursor)} any time you want to display the
         * title of a bookmark.)
         * <P>
         * Type: TEXT
         * </P>
         */
        public static final String TITLE = "title";

        /**
         * Arbitrary string (displayed to the user) that allows bookmarks to be
         * organized into categories.  There are some special names for
         * standard folders, which all start with '@'.  The label displayed for
         * the folder changes with the locale (via {@link #getLabelForFolder}) but
         * the folder name does not change so you can consistently query for
         * the folder regardless of the current locale.
         *
         * <P>Type: TEXT</P>
         *
         */
        public static final String FOLDER = "folder";

        /**
         * The Intent URL of the bookmark, describing what it points to.  This
         * value is given to {@link android.content.Intent#getIntent} to create
         * an Intent that can be launched.
         * <P>Type: TEXT</P>
         */
        public static final String INTENT = "intent";

        /**
         * Optional shortcut character associated with this bookmark.
         * <P>Type: INTEGER</P>
         */
        public static final String SHORTCUT = "shortcut";

        /**
         * The order in which the bookmark should be displayed
         * <P>Type: INTEGER</P>
         */
        public static final String ORDERING = "ordering";

        private static final String[] sIntentProjection = { INTENT };
        private static final String[] sShortcutProjection = { ID, SHORTCUT };
        private static final String sShortcutSelection = SHORTCUT + "=?";

        /**
         * Convenience function to retrieve the bookmarked Intent for a
         * particular shortcut key.
         *
         * @param cr The ContentResolver to query.
         * @param shortcut The shortcut key.
         *
         * @return Intent The bookmarked URL, or null if there is no bookmark
         *         matching the given shortcut.
         */
        public static Intent getIntentForShortcut(ContentResolver cr, char shortcut)
        {
            Intent intent = null;

            Cursor c = cr.query(CONTENT_URI,
                    sIntentProjection, sShortcutSelection,
                    new String[] { String.valueOf((int) shortcut) }, ORDERING);
            // Keep trying until we find a valid shortcut
            try {
                while (intent == null && c.moveToNext()) {
                    try {
                        String intentURI = c.getString(c.getColumnIndexOrThrow(INTENT));
                        intent = Intent.parseUri(intentURI, 0);
                    } catch (java.net.URISyntaxException e) {
                        // The stored URL is bad...  ignore it.
                    } catch (IllegalArgumentException e) {
                        // Column not found
                        Log.w(TAG, "Intent column not found", e);
                    }
                }
            } finally {
                if (c != null) c.close();
            }

            return intent;
        }

        /**
         * Add a new bookmark to the system.
         *
         * @param cr The ContentResolver to query.
         * @param intent The desired target of the bookmark.
         * @param title Bookmark title that is shown to the user; null if none
         *            or it should be resolved to the intent's title.
         * @param folder Folder in which to place the bookmark; null if none.
         * @param shortcut Shortcut that will invoke the bookmark; 0 if none. If
         *            this is non-zero and there is an existing bookmark entry
         *            with this same shortcut, then that existing shortcut is
         *            cleared (the bookmark is not removed).
         * @return The unique content URL for the new bookmark entry.
         */
        public static Uri add(ContentResolver cr,
                                           Intent intent,
                                           String title,
                                           String folder,
                                           char shortcut,
                                           int ordering)
        {
            // If a shortcut is supplied, and it is already defined for
            // another bookmark, then remove the old definition.
            if (shortcut != 0) {
                cr.delete(CONTENT_URI, sShortcutSelection,
                        new String[] { String.valueOf((int) shortcut) });
            }

            ContentValues values = new ContentValues();
            if (title != null) values.put(TITLE, title);
            if (folder != null) values.put(FOLDER, folder);
            values.put(INTENT, intent.toUri(0));
            if (shortcut != 0) values.put(SHORTCUT, (int) shortcut);
            values.put(ORDERING, ordering);
            return cr.insert(CONTENT_URI, values);
        }

        /**
         * Return the folder name as it should be displayed to the user.  This
         * takes care of localizing special folders.
         *
         * @param r Resources object for current locale; only need access to
         *          system resources.
         * @param folder The value found in the {@link #FOLDER} column.
         *
         * @return CharSequence The label for this folder that should be shown
         *         to the user.
         */
        public static CharSequence getLabelForFolder(Resources r, String folder) {
            return folder;
        }

        /**
         * Return the title as it should be displayed to the user. This takes
         * care of localizing bookmarks that point to activities.
         *
         * @param context A context.
         * @param cursor A cursor pointing to the row whose title should be
         *        returned. The cursor must contain at least the {@link #TITLE}
         *        and {@link #INTENT} columns.
         * @return A title that is localized and can be displayed to the user,
         *         or the empty string if one could not be found.
         */
        public static CharSequence getTitle(Context context, Cursor cursor) {
            int titleColumn = cursor.getColumnIndex(TITLE);
            int intentColumn = cursor.getColumnIndex(INTENT);
            if (titleColumn == -1 || intentColumn == -1) {
                throw new IllegalArgumentException(
                        "The cursor must contain the TITLE and INTENT columns.");
            }

            String title = cursor.getString(titleColumn);
            if (!TextUtils.isEmpty(title)) {
                return title;
            }

            String intentUri = cursor.getString(intentColumn);
            if (TextUtils.isEmpty(intentUri)) {
                return "";
            }

            Intent intent;
            try {
                intent = Intent.parseUri(intentUri, 0);
            } catch (URISyntaxException e) {
                return "";
            }

            PackageManager packageManager = context.getPackageManager();
            ResolveInfo info = packageManager.resolveActivity(intent, 0);
            return info != null ? info.loadLabel(packageManager) : "";
        }
    }

    /**
     * Returns the device ID that we should use when connecting to the mobile gtalk server.
     * This is a string like "android-0x1242", where the hex string is the Android ID obtained
     * from the GoogleLoginService.
     *
     * @param androidId The Android ID for this device.
     * @return The device ID that should be used when connecting to the mobile gtalk server.
     * @hide
     */
    public static String getGTalkDeviceId(long androidId) {
        return "android-" + Long.toHexString(androidId);
    }

    private static final String[] PM_WRITE_SETTINGS = {
        android.Manifest.permission.WRITE_SETTINGS
    };
    private static final String[] PM_CHANGE_NETWORK_STATE = {
        android.Manifest.permission.CHANGE_NETWORK_STATE,
        android.Manifest.permission.WRITE_SETTINGS
    };
    private static final String[] PM_SYSTEM_ALERT_WINDOW = {
        android.Manifest.permission.SYSTEM_ALERT_WINDOW
    };

    /**
     * Performs a strict and comprehensive check of whether a calling package is allowed to
     * write/modify system settings, as the condition differs for pre-M, M+, and
     * privileged/preinstalled apps. If the provided uid does not match the
     * callingPackage, a negative result will be returned.
     * @hide
     */
    public static boolean isCallingPackageAllowedToWriteSettings(Context context, int uid,
            String callingPackage, boolean throwException) {
        return isCallingPackageAllowedToPerformAppOpsProtectedOperation(context, uid,
                callingPackage, throwException, AppOpsManager.OP_WRITE_SETTINGS,
                PM_WRITE_SETTINGS, false);
    }

    /**
     * Performs a strict and comprehensive check of whether a calling package is allowed to
     * write/modify system settings, as the condition differs for pre-M, M+, and
     * privileged/preinstalled apps. If the provided uid does not match the
     * callingPackage, a negative result will be returned. The caller is expected to have
     * the WRITE_SETTINGS permission declared.
     *
     * Note: if the check is successful, the operation of this app will be updated to the
     * current time.
     * @hide
     */
    public static boolean checkAndNoteWriteSettingsOperation(Context context, int uid,
            String callingPackage, boolean throwException) {
        return isCallingPackageAllowedToPerformAppOpsProtectedOperation(context, uid,
                callingPackage, throwException, AppOpsManager.OP_WRITE_SETTINGS,
                PM_WRITE_SETTINGS, true);
    }

    /**
     * Performs a strict and comprehensive check of whether a calling package is allowed to
     * change the state of network, as the condition differs for pre-M, M+, and
     * privileged/preinstalled apps. The caller is expected to have either the
     * CHANGE_NETWORK_STATE or the WRITE_SETTINGS permission declared. Either of these
     * permissions allow changing network state; WRITE_SETTINGS is a runtime permission and
     * can be revoked, but (except in M, excluding M MRs), CHANGE_NETWORK_STATE is a normal
     * permission and cannot be revoked. See http://b/23597341
     *
     * Note: if the check succeeds because the application holds WRITE_SETTINGS, the operation
     * of this app will be updated to the current time.
     * @hide
     */
    public static boolean checkAndNoteChangeNetworkStateOperation(Context context, int uid,
            String callingPackage, boolean throwException) {
        if (context.checkCallingOrSelfPermission(android.Manifest.permission.CHANGE_NETWORK_STATE)
                == PackageManager.PERMISSION_GRANTED) {
            return true;
        }
        return isCallingPackageAllowedToPerformAppOpsProtectedOperation(context, uid,
                callingPackage, throwException, AppOpsManager.OP_WRITE_SETTINGS,
                PM_CHANGE_NETWORK_STATE, true);
    }

    /**
     * Performs a strict and comprehensive check of whether a calling package is allowed to
     * draw on top of other apps, as the conditions differs for pre-M, M+, and
     * privileged/preinstalled apps. If the provided uid does not match the callingPackage,
     * a negative result will be returned.
     * @hide
     */
    public static boolean isCallingPackageAllowedToDrawOverlays(Context context, int uid,
            String callingPackage, boolean throwException) {
        return isCallingPackageAllowedToPerformAppOpsProtectedOperation(context, uid,
                callingPackage, throwException, AppOpsManager.OP_SYSTEM_ALERT_WINDOW,
                PM_SYSTEM_ALERT_WINDOW, false);
    }

    /**
     * Performs a strict and comprehensive check of whether a calling package is allowed to
     * draw on top of other apps, as the conditions differs for pre-M, M+, and
     * privileged/preinstalled apps. If the provided uid does not match the callingPackage,
     * a negative result will be returned.
     *
     * Note: if the check is successful, the operation of this app will be updated to the
     * current time.
     * @hide
     */
    public static boolean checkAndNoteDrawOverlaysOperation(Context context, int uid, String
            callingPackage, boolean throwException) {
        return isCallingPackageAllowedToPerformAppOpsProtectedOperation(context, uid,
                callingPackage, throwException, AppOpsManager.OP_SYSTEM_ALERT_WINDOW,
                PM_SYSTEM_ALERT_WINDOW, true);
    }

    /**
     * Helper method to perform a general and comprehensive check of whether an operation that is
     * protected by appops can be performed by a caller or not. e.g. OP_SYSTEM_ALERT_WINDOW and
     * OP_WRITE_SETTINGS
     * @hide
     */
    public static boolean isCallingPackageAllowedToPerformAppOpsProtectedOperation(Context context,
            int uid, String callingPackage, boolean throwException, int appOpsOpCode, String[]
            permissions, boolean makeNote) {
        if (callingPackage == null) {
            return false;
        }

        AppOpsManager appOpsMgr = (AppOpsManager)context.getSystemService(Context.APP_OPS_SERVICE);
        int mode = AppOpsManager.MODE_DEFAULT;
        if (makeNote) {
            mode = appOpsMgr.noteOpNoThrow(appOpsOpCode, uid, callingPackage);
        } else {
            mode = appOpsMgr.checkOpNoThrow(appOpsOpCode, uid, callingPackage);
        }

        switch (mode) {
            case AppOpsManager.MODE_ALLOWED:
                return true;

            case AppOpsManager.MODE_DEFAULT:
                // this is the default operating mode after an app's installation
                // In this case we will check all associated static permission to see
                // if it is granted during install time.
                for (String permission : permissions) {
                    if (context.checkCallingOrSelfPermission(permission) == PackageManager
                            .PERMISSION_GRANTED) {
                        // if either of the permissions are granted, we will allow it
                        return true;
                    }
                }

            default:
                // this is for all other cases trickled down here...
                if (!throwException) {
                    return false;
                }
        }

        // prepare string to throw SecurityException
        StringBuilder exceptionMessage = new StringBuilder();
        exceptionMessage.append(callingPackage);
        exceptionMessage.append(" was not granted ");
        if (permissions.length > 1) {
            exceptionMessage.append(" either of these permissions: ");
        } else {
            exceptionMessage.append(" this permission: ");
        }
        for (int i = 0; i < permissions.length; i++) {
            exceptionMessage.append(permissions[i]);
            exceptionMessage.append((i == permissions.length - 1) ? "." : ", ");
        }

        throw new SecurityException(exceptionMessage.toString());
    }

    /**
     * Retrieves a correponding package name for a given uid. It will query all
     * packages that are associated with the given uid, but it will return only
     * the zeroth result.
     * Note: If package could not be found, a null is returned.
     * @hide
     */
    public static String getPackageNameForUid(Context context, int uid) {
        String[] packages = context.getPackageManager().getPackagesForUid(uid);
        if (packages == null) {
            return null;
        }
        return packages[0];
    }
}<|MERGE_RESOLUTION|>--- conflicted
+++ resolved
@@ -6601,7 +6601,12 @@
         public static final String WEB_ACTION_ENABLED = "web_action_enabled";
 
         /**
-<<<<<<< HEAD
+         * Has this pairable device been paired or upgraded from a previously paired system.
+         * @hide
+         */
+        public static final String DEVICE_PAIRED = "device_paired";
+
+        /**
          * Whether to include options in power menu for rebooting into recovery or bootloader
          * @hide
          */
@@ -6612,12 +6617,6 @@
          * @hide
          */
         public static final String VOLUME_LINK_NOTIFICATION = "volume_link_notification";
-=======
-         * Has this pairable device been paired or upgraded from a previously paired system.
-         * @hide
-         */
-        public static final String DEVICE_PAIRED = "device_paired";
->>>>>>> 6422e8fb
 
         /**
          * This are the settings to be backed up.
@@ -6704,12 +6703,9 @@
             DOZE_ENABLED,
             DOZE_PULSE_ON_PICK_UP,
             DOZE_PULSE_ON_DOUBLE_TAP,
-<<<<<<< HEAD
+            NFC_PAYMENT_DEFAULT_COMPONENT,
             ADVANCED_REBOOT,
             CAMERA_GESTURE_DISABLED
-=======
-            NFC_PAYMENT_DEFAULT_COMPONENT
->>>>>>> 6422e8fb
         };
 
         /**
