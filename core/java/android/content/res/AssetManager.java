/*
 * Copyright (C) 2006 The Android Open Source Project
 *
 * Licensed under the Apache License, Version 2.0 (the "License");
 * you may not use this file except in compliance with the License.
 * You may obtain a copy of the License at
 *
 *      http://www.apache.org/licenses/LICENSE-2.0
 *
 * Unless required by applicable law or agreed to in writing, software
 * distributed under the License is distributed on an "AS IS" BASIS,
 * WITHOUT WARRANTIES OR CONDITIONS OF ANY KIND, either express or implied.
 * See the License for the specific language governing permissions and
 * limitations under the License.
 */

package android.content.res;

import android.annotation.AnyRes;
import android.annotation.ArrayRes;
import android.annotation.NonNull;
import android.annotation.Nullable;
import android.annotation.StringRes;
import android.content.pm.ActivityInfo;
import android.content.res.Configuration.NativeConfig;
import android.os.ParcelFileDescriptor;
import android.util.Log;
import android.util.SparseArray;
import android.util.TypedValue;

import dalvik.annotation.optimization.FastNative;

import java.io.FileNotFoundException;
import java.io.IOException;
import java.io.InputStream;
import java.util.HashMap;

/**
 * Provides access to an application's raw asset files; see {@link Resources}
 * for the way most applications will want to retrieve their resource data.
 * This class presents a lower-level API that allows you to open and read raw
 * files that have been bundled with the application as a simple stream of
 * bytes.
 */
public final class AssetManager implements AutoCloseable {
    /* modes used when opening an asset */

    /**
     * Mode for {@link #open(String, int)}: no specific information about how
     * data will be accessed.
     */
    public static final int ACCESS_UNKNOWN = 0;
    /**
     * Mode for {@link #open(String, int)}: Read chunks, and seek forward and
     * backward.
     */
    public static final int ACCESS_RANDOM = 1;
    /**
     * Mode for {@link #open(String, int)}: Read sequentially, with an
     * occasional forward seek.
     */
    public static final int ACCESS_STREAMING = 2;
    /**
     * Mode for {@link #open(String, int)}: Attempt to load contents into
     * memory, for fast small reads.
     */
    public static final int ACCESS_BUFFER = 3;

    private static final String TAG = "AssetManager";
    private static final boolean localLOGV = false || false;

    private static final boolean DEBUG_REFS = false;

    private static final Object sSync = new Object();
    /*package*/ static AssetManager sSystem = null;

    private final TypedValue mValue = new TypedValue();
    private final long[] mOffsets = new long[2];

    // For communication with native code.
    private long mObject;

    private StringBlock mStringBlocks[] = null;

    private int mNumRefs = 1;
    private boolean mOpen = true;
    private HashMap<Long, RuntimeException> mRefStacks;

    /**
     * Create a new AssetManager containing only the basic system assets.
     * Applications will not generally use this method, instead retrieving the
     * appropriate asset manager with {@link Resources#getAssets}.    Not for
     * use by applications.
     * {@hide}
     */
    public AssetManager() {
        synchronized (this) {
            if (DEBUG_REFS) {
                mNumRefs = 0;
                incRefsLocked(this.hashCode());
            }
            init(false);
            if (localLOGV) Log.v(TAG, "New asset manager: " + this);
            ensureSystemAssets();
            ensureExtraAssets(this);
        }
    }

    private static void ensureSystemAssets() {
        synchronized (sSync) {
            if (sSystem == null) {
                AssetManager system = new AssetManager(true);
                system.makeStringBlocks(null);
                sSystem = system;
                ensureExtraAssets(sSystem);
            }
        }
    }

<<<<<<< HEAD
    private static void ensureExtraAssets(AssetManager m) {
        // load extra assets after system assets, so
        // the ordering of asset paths is preserved for
        // RRO framework assets
        if (m == null) {
            Log.w(TAG, "ensureExtraAssets called on null AssetManager!");
            return;
        }
        m.initExtraAssets();
        m.makeStringBlocks(m.mStringBlocks);
    }

=======
>>>>>>> b7a2a333
    private AssetManager(boolean isSystem) {
        if (DEBUG_REFS) {
            synchronized (this) {
                mNumRefs = 0;
                incRefsLocked(this.hashCode());
            }
        }
        init(true);
        if (localLOGV) Log.v(TAG, "New asset manager: " + this);
    }

    /**
     * Return a global shared asset manager that provides access to only
     * system assets (no application assets).
     * {@hide}
     */
    public static AssetManager getSystem() {
        ensureSystemAssets();
        return sSystem;
    }

    /**
     * Close this asset manager.
     */
    public void close() {
        synchronized(this) {
            //System.out.println("Release: num=" + mNumRefs
            //                   + ", released=" + mReleased);
            if (mOpen) {
                mOpen = false;
                decRefsLocked(this.hashCode());
            }
        }
    }

    /**
     * Retrieves the string value associated with a particular resource
     * identifier for the current configuration.
     *
     * @param resId the resource identifier to load
     * @return the string value, or {@code null}
     */
    @Nullable
    final CharSequence getResourceText(@StringRes int resId) {
        synchronized (this) {
            final TypedValue outValue = mValue;
            if (getResourceValue(resId, 0, outValue, true)) {
                return outValue.coerceToString();
            }
            return null;
        }
    }

    /**
     * Retrieves the string value associated with a particular resource
     * identifier for the current configuration.
     *
     * @param resId the resource identifier to load
     * @param bagEntryId
     * @return the string value, or {@code null}
     */
    @Nullable
    final CharSequence getResourceBagText(@StringRes int resId, int bagEntryId) {
        synchronized (this) {
            final TypedValue outValue = mValue;
            final int block = loadResourceBagValue(resId, bagEntryId, outValue, true);
            if (block < 0) {
                return null;
            }

            // Convert the changing configurations flags populated by native code.
            outValue.changingConfigurations = ActivityInfo.activityInfoConfigNativeToJava(
                    outValue.changingConfigurations);

            if (outValue.type == TypedValue.TYPE_STRING) {
                return mStringBlocks[block].get(outValue.data);
            }
            return outValue.coerceToString();
        }
    }

    /**
     * Retrieves the string array associated with a particular resource
     * identifier for the current configuration.
     *
     * @param resId the resource identifier of the string array
     * @return the string array, or {@code null}
     */
    @Nullable
    final String[] getResourceStringArray(@ArrayRes int resId) {
        return getArrayStringResource(resId);
    }

    /**
     * Populates {@code outValue} with the data associated a particular
     * resource identifier for the current configuration.
     *
     * @param resId the resource identifier to load
     * @param densityDpi the density bucket for which to load the resource
     * @param outValue the typed value in which to put the data
     * @param resolveRefs {@code true} to resolve references, {@code false}
     *                    to leave them unresolved
     * @return {@code true} if the data was loaded into {@code outValue},
     *         {@code false} otherwise
     */
    final boolean getResourceValue(@AnyRes int resId, int densityDpi, @NonNull TypedValue outValue,
            boolean resolveRefs) {
        synchronized (this) {
            final int block = loadResourceValue(resId, (short) densityDpi, outValue, resolveRefs);
            if (block < 0) {
                return false;
            }

            // Convert the changing configurations flags populated by native code.
            outValue.changingConfigurations = ActivityInfo.activityInfoConfigNativeToJava(
                    outValue.changingConfigurations);

            if (outValue.type == TypedValue.TYPE_STRING) {
                outValue.string = mStringBlocks[block].get(outValue.data);
            }
            return true;
        }
    }

    /**
     * Retrieve the text array associated with a particular resource
     * identifier.
     *
     * @param resId the resource id of the string array
     */
    final @Nullable CharSequence[] getResourceTextArray(@ArrayRes int resId) {
        synchronized (this) {
            final int[] rawInfoArray = getArrayStringInfo(resId);
            if (rawInfoArray == null) {
                return null;
            }
            final int rawInfoArrayLen = rawInfoArray.length;
            final int infoArrayLen = rawInfoArrayLen / 2;
            int block;
            int index;
            final CharSequence[] retArray = new CharSequence[infoArrayLen];
            for (int i = 0, j = 0; i < rawInfoArrayLen; i = i + 2, j++) {
                block = rawInfoArray[i];
                index = rawInfoArray[i + 1];
                retArray[j] = index >= 0 ? mStringBlocks[block].get(index) : null;
            }
            return retArray;
        }
    }

    /**
     * Populates {@code outValue} with the data associated with a particular
     * resource identifier for the current configuration. Resolves theme
     * attributes against the specified theme.
     *
     * @param theme the native pointer of the theme
     * @param resId the resource identifier to load
     * @param outValue the typed value in which to put the data
     * @param resolveRefs {@code true} to resolve references, {@code false}
     *                    to leave them unresolved
     * @return {@code true} if the data was loaded into {@code outValue},
     *         {@code false} otherwise
     */
    final boolean getThemeValue(long theme, @AnyRes int resId, @NonNull TypedValue outValue,
            boolean resolveRefs) {
        final int block = loadThemeAttributeValue(theme, resId, outValue, resolveRefs);
        if (block < 0) {
            return false;
        }

        // Convert the changing configurations flags populated by native code.
        outValue.changingConfigurations = ActivityInfo.activityInfoConfigNativeToJava(
                outValue.changingConfigurations);

        if (outValue.type == TypedValue.TYPE_STRING) {
            final StringBlock[] blocks = ensureStringBlocks();
            outValue.string = blocks[block].get(outValue.data);
        }
        return true;
    }

    /**
     * Ensures the string blocks are loaded.
     *
     * @return the string blocks
     */
    @NonNull
    final StringBlock[] ensureStringBlocks() {
        synchronized (this) {
            if (mStringBlocks == null) {
                makeStringBlocks(sSystem.mStringBlocks);
            }
            return mStringBlocks;
        }
    }

    /*package*/ final void makeStringBlocks(StringBlock[] seed) {
        final int seedNum = (seed != null) ? seed.length : 0;
        final int num = getStringBlockCount();
        mStringBlocks = new StringBlock[num];
        if (localLOGV) Log.v(TAG, "Making string blocks for " + this
                + ": " + num);
        for (int i=0; i<num; i++) {
            if (i < seedNum) {
                mStringBlocks[i] = seed[i];
            } else {
                mStringBlocks[i] = new StringBlock(getNativeStringBlock(i), true);
            }
        }
    }

    /*package*/ final CharSequence getPooledStringForCookie(int cookie, int id) {
        synchronized (this) {
            // Cookies map to string blocks starting at 1.
            return mStringBlocks[cookie - 1].get(id);
        }
    }

    /**
     * Open an asset using ACCESS_STREAMING mode.  This provides access to
     * files that have been bundled with an application as assets -- that is,
     * files placed in to the "assets" directory.
     *
     * @param fileName The name of the asset to open.  This name can be
     *                 hierarchical.
     *
     * @see #open(String, int)
     * @see #list
     */
    public final InputStream open(String fileName) throws IOException {
        return open(fileName, ACCESS_STREAMING);
    }

    /**
     * Open an asset using an explicit access mode, returning an InputStream to
     * read its contents.  This provides access to files that have been bundled
     * with an application as assets -- that is, files placed in to the
     * "assets" directory.
     *
     * @param fileName The name of the asset to open.  This name can be
     *                 hierarchical.
     * @param accessMode Desired access mode for retrieving the data.
     *
     * @see #ACCESS_UNKNOWN
     * @see #ACCESS_STREAMING
     * @see #ACCESS_RANDOM
     * @see #ACCESS_BUFFER
     * @see #open(String)
     * @see #list
     */
    public final InputStream open(String fileName, int accessMode)
        throws IOException {
        synchronized (this) {
            if (!mOpen) {
                throw new RuntimeException("Assetmanager has been closed");
            }
            long asset = openAsset(fileName, accessMode);
            if (asset != 0) {
                AssetInputStream res = new AssetInputStream(asset);
                incRefsLocked(res.hashCode());
                return res;
            }
        }
        throw new FileNotFoundException("Asset file: " + fileName);
    }

    public final AssetFileDescriptor openFd(String fileName)
            throws IOException {
        synchronized (this) {
            if (!mOpen) {
                throw new RuntimeException("Assetmanager has been closed");
            }
            ParcelFileDescriptor pfd = openAssetFd(fileName, mOffsets);
            if (pfd != null) {
                return new AssetFileDescriptor(pfd, mOffsets[0], mOffsets[1]);
            }
        }
        throw new FileNotFoundException("Asset file: " + fileName);
    }

    /**
     * Return a String array of all the assets at the given path.
     *
     * @param path A relative path within the assets, i.e., "docs/home.html".
     *
     * @return String[] Array of strings, one for each asset.  These file
     *         names are relative to 'path'.  You can open the file by
     *         concatenating 'path' and a name in the returned string (via
     *         File) and passing that to open().
     *
     * @see #open
     */
    public native final String[] list(String path)
        throws IOException;

    /**
     * {@hide}
     * Open a non-asset file as an asset using ACCESS_STREAMING mode.  This
     * provides direct access to all of the files included in an application
     * package (not only its assets).  Applications should not normally use
     * this.
     *
     * @see #open(String)
     */
    public final InputStream openNonAsset(String fileName) throws IOException {
        return openNonAsset(0, fileName, ACCESS_STREAMING);
    }

    /**
     * {@hide}
     * Open a non-asset file as an asset using a specific access mode.  This
     * provides direct access to all of the files included in an application
     * package (not only its assets).  Applications should not normally use
     * this.
     *
     * @see #open(String, int)
     */
    public final InputStream openNonAsset(String fileName, int accessMode)
        throws IOException {
        return openNonAsset(0, fileName, accessMode);
    }

    /**
     * {@hide}
     * Open a non-asset in a specified package.  Not for use by applications.
     *
     * @param cookie Identifier of the package to be opened.
     * @param fileName Name of the asset to retrieve.
     */
    public final InputStream openNonAsset(int cookie, String fileName)
        throws IOException {
        return openNonAsset(cookie, fileName, ACCESS_STREAMING);
    }

    /**
     * {@hide}
     * Open a non-asset in a specified package.  Not for use by applications.
     *
     * @param cookie Identifier of the package to be opened.
     * @param fileName Name of the asset to retrieve.
     * @param accessMode Desired access mode for retrieving the data.
     */
    public final InputStream openNonAsset(int cookie, String fileName, int accessMode)
        throws IOException {
        synchronized (this) {
            if (!mOpen) {
                throw new RuntimeException("Assetmanager has been closed");
            }
            long asset = openNonAssetNative(cookie, fileName, accessMode);
            if (asset != 0) {
                AssetInputStream res = new AssetInputStream(asset);
                incRefsLocked(res.hashCode());
                return res;
            }
        }
        throw new FileNotFoundException("Asset absolute file: " + fileName);
    }

    public final AssetFileDescriptor openNonAssetFd(String fileName)
            throws IOException {
        return openNonAssetFd(0, fileName);
    }

    public final AssetFileDescriptor openNonAssetFd(int cookie,
            String fileName) throws IOException {
        synchronized (this) {
            if (!mOpen) {
                throw new RuntimeException("Assetmanager has been closed");
            }
            ParcelFileDescriptor pfd = openNonAssetFdNative(cookie,
                    fileName, mOffsets);
            if (pfd != null) {
                return new AssetFileDescriptor(pfd, mOffsets[0], mOffsets[1]);
            }
        }
        throw new FileNotFoundException("Asset absolute file: " + fileName);
    }

    /**
     * Retrieve a parser for a compiled XML file.
     *
     * @param fileName The name of the file to retrieve.
     */
    public final XmlResourceParser openXmlResourceParser(String fileName)
            throws IOException {
        return openXmlResourceParser(0, fileName);
    }

    /**
     * Retrieve a parser for a compiled XML file.
     *
     * @param cookie Identifier of the package to be opened.
     * @param fileName The name of the file to retrieve.
     */
    public final XmlResourceParser openXmlResourceParser(int cookie,
            String fileName) throws IOException {
        XmlBlock block = openXmlBlockAsset(cookie, fileName);
        XmlResourceParser rp = block.newParser();
        block.close();
        return rp;
    }

    /**
     * {@hide}
     * Retrieve a non-asset as a compiled XML file.  Not for use by
     * applications.
     *
     * @param fileName The name of the file to retrieve.
     */
    /*package*/ final XmlBlock openXmlBlockAsset(String fileName)
            throws IOException {
        return openXmlBlockAsset(0, fileName);
    }

    /**
     * {@hide}
     * Retrieve a non-asset as a compiled XML file.  Not for use by
     * applications.
     *
     * @param cookie Identifier of the package to be opened.
     * @param fileName Name of the asset to retrieve.
     */
    /*package*/ final XmlBlock openXmlBlockAsset(int cookie, String fileName)
        throws IOException {
        synchronized (this) {
            if (!mOpen) {
                throw new RuntimeException("Assetmanager has been closed");
            }
            long xmlBlock = openXmlAssetNative(cookie, fileName);
            if (xmlBlock != 0) {
                XmlBlock res = new XmlBlock(this, xmlBlock);
                incRefsLocked(res.hashCode());
                return res;
            }
        }
        throw new FileNotFoundException("Asset XML file: " + fileName);
    }

    /*package*/ void xmlBlockGone(int id) {
        synchronized (this) {
            decRefsLocked(id);
        }
    }

    /*package*/ final long createTheme() {
        synchronized (this) {
            if (!mOpen) {
                throw new RuntimeException("Assetmanager has been closed");
            }
            long res = newTheme();
            incRefsLocked(res);
            return res;
        }
    }

    /*package*/ final void releaseTheme(long theme) {
        synchronized (this) {
            deleteTheme(theme);
            decRefsLocked(theme);
        }
    }

    protected void finalize() throws Throwable {
        try {
            if (DEBUG_REFS && mNumRefs != 0) {
                Log.w(TAG, "AssetManager " + this
                        + " finalized with non-zero refs: " + mNumRefs);
                if (mRefStacks != null) {
                    for (RuntimeException e : mRefStacks.values()) {
                        Log.w(TAG, "Reference from here", e);
                    }
                }
            }

            synchronized (this) {
                if (mObject != 0) {
                    destroy();
                    mObject = 0;
                }
            }
        } finally {
            super.finalize();
        }
    }

    public final class AssetInputStream extends InputStream {
        /**
         * @hide
         */
        public final int getAssetInt() {
            throw new UnsupportedOperationException();
        }
        /**
         * @hide
         */
        public final long getNativeAsset() {
            return mAsset;
        }
        private AssetInputStream(long asset)
        {
            mAsset = asset;
            mLength = getAssetLength(asset);
        }
        public final int read() throws IOException {
            return readAssetChar(mAsset);
        }
        public final boolean markSupported() {
            return true;
        }
        public final int available() throws IOException {
            long len = getAssetRemainingLength(mAsset);
            return len > Integer.MAX_VALUE ? Integer.MAX_VALUE : (int)len;
        }
        public final void close() throws IOException {
            synchronized (AssetManager.this) {
                if (mAsset != 0) {
                    destroyAsset(mAsset);
                    mAsset = 0;
                    decRefsLocked(hashCode());
                }
            }
        }
        public final void mark(int readlimit) {
            mMarkPos = seekAsset(mAsset, 0, 0);
        }
        public final void reset() throws IOException {
            seekAsset(mAsset, mMarkPos, -1);
        }
        public final int read(byte[] b) throws IOException {
            return readAsset(mAsset, b, 0, b.length);
        }
        public final int read(byte[] b, int off, int len) throws IOException {
            return readAsset(mAsset, b, off, len);
        }
        public final long skip(long n) throws IOException {
            long pos = seekAsset(mAsset, 0, 0);
            if ((pos+n) > mLength) {
                n = mLength-pos;
            }
            if (n > 0) {
                seekAsset(mAsset, n, 0);
            }
            return n;
        }

        protected void finalize() throws Throwable
        {
            close();
        }

        private long mAsset;
        private long mLength;
        private long mMarkPos;
    }

    /**
     * Add an additional set of assets to the asset manager.  This can be
     * either a directory or ZIP file.  Not for use by applications.  Returns
     * the cookie of the added asset, or 0 on failure.
     * {@hide}
     */
    public final int addAssetPath(String path) {
        return  addAssetPathInternal(path, false);
    }

    /**
     * Add an application assets to the asset manager and loading it as shared library.
     * This can be either a directory or ZIP file.  Not for use by applications.  Returns
     * the cookie of the added asset, or 0 on failure.
     * {@hide}
     */
    public final int addAssetPathAsSharedLibrary(String path) {
        return addAssetPathInternal(path, true);
    }

    private final int addAssetPathInternal(String path, boolean appAsLib) {
        synchronized (this) {
            int res = addAssetPathNative(path, appAsLib);
            makeStringBlocks(mStringBlocks);
            return res;
        }
    }

    private native final int addAssetPathNative(String path, boolean appAsLib);

     /**
     * Add a set of assets to overlay an already added set of assets.
     *
     * This is only intended for application resources. System wide resources
     * are handled before any Java code is executed.
     *
     * {@hide}
     */

    public final int addOverlayPath(String idmapPath) {
        synchronized (this) {
            int res = addOverlayPathNative(idmapPath);
            makeStringBlocks(mStringBlocks);
            return res;
        }
    }

    /**
     * See addOverlayPath.
     *
     * {@hide}
     */
    public native final int addOverlayPathNative(String idmapPath);

    /**
     * Add multiple sets of assets to the asset manager at once.  See
     * {@link #addAssetPath(String)} for more information.  Returns array of
     * cookies for each added asset with 0 indicating failure, or null if
     * the input array of paths is null.
     * {@hide}
     */
    public final int[] addAssetPaths(String[] paths) {
        if (paths == null) {
            return null;
        }

        int[] cookies = new int[paths.length];
        for (int i = 0; i < paths.length; i++) {
            cookies[i] = addAssetPath(paths[i]);
        }

        return cookies;
    }

    /**
     * Determine whether the state in this asset manager is up-to-date with
     * the files on the filesystem.  If false is returned, you need to
     * instantiate a new AssetManager class to see the new data.
     * {@hide}
     */
    public native final boolean isUpToDate();

    /**
     * Get the locales that this asset manager contains data for.
     *
     * <p>On SDK 21 (Android 5.0: Lollipop) and above, Locale strings are valid
     * <a href="https://tools.ietf.org/html/bcp47">BCP-47</a> language tags and can be
     * parsed using {@link java.util.Locale#forLanguageTag(String)}.
     *
     * <p>On SDK 20 (Android 4.4W: Kitkat for watches) and below, locale strings
     * are of the form {@code ll_CC} where {@code ll} is a two letter language code,
     * and {@code CC} is a two letter country code.
     */
    public native final String[] getLocales();

    /**
     * Same as getLocales(), except that locales that are only provided by the system (i.e. those
     * present in framework-res.apk or its overlays) will not be listed.
     *
     * For example, if the "system" assets support English, French, and German, and the additional
     * assets support Cherokee and French, getLocales() would return
     * [Cherokee, English, French, German], while getNonSystemLocales() would return
     * [Cherokee, French].
     * {@hide}
     */
    public native final String[] getNonSystemLocales();

    /** {@hide} */
    public native final Configuration[] getSizeConfigurations();

    /**
     * Change the configuation used when retrieving resources.  Not for use by
     * applications.
     * {@hide}
     */
    public native final void setConfiguration(int mcc, int mnc, String locale,
            int orientation, int touchscreen, int density, int keyboard,
            int keyboardHidden, int navigation, int screenWidth, int screenHeight,
            int smallestScreenWidthDp, int screenWidthDp, int screenHeightDp,
            int screenLayout, int uiMode, int colorMode, int majorVersion);

    /**
     * Retrieve the resource identifier for the given resource name.
     */
    /*package*/ native final int getResourceIdentifier(String name,
                                                       String defType,
                                                       String defPackage);

    /*package*/ native final String getResourceName(int resid);
    /*package*/ native final String getResourcePackageName(int resid);
    /*package*/ native final String getResourceTypeName(int resid);
    /*package*/ native final String getResourceEntryName(int resid);

    private native final long openAsset(String fileName, int accessMode);
    private final native ParcelFileDescriptor openAssetFd(String fileName,
            long[] outOffsets) throws IOException;
    private native final long openNonAssetNative(int cookie, String fileName,
            int accessMode);
    private native ParcelFileDescriptor openNonAssetFdNative(int cookie,
            String fileName, long[] outOffsets) throws IOException;
    private native final void destroyAsset(long asset);
    private native final int readAssetChar(long asset);
    private native final int readAsset(long asset, byte[] b, int off, int len);
    private native final long seekAsset(long asset, long offset, int whence);
    private native final long getAssetLength(long asset);
    private native final long getAssetRemainingLength(long asset);

    /** Returns true if the resource was found, filling in mRetStringBlock and
     *  mRetData. */
    private native final int loadResourceValue(int ident, short density, TypedValue outValue,
            boolean resolve);
    /** Returns true if the resource was found, filling in mRetStringBlock and
     *  mRetData. */
    private native final int loadResourceBagValue(int ident, int bagEntryId, TypedValue outValue,
                                               boolean resolve);
    /*package*/ static final int STYLE_NUM_ENTRIES = 6;
    /*package*/ static final int STYLE_TYPE = 0;
    /*package*/ static final int STYLE_DATA = 1;
    /*package*/ static final int STYLE_ASSET_COOKIE = 2;
    /*package*/ static final int STYLE_RESOURCE_ID = 3;

    /* Offset within typed data array for native changingConfigurations. */
    static final int STYLE_CHANGING_CONFIGURATIONS = 4;

    /*package*/ static final int STYLE_DENSITY = 5;
    /*package*/ native static final void applyStyle(long theme,
            int defStyleAttr, int defStyleRes, long xmlParser,
            int[] inAttrs, int length, long outValuesAddress, long outIndicesAddress);
    /*package*/ native static final boolean resolveAttrs(long theme,
            int defStyleAttr, int defStyleRes, int[] inValues,
            int[] inAttrs, int[] outValues, int[] outIndices);
    /*package*/ native final boolean retrieveAttributes(
            long xmlParser, int[] inAttrs, int[] outValues, int[] outIndices);
    /*package*/ native final int getArraySize(int resource);
    /*package*/ native final int retrieveArray(int resource, int[] outValues);
    private native final int getStringBlockCount();
    private native final long getNativeStringBlock(int block);

    /**
     * {@hide}
     */
    public native final String getCookieName(int cookie);

    /**
     * {@hide}
     */
    public native final SparseArray<String> getAssignedPackageIdentifiers();

    /**
     * {@hide}
     */
    public native static final int getGlobalAssetCount();

    /**
     * {@hide}
     */
    public native static final String getAssetAllocations();

    /**
     * {@hide}
     */
    public native static final int getGlobalAssetManagerCount();

    private native final long newTheme();
    private native final void deleteTheme(long theme);
    /*package*/ native static final void applyThemeStyle(long theme, int styleRes, boolean force);
    /*package*/ native static final void copyTheme(long dest, long source);
    /*package*/ native static final void clearTheme(long theme);
    /*package*/ native static final int loadThemeAttributeValue(long theme, int ident,
                                                                TypedValue outValue,
                                                                boolean resolve);
    /*package*/ native static final void dumpTheme(long theme, int priority, String tag, String prefix);
    /*package*/ native static final @NativeConfig int getThemeChangingConfigurations(long theme);

    private native final long openXmlAssetNative(int cookie, String fileName);

    private native final String[] getArrayStringResource(int arrayRes);
    private native final int[] getArrayStringInfo(int arrayRes);
    /*package*/ native final int[] getArrayIntResource(int arrayRes);
    /*package*/ native final int[] getStyleAttributes(int themeRes);

    private native final void init(boolean isSystem);
    private native final void initExtraAssets();
    private native final void destroy();

    private final void incRefsLocked(long id) {
        if (DEBUG_REFS) {
            if (mRefStacks == null) {
                mRefStacks = new HashMap<Long, RuntimeException>();
            }
            RuntimeException ex = new RuntimeException();
            ex.fillInStackTrace();
            mRefStacks.put(id, ex);
        }
        mNumRefs++;
    }

    private final void decRefsLocked(long id) {
        if (DEBUG_REFS && mRefStacks != null) {
            mRefStacks.remove(id);
        }
        mNumRefs--;
        //System.out.println("Dec streams: mNumRefs=" + mNumRefs
        //                   + " mReleased=" + mReleased);
        if (mNumRefs == 0 && mObject != 0) {
            destroy();
            mObject = 0;
        }
    }
}<|MERGE_RESOLUTION|>--- conflicted
+++ resolved
@@ -117,7 +117,6 @@
         }
     }
 
-<<<<<<< HEAD
     private static void ensureExtraAssets(AssetManager m) {
         // load extra assets after system assets, so
         // the ordering of asset paths is preserved for
@@ -130,8 +129,6 @@
         m.makeStringBlocks(m.mStringBlocks);
     }
 
-=======
->>>>>>> b7a2a333
     private AssetManager(boolean isSystem) {
         if (DEBUG_REFS) {
             synchronized (this) {
