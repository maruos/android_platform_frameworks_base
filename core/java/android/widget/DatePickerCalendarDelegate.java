/*
 * Copyright (C) 2014 The Android Open Source Project
 *
 * Licensed under the Apache License, Version 2.0 (the "License");
 * you may not use this file except in compliance with the License.
 * You may obtain a copy of the License at
 *
 *      http://www.apache.org/licenses/LICENSE-2.0
 *
 * Unless required by applicable law or agreed to in writing, software
 * distributed under the License is distributed on an "AS IS" BASIS,
 * WITHOUT WARRANTIES OR CONDITIONS OF ANY KIND, either express or implied.
 * See the License for the specific language governing permissions and
 * limitations under the License.
 */

package android.widget;

import android.annotation.Nullable;
import android.content.Context;
import android.content.res.ColorStateList;
import android.content.res.Configuration;
import android.content.res.Resources;
import android.content.res.TypedArray;
import android.os.Parcel;
import android.os.Parcelable;
import android.text.format.DateFormat;
import android.text.format.DateUtils;
import android.util.AttributeSet;
import android.util.StateSet;
import android.view.HapticFeedbackConstants;
import android.view.LayoutInflater;
import android.view.View;
import android.view.View.OnClickListener;
import android.view.ViewGroup;
import android.view.accessibility.AccessibilityEvent;
import android.widget.DayPickerView.OnDaySelectedListener;
import android.widget.YearPickerView.OnYearSelectedListener;

import com.android.internal.R;

import java.text.SimpleDateFormat;
import java.util.Calendar;
import java.util.Locale;

/**
 * A delegate for picking up a date (day / month / year).
 */
class DatePickerCalendarDelegate extends DatePicker.AbstractDatePickerDelegate {
    private static final int USE_LOCALE = 0;

    private static final int UNINITIALIZED = -1;
    private static final int VIEW_MONTH_DAY = 0;
    private static final int VIEW_YEAR = 1;

    private static final int DEFAULT_START_YEAR = 1900;
    private static final int DEFAULT_END_YEAR = 2100;

    private static final int ANIMATION_DURATION = 300;

    private static final int[] ATTRS_TEXT_COLOR = new int[] {
            com.android.internal.R.attr.textColor};
    private static final int[] ATTRS_DISABLED_ALPHA = new int[] {
            com.android.internal.R.attr.disabledAlpha};

    private SimpleDateFormat mYearFormat;
    private SimpleDateFormat mMonthDayFormat;

    // Top-level container.
    private ViewGroup mContainer;

    // Header views.
    private TextView mHeaderYear;
    private TextView mHeaderMonthDay;

    // Picker views.
    private ViewAnimator mAnimator;
    private DayPickerView mDayPickerView;
    private YearPickerView mYearPickerView;

    // Accessibility strings.
    private String mSelectDay;
    private String mSelectYear;

    private DatePicker.OnDateChangedListener mDateChangedListener;

    private int mCurrentView = UNINITIALIZED;

    private final Calendar mCurrentDate;
    private final Calendar mTempDate;
    private final Calendar mMinDate;
    private final Calendar mMaxDate;

    private int mFirstDayOfWeek = USE_LOCALE;

    public DatePickerCalendarDelegate(DatePicker delegator, Context context, AttributeSet attrs,
            int defStyleAttr, int defStyleRes) {
        super(delegator, context);

        final Locale locale = mCurrentLocale;
        mCurrentDate = Calendar.getInstance(locale);
        mTempDate = Calendar.getInstance(locale);
        mMinDate = Calendar.getInstance(locale);
        mMaxDate = Calendar.getInstance(locale);

        mMinDate.set(DEFAULT_START_YEAR, Calendar.JANUARY, 1);
        mMaxDate.set(DEFAULT_END_YEAR, Calendar.DECEMBER, 31);

        final Resources res = mDelegator.getResources();
        final TypedArray a = mContext.obtainStyledAttributes(attrs,
                R.styleable.DatePicker, defStyleAttr, defStyleRes);
        final LayoutInflater inflater = (LayoutInflater) mContext.getSystemService(
                Context.LAYOUT_INFLATER_SERVICE);
        final int layoutResourceId = a.getResourceId(
                R.styleable.DatePicker_internalLayout, R.layout.date_picker_material);

        // Set up and attach container.
        mContainer = (ViewGroup) inflater.inflate(layoutResourceId, mDelegator, false);
        mDelegator.addView(mContainer);

        // Set up header views.
        final ViewGroup header = (ViewGroup) mContainer.findViewById(R.id.date_picker_header);
        mHeaderYear = (TextView) header.findViewById(R.id.date_picker_header_year);
        mHeaderYear.setOnClickListener(mOnHeaderClickListener);
        mHeaderMonthDay = (TextView) header.findViewById(R.id.date_picker_header_date);
        mHeaderMonthDay.setOnClickListener(mOnHeaderClickListener);

        // For the sake of backwards compatibility, attempt to extract the text
        // color from the header month text appearance. If it's set, we'll let
        // that override the "real" header text color.
        ColorStateList headerTextColor = null;

        @SuppressWarnings("deprecation")
        final int monthHeaderTextAppearance = a.getResourceId(
                R.styleable.DatePicker_headerMonthTextAppearance, 0);
        if (monthHeaderTextAppearance != 0) {
            final TypedArray textAppearance = mContext.obtainStyledAttributes(null,
                    ATTRS_TEXT_COLOR, 0, monthHeaderTextAppearance);
            final ColorStateList legacyHeaderTextColor = textAppearance.getColorStateList(0);
            headerTextColor = applyLegacyColorFixes(legacyHeaderTextColor);
            textAppearance.recycle();
        }

        if (headerTextColor == null) {
            headerTextColor = a.getColorStateList(R.styleable.DatePicker_headerTextColor);
        }

        if (headerTextColor != null) {
            mHeaderYear.setTextColor(headerTextColor);
            mHeaderMonthDay.setTextColor(headerTextColor);
        }

        // Set up header background, if available.
        if (a.hasValueOrEmpty(R.styleable.DatePicker_headerBackground)) {
            header.setBackground(a.getDrawable(R.styleable.DatePicker_headerBackground));
        }

        a.recycle();

        // Set up picker container.
        mAnimator = (ViewAnimator) mContainer.findViewById(R.id.animator);

        // Set up day picker view.
        mDayPickerView = (DayPickerView) mAnimator.findViewById(R.id.date_picker_day_picker);
        mDayPickerView.setFirstDayOfWeek(mFirstDayOfWeek);
        mDayPickerView.setMinDate(mMinDate.getTimeInMillis());
        mDayPickerView.setMaxDate(mMaxDate.getTimeInMillis());
        mDayPickerView.setDate(mCurrentDate.getTimeInMillis());
        mDayPickerView.setOnDaySelectedListener(mOnDaySelectedListener);

<<<<<<< HEAD
        mYearPickerView = new YearPickerView(mContext);
        mYearPickerView.init(this);
        mYearPickerView.setRange(mMinDate, mMaxDate);

        final int yearSelectedCircleColor = a.getColor(R.styleable.DatePicker_yearListSelectorColor,
                defaultHighlightColor);
        mYearPickerView.setYearSelectedCircleColor(yearSelectedCircleColor);

        final ColorStateList calendarTextColor = a.getColorStateList(
                R.styleable.DatePicker_calendarTextColor);
        final int calendarSelectedTextColor = a.getColor(
                R.styleable.DatePicker_calendarSelectedTextColor, defaultHighlightColor);
        mDayPickerView.setCalendarTextColor(ColorStateList.addFirstIfMissing(
                calendarTextColor, R.attr.state_selected, calendarSelectedTextColor));
=======
        // Set up year picker view.
        mYearPickerView = (YearPickerView) mAnimator.findViewById(R.id.date_picker_year_picker);
        mYearPickerView.setRange(mMinDate, mMaxDate);
        mYearPickerView.setDate(mCurrentDate.getTimeInMillis());
        mYearPickerView.setOnYearSelectedListener(mOnYearSelectedListener);
>>>>>>> 6a431eed

        // Set up content descriptions.
        mSelectDay = res.getString(R.string.select_day);
        mSelectYear = res.getString(R.string.select_year);

        // Initialize for current locale. This also initializes the date, so no
        // need to call onDateChanged.
        onLocaleChanged(mCurrentLocale);

        setCurrentView(VIEW_MONTH_DAY);
    }

    /**
     * The legacy text color might have been poorly defined. Ensures that it
     * has an appropriate activated state, using the selected state if one
     * exists or modifying the default text color otherwise.
     *
     * @param color a legacy text color, or {@code null}
     * @return a color state list with an appropriate activated state, or
     *         {@code null} if a valid activated state could not be generated
     */
    @Nullable
    private ColorStateList applyLegacyColorFixes(@Nullable ColorStateList color) {
        if (color == null || color.hasState(R.attr.state_activated)) {
            return color;
        }

        final int activatedColor;
        final int defaultColor;
        if (color.hasState(R.attr.state_selected)) {
            activatedColor = color.getColorForState(StateSet.get(
                    StateSet.VIEW_STATE_ENABLED | StateSet.VIEW_STATE_SELECTED), 0);
            defaultColor = color.getColorForState(StateSet.get(
                    StateSet.VIEW_STATE_ENABLED), 0);
        } else {
            activatedColor = color.getDefaultColor();

            // Generate a non-activated color using the disabled alpha.
            final TypedArray ta = mContext.obtainStyledAttributes(ATTRS_DISABLED_ALPHA);
            final float disabledAlpha = ta.getFloat(0, 0.30f);
            defaultColor = multiplyAlphaComponent(activatedColor, disabledAlpha);
        }

        if (activatedColor == 0 || defaultColor == 0) {
            // We somehow failed to obtain the colors.
            return null;
        }

        final int[][] stateSet = new int[][] {{ R.attr.state_activated }, {}};
        final int[] colors = new int[] { activatedColor, defaultColor };
        return new ColorStateList(stateSet, colors);
    }

    private int multiplyAlphaComponent(int color, float alphaMod) {
        final int srcRgb = color & 0xFFFFFF;
        final int srcAlpha = (color >> 24) & 0xFF;
        final int dstAlpha = (int) (srcAlpha * alphaMod + 0.5f);
        return srcRgb | (dstAlpha << 24);
    }

    /**
     * Listener called when the user selects a day in the day picker view.
     */
    private final OnDaySelectedListener mOnDaySelectedListener = new OnDaySelectedListener() {
        @Override
        public void onDaySelected(DayPickerView view, Calendar day) {
            mCurrentDate.setTimeInMillis(day.getTimeInMillis());
            onDateChanged(true, true);
        }
    };

    /**
     * Listener called when the user selects a year in the year picker view.
     */
    private final OnYearSelectedListener mOnYearSelectedListener = new OnYearSelectedListener() {
        @Override
        public void onYearChanged(YearPickerView view, int year) {
            // If the newly selected month / year does not contain the
            // currently selected day number, change the selected day number
            // to the last day of the selected month or year.
            // e.g. Switching from Mar to Apr when Mar 31 is selected -> Apr 30
            // e.g. Switching from 2012 to 2013 when Feb 29, 2012 is selected -> Feb 28, 2013
            final int day = mCurrentDate.get(Calendar.DAY_OF_MONTH);
            final int month = mCurrentDate.get(Calendar.MONTH);
            final int daysInMonth = getDaysInMonth(month, year);
            if (day > daysInMonth) {
                mCurrentDate.set(Calendar.DAY_OF_MONTH, daysInMonth);
            }

            mCurrentDate.set(Calendar.YEAR, year);
            onDateChanged(true, true);

            // Automatically switch to day picker.
            setCurrentView(VIEW_MONTH_DAY);
        }
    };

    /**
     * Listener called when the user clicks on a header item.
     */
    private final OnClickListener mOnHeaderClickListener = new OnClickListener() {
        @Override
        public void onClick(View v) {
            tryVibrate();

            switch (v.getId()) {
                case R.id.date_picker_header_year:
                    setCurrentView(VIEW_YEAR);
                    break;
                case R.id.date_picker_header_date:
                    setCurrentView(VIEW_MONTH_DAY);
                    break;
            }
        }
    };

    @Override
    protected void onLocaleChanged(Locale locale) {
        final TextView headerYear = mHeaderYear;
        if (headerYear == null) {
            // Abort, we haven't initialized yet. This method will get called
            // again later after everything has been set up.
            return;
        }

        // Update the date formatter.
        final String datePattern = DateFormat.getBestDateTimePattern(locale, "EMMMd");
        mMonthDayFormat = new SimpleDateFormat(datePattern, locale);
        mYearFormat = new SimpleDateFormat("y", locale);

        // Update the header text.
        onCurrentDateChanged(false);
    }

    private void onCurrentDateChanged(boolean announce) {
        if (mHeaderYear == null) {
            // Abort, we haven't initialized yet. This method will get called
            // again later after everything has been set up.
            return;
        }

        final String year = mYearFormat.format(mCurrentDate.getTime());
        mHeaderYear.setText(year);

        final String monthDay = mMonthDayFormat.format(mCurrentDate.getTime());
        mHeaderMonthDay.setText(monthDay);

        // TODO: This should use live regions.
        if (announce) {
            final long millis = mCurrentDate.getTimeInMillis();
            final int flags = DateUtils.FORMAT_SHOW_DATE | DateUtils.FORMAT_SHOW_YEAR;
            final String fullDateText = DateUtils.formatDateTime(mContext, millis, flags);
            mAnimator.announceForAccessibility(fullDateText);
        }
    }

    private void setCurrentView(final int viewIndex) {
        switch (viewIndex) {
            case VIEW_MONTH_DAY:
                mDayPickerView.setDate(mCurrentDate.getTimeInMillis());

                if (mCurrentView != viewIndex) {
                    mHeaderMonthDay.setActivated(true);
                    mHeaderYear.setActivated(false);
                    mAnimator.setDisplayedChild(VIEW_MONTH_DAY);
                    mCurrentView = viewIndex;
                }

                mAnimator.announceForAccessibility(mSelectDay);
                break;
            case VIEW_YEAR:
                mYearPickerView.setDate(mCurrentDate.getTimeInMillis());

                if (mCurrentView != viewIndex) {
                    mHeaderMonthDay.setActivated(false);
                    mHeaderYear.setActivated(true);
                    mAnimator.setDisplayedChild(VIEW_YEAR);
                    mCurrentView = viewIndex;
                }

                mAnimator.announceForAccessibility(mSelectYear);
                break;
        }
    }

    @Override
    public void init(int year, int monthOfYear, int dayOfMonth,
            DatePicker.OnDateChangedListener callBack) {
        mCurrentDate.set(Calendar.YEAR, year);
        mCurrentDate.set(Calendar.MONTH, monthOfYear);
        mCurrentDate.set(Calendar.DAY_OF_MONTH, dayOfMonth);

        mDateChangedListener = callBack;

        onDateChanged(false, false);
    }

    @Override
    public void updateDate(int year, int month, int dayOfMonth) {
        mCurrentDate.set(Calendar.YEAR, year);
        mCurrentDate.set(Calendar.MONTH, month);
        mCurrentDate.set(Calendar.DAY_OF_MONTH, dayOfMonth);

        onDateChanged(false, true);
    }

    private void onDateChanged(boolean fromUser, boolean callbackToClient) {
        final int year = mCurrentDate.get(Calendar.YEAR);

        if (callbackToClient && mDateChangedListener != null) {
            final int monthOfYear = mCurrentDate.get(Calendar.MONTH);
            final int dayOfMonth = mCurrentDate.get(Calendar.DAY_OF_MONTH);
            mDateChangedListener.onDateChanged(mDelegator, year, monthOfYear, dayOfMonth);
        }

        mDayPickerView.setDate(mCurrentDate.getTimeInMillis());
        mYearPickerView.setYear(year);

        onCurrentDateChanged(fromUser);

        if (fromUser) {
            tryVibrate();
        }
    }

    @Override
    public int getYear() {
        return mCurrentDate.get(Calendar.YEAR);
    }

    @Override
    public int getMonth() {
        return mCurrentDate.get(Calendar.MONTH);
    }

    @Override
    public int getDayOfMonth() {
        return mCurrentDate.get(Calendar.DAY_OF_MONTH);
    }

    @Override
    public void setMinDate(long minDate) {
        mTempDate.setTimeInMillis(minDate);
        if (mTempDate.get(Calendar.YEAR) == mMinDate.get(Calendar.YEAR)
                && mTempDate.get(Calendar.DAY_OF_YEAR) != mMinDate.get(Calendar.DAY_OF_YEAR)) {
            return;
        }
        if (mCurrentDate.before(mTempDate)) {
            mCurrentDate.setTimeInMillis(minDate);
            onDateChanged(false, true);
        }
        mMinDate.setTimeInMillis(minDate);
        mDayPickerView.setMinDate(minDate);
        mYearPickerView.setRange(mMinDate, mMaxDate);
    }

    @Override
    public Calendar getMinDate() {
        return mMinDate;
    }

    @Override
    public void setMaxDate(long maxDate) {
        mTempDate.setTimeInMillis(maxDate);
        if (mTempDate.get(Calendar.YEAR) == mMaxDate.get(Calendar.YEAR)
                && mTempDate.get(Calendar.DAY_OF_YEAR) != mMaxDate.get(Calendar.DAY_OF_YEAR)) {
            return;
        }
        if (mCurrentDate.after(mTempDate)) {
            mCurrentDate.setTimeInMillis(maxDate);
            onDateChanged(false, true);
        }
        mMaxDate.setTimeInMillis(maxDate);
        mDayPickerView.setMaxDate(maxDate);
        mYearPickerView.setRange(mMinDate, mMaxDate);
    }

    @Override
    public Calendar getMaxDate() {
        return mMaxDate;
    }

    @Override
    public void setFirstDayOfWeek(int firstDayOfWeek) {
        mFirstDayOfWeek = firstDayOfWeek;

        mDayPickerView.setFirstDayOfWeek(firstDayOfWeek);
    }

    @Override
    public int getFirstDayOfWeek() {
        if (mFirstDayOfWeek != USE_LOCALE) {
            return mFirstDayOfWeek;
        }
        return mCurrentDate.getFirstDayOfWeek();
    }

    @Override
    public void setEnabled(boolean enabled) {
        mContainer.setEnabled(enabled);
        mDayPickerView.setEnabled(enabled);
        mYearPickerView.setEnabled(enabled);
        mHeaderYear.setEnabled(enabled);
        mHeaderMonthDay.setEnabled(enabled);
    }

    @Override
    public boolean isEnabled() {
        return mContainer.isEnabled();
    }

    @Override
    public CalendarView getCalendarView() {
        throw new UnsupportedOperationException("Not supported by calendar-mode DatePicker");
    }

    @Override
    public void setCalendarViewShown(boolean shown) {
        // No-op for compatibility with the old DatePicker.
    }

    @Override
    public boolean getCalendarViewShown() {
        return false;
    }

    @Override
    public void setSpinnersShown(boolean shown) {
        // No-op for compatibility with the old DatePicker.
    }

    @Override
    public boolean getSpinnersShown() {
        return false;
    }

    @Override
    public void onConfigurationChanged(Configuration newConfig) {
        setCurrentLocale(newConfig.locale);
    }

    @Override
    public Parcelable onSaveInstanceState(Parcelable superState) {
        final int year = mCurrentDate.get(Calendar.YEAR);
        final int month = mCurrentDate.get(Calendar.MONTH);
        final int day = mCurrentDate.get(Calendar.DAY_OF_MONTH);

        int listPosition = -1;
        int listPositionOffset = -1;

        if (mCurrentView == VIEW_MONTH_DAY) {
            listPosition = mDayPickerView.getMostVisiblePosition();
        } else if (mCurrentView == VIEW_YEAR) {
            listPosition = mYearPickerView.getFirstVisiblePosition();
            listPositionOffset = mYearPickerView.getFirstPositionOffset();
        }

        return new SavedState(superState, year, month, day, mMinDate.getTimeInMillis(),
                mMaxDate.getTimeInMillis(), mCurrentView, listPosition, listPositionOffset);
    }

    @Override
    public void onRestoreInstanceState(Parcelable state) {
        final SavedState ss = (SavedState) state;

        // TODO: Move instance state into DayPickerView, YearPickerView.
        mCurrentDate.set(ss.getSelectedYear(), ss.getSelectedMonth(), ss.getSelectedDay());
        mMinDate.setTimeInMillis(ss.getMinDate());
        mMaxDate.setTimeInMillis(ss.getMaxDate());

        onCurrentDateChanged(false);

        final int currentView = ss.getCurrentView();
        setCurrentView(currentView);

        final int listPosition = ss.getListPosition();
        if (listPosition != -1) {
            if (currentView == VIEW_MONTH_DAY) {
                mDayPickerView.setPosition(listPosition);
            } else if (currentView == VIEW_YEAR) {
                final int listPositionOffset = ss.getListPositionOffset();
                mYearPickerView.setSelectionFromTop(listPosition, listPositionOffset);
            }
        }
    }

    @Override
    public boolean dispatchPopulateAccessibilityEvent(AccessibilityEvent event) {
        onPopulateAccessibilityEvent(event);
        return true;
    }

    @Override
    public void onPopulateAccessibilityEvent(AccessibilityEvent event) {
        event.getText().add(mCurrentDate.getTime().toString());
    }

    public CharSequence getAccessibilityClassName() {
        return DatePicker.class.getName();
    }

    public static int getDaysInMonth(int month, int year) {
        switch (month) {
            case Calendar.JANUARY:
            case Calendar.MARCH:
            case Calendar.MAY:
            case Calendar.JULY:
            case Calendar.AUGUST:
            case Calendar.OCTOBER:
            case Calendar.DECEMBER:
                return 31;
            case Calendar.APRIL:
            case Calendar.JUNE:
            case Calendar.SEPTEMBER:
            case Calendar.NOVEMBER:
                return 30;
            case Calendar.FEBRUARY:
                return (year % 4 == 0) ? 29 : 28;
            default:
                throw new IllegalArgumentException("Invalid Month");
        }
    }

    private void tryVibrate() {
        mDelegator.performHapticFeedback(HapticFeedbackConstants.CALENDAR_DATE);
    }

    /**
     * Class for managing state storing/restoring.
     */
    private static class SavedState extends View.BaseSavedState {
        private final int mSelectedYear;
        private final int mSelectedMonth;
        private final int mSelectedDay;
        private final long mMinDate;
        private final long mMaxDate;
        private final int mCurrentView;
        private final int mListPosition;
        private final int mListPositionOffset;

        /**
         * Constructor called from {@link DatePicker#onSaveInstanceState()}
         */
        private SavedState(Parcelable superState, int year, int month, int day,
                long minDate, long maxDate, int currentView, int listPosition,
                int listPositionOffset) {
            super(superState);
            mSelectedYear = year;
            mSelectedMonth = month;
            mSelectedDay = day;
            mMinDate = minDate;
            mMaxDate = maxDate;
            mCurrentView = currentView;
            mListPosition = listPosition;
            mListPositionOffset = listPositionOffset;
        }

        /**
         * Constructor called from {@link #CREATOR}
         */
        private SavedState(Parcel in) {
            super(in);
            mSelectedYear = in.readInt();
            mSelectedMonth = in.readInt();
            mSelectedDay = in.readInt();
            mMinDate = in.readLong();
            mMaxDate = in.readLong();
            mCurrentView = in.readInt();
            mListPosition = in.readInt();
            mListPositionOffset = in.readInt();
        }

        @Override
        public void writeToParcel(Parcel dest, int flags) {
            super.writeToParcel(dest, flags);
            dest.writeInt(mSelectedYear);
            dest.writeInt(mSelectedMonth);
            dest.writeInt(mSelectedDay);
            dest.writeLong(mMinDate);
            dest.writeLong(mMaxDate);
            dest.writeInt(mCurrentView);
            dest.writeInt(mListPosition);
            dest.writeInt(mListPositionOffset);
        }

        public int getSelectedDay() {
            return mSelectedDay;
        }

        public int getSelectedMonth() {
            return mSelectedMonth;
        }

        public int getSelectedYear() {
            return mSelectedYear;
        }

        public long getMinDate() {
            return mMinDate;
        }

        public long getMaxDate() {
            return mMaxDate;
        }

        public int getCurrentView() {
            return mCurrentView;
        }

        public int getListPosition() {
            return mListPosition;
        }

        public int getListPositionOffset() {
            return mListPositionOffset;
        }

        @SuppressWarnings("all")
        // suppress unused and hiding
        public static final Parcelable.Creator<SavedState> CREATOR = new Creator<SavedState>() {

            public SavedState createFromParcel(Parcel in) {
                return new SavedState(in);
            }

            public SavedState[] newArray(int size) {
                return new SavedState[size];
            }
        };
    }
}<|MERGE_RESOLUTION|>--- conflicted
+++ resolved
@@ -168,28 +168,11 @@
         mDayPickerView.setDate(mCurrentDate.getTimeInMillis());
         mDayPickerView.setOnDaySelectedListener(mOnDaySelectedListener);
 
-<<<<<<< HEAD
-        mYearPickerView = new YearPickerView(mContext);
-        mYearPickerView.init(this);
-        mYearPickerView.setRange(mMinDate, mMaxDate);
-
-        final int yearSelectedCircleColor = a.getColor(R.styleable.DatePicker_yearListSelectorColor,
-                defaultHighlightColor);
-        mYearPickerView.setYearSelectedCircleColor(yearSelectedCircleColor);
-
-        final ColorStateList calendarTextColor = a.getColorStateList(
-                R.styleable.DatePicker_calendarTextColor);
-        final int calendarSelectedTextColor = a.getColor(
-                R.styleable.DatePicker_calendarSelectedTextColor, defaultHighlightColor);
-        mDayPickerView.setCalendarTextColor(ColorStateList.addFirstIfMissing(
-                calendarTextColor, R.attr.state_selected, calendarSelectedTextColor));
-=======
         // Set up year picker view.
         mYearPickerView = (YearPickerView) mAnimator.findViewById(R.id.date_picker_year_picker);
         mYearPickerView.setRange(mMinDate, mMaxDate);
         mYearPickerView.setDate(mCurrentDate.getTimeInMillis());
         mYearPickerView.setOnYearSelectedListener(mOnYearSelectedListener);
->>>>>>> 6a431eed
 
         // Set up content descriptions.
         mSelectDay = res.getString(R.string.select_day);
