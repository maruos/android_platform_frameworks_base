/*
 * Copyright (C) 2006 The Android Open Source Project
 *
 * Licensed under the Apache License, Version 2.0 (the "License");
 * you may not use this file except in compliance with the License.
 * You may obtain a copy of the License at
 *
 *      http://www.apache.org/licenses/LICENSE-2.0
 *
 * Unless required by applicable law or agreed to in writing, software
 * distributed under the License is distributed on an "AS IS" BASIS,
 * WITHOUT WARRANTIES OR CONDITIONS OF ANY KIND, either express or implied.
 * See the License for the specific language governing permissions and
 * limitations under the License.
 */

package android.view;

import android.animation.LayoutTransition;
import com.android.internal.R;

import android.content.Context;
import android.content.res.Configuration;
import android.content.res.TypedArray;
import android.graphics.Bitmap;
import android.graphics.Canvas;
import android.graphics.Matrix;
import android.graphics.Paint;
import android.graphics.Rect;
import android.graphics.RectF;
import android.graphics.Region;
import android.os.Parcelable;
import android.os.SystemClock;
import android.util.AttributeSet;
import android.util.Log;
import android.util.SparseArray;
import android.view.accessibility.AccessibilityEvent;
import android.view.animation.Animation;
import android.view.animation.AnimationUtils;
import android.view.animation.LayoutAnimationController;
import android.view.animation.Transformation;

import java.util.ArrayList;

/**
 * <p>
 * A <code>ViewGroup</code> is a special view that can contain other views
 * (called children.) The view group is the base class for layouts and views
 * containers. This class also defines the
 * {@link android.view.ViewGroup.LayoutParams} class which serves as the base
 * class for layouts parameters.
 * </p>
 *
 * <p>
 * Also see {@link LayoutParams} for layout attributes.
 * </p>
 *
 * @attr ref android.R.styleable#ViewGroup_clipChildren
 * @attr ref android.R.styleable#ViewGroup_clipToPadding
 * @attr ref android.R.styleable#ViewGroup_layoutAnimation
 * @attr ref android.R.styleable#ViewGroup_animationCache
 * @attr ref android.R.styleable#ViewGroup_persistentDrawingCache
 * @attr ref android.R.styleable#ViewGroup_alwaysDrawnWithCache
 * @attr ref android.R.styleable#ViewGroup_addStatesFromChildren
 * @attr ref android.R.styleable#ViewGroup_descendantFocusability
 * @attr ref android.R.styleable#ViewGroup_animateLayoutChanges
 */
public abstract class ViewGroup extends View implements ViewParent, ViewManager {

    private static final boolean DBG = false;

    /**
     * Views which have been hidden or removed which need to be animated on
     * their way out.
     * This field should be made private, so it is hidden from the SDK.
     * {@hide}
     */
    protected ArrayList<View> mDisappearingChildren;

    /**
     * Listener used to propagate events indicating when children are added
     * and/or removed from a view group.
     * This field should be made private, so it is hidden from the SDK.
     * {@hide}
     */
    protected OnHierarchyChangeListener mOnHierarchyChangeListener;

    // The view contained within this ViewGroup that has or contains focus.
    private View mFocused;

    /**
     * A Transformation used when drawing children, to
     * apply on the child being drawn.
     */
    private final Transformation mChildTransformation = new Transformation();

    /**
     * Used to track the current invalidation region.
     */
    private RectF mInvalidateRegion;

    /**
     * A Transformation used to calculate a correct
     * invalidation area when the application is autoscaled.
     */
    private Transformation mInvalidationTransformation;

    // Target of Motion events
    private View mMotionTarget;

    // Targets of MotionEvents in split mode
    private SplitMotionTargets mSplitMotionTargets;

    // Layout animation
    private LayoutAnimationController mLayoutAnimationController;
    private Animation.AnimationListener mAnimationListener;

    /**
     * Internal flags.
     *
     * This field should be made private, so it is hidden from the SDK.
     * {@hide}
     */
    protected int mGroupFlags;

    // When set, ViewGroup invalidates only the child's rectangle
    // Set by default
    private static final int FLAG_CLIP_CHILDREN = 0x1;

    // When set, ViewGroup excludes the padding area from the invalidate rectangle
    // Set by default
    private static final int FLAG_CLIP_TO_PADDING = 0x2;

    // When set, dispatchDraw() will invoke invalidate(); this is set by drawChild() when
    // a child needs to be invalidated and FLAG_OPTIMIZE_INVALIDATE is set
    private static final int FLAG_INVALIDATE_REQUIRED  = 0x4;

    // When set, dispatchDraw() will run the layout animation and unset the flag
    private static final int FLAG_RUN_ANIMATION = 0x8;

    // When set, there is either no layout animation on the ViewGroup or the layout
    // animation is over
    // Set by default
    private static final int FLAG_ANIMATION_DONE = 0x10;

    // If set, this ViewGroup has padding; if unset there is no padding and we don't need
    // to clip it, even if FLAG_CLIP_TO_PADDING is set
    private static final int FLAG_PADDING_NOT_NULL = 0x20;

    // When set, this ViewGroup caches its children in a Bitmap before starting a layout animation
    // Set by default
    private static final int FLAG_ANIMATION_CACHE = 0x40;

    // When set, this ViewGroup converts calls to invalidate(Rect) to invalidate() during a
    // layout animation; this avoid clobbering the hierarchy
    // Automatically set when the layout animation starts, depending on the animation's
    // characteristics
    private static final int FLAG_OPTIMIZE_INVALIDATE = 0x80;

    // When set, the next call to drawChild() will clear mChildTransformation's matrix
    private static final int FLAG_CLEAR_TRANSFORMATION = 0x100;

    // When set, this ViewGroup invokes mAnimationListener.onAnimationEnd() and removes
    // the children's Bitmap caches if necessary
    // This flag is set when the layout animation is over (after FLAG_ANIMATION_DONE is set)
    private static final int FLAG_NOTIFY_ANIMATION_LISTENER = 0x200;

    /**
     * When set, the drawing method will call {@link #getChildDrawingOrder(int, int)}
     * to get the index of the child to draw for that iteration.
     * 
     * @hide
     */
    protected static final int FLAG_USE_CHILD_DRAWING_ORDER = 0x400;

    /**
     * When set, this ViewGroup supports static transformations on children; this causes
     * {@link #getChildStaticTransformation(View, android.view.animation.Transformation)} to be
     * invoked when a child is drawn.
     *
     * Any subclass overriding
     * {@link #getChildStaticTransformation(View, android.view.animation.Transformation)} should
     * set this flags in {@link #mGroupFlags}.
     *
     * {@hide}
     */
    protected static final int FLAG_SUPPORT_STATIC_TRANSFORMATIONS = 0x800;

    // When the previous drawChild() invocation used an alpha value that was lower than
    // 1.0 and set it in mCachePaint
    private static final int FLAG_ALPHA_LOWER_THAN_ONE = 0x1000;

    /**
     * When set, this ViewGroup's drawable states also include those
     * of its children.
     */
    private static final int FLAG_ADD_STATES_FROM_CHILDREN = 0x2000;

    /**
     * When set, this ViewGroup tries to always draw its children using their drawing cache.
     */
    private static final int FLAG_ALWAYS_DRAWN_WITH_CACHE = 0x4000;

    /**
     * When set, and if FLAG_ALWAYS_DRAWN_WITH_CACHE is not set, this ViewGroup will try to
     * draw its children with their drawing cache.
     */
    private static final int FLAG_CHILDREN_DRAWN_WITH_CACHE = 0x8000;

    /**
     * When set, this group will go through its list of children to notify them of
     * any drawable state change.
     */
    private static final int FLAG_NOTIFY_CHILDREN_ON_DRAWABLE_STATE_CHANGE = 0x10000;

    private static final int FLAG_MASK_FOCUSABILITY = 0x60000;

    /**
     * This view will get focus before any of its descendants.
     */
    public static final int FOCUS_BEFORE_DESCENDANTS = 0x20000;

    /**
     * This view will get focus only if none of its descendants want it.
     */
    public static final int FOCUS_AFTER_DESCENDANTS = 0x40000;

    /**
     * This view will block any of its descendants from getting focus, even
     * if they are focusable.
     */
    public static final int FOCUS_BLOCK_DESCENDANTS = 0x60000;

    /**
     * Used to map between enum in attrubutes and flag values.
     */
    private static final int[] DESCENDANT_FOCUSABILITY_FLAGS =
            {FOCUS_BEFORE_DESCENDANTS, FOCUS_AFTER_DESCENDANTS,
                    FOCUS_BLOCK_DESCENDANTS};

    /**
     * When set, this ViewGroup should not intercept touch events.
     * {@hide}
     */
    protected static final int FLAG_DISALLOW_INTERCEPT = 0x80000;

    /**
<<<<<<< HEAD
     * When set, this ViewGroup will split MotionEvents to multiple child Views when appropriate.
     */
    private static final int FLAG_SPLIT_MOTION_EVENTS = 0x100000;
=======
     * When set, at least one child of this ViewGroup will return true from hasOverlay.
     */
    private static final int FLAG_CHILD_HAS_OVERLAY = 0x100000;
>>>>>>> b39470b5

    /**
     * Indicates which types of drawing caches are to be kept in memory.
     * This field should be made private, so it is hidden from the SDK.
     * {@hide}
     */
    protected int mPersistentDrawingCache;

    /**
     * Used to indicate that no drawing cache should be kept in memory.
     */
    public static final int PERSISTENT_NO_CACHE = 0x0;

    /**
     * Used to indicate that the animation drawing cache should be kept in memory.
     */
    public static final int PERSISTENT_ANIMATION_CACHE = 0x1;

    /**
     * Used to indicate that the scrolling drawing cache should be kept in memory.
     */
    public static final int PERSISTENT_SCROLLING_CACHE = 0x2;

    /**
     * Used to indicate that all drawing caches should be kept in memory.
     */
    public static final int PERSISTENT_ALL_CACHES = 0x3;

    /**
     * We clip to padding when FLAG_CLIP_TO_PADDING and FLAG_PADDING_NOT_NULL
     * are set at the same time.
     */
    protected static final int CLIP_TO_PADDING_MASK = FLAG_CLIP_TO_PADDING | FLAG_PADDING_NOT_NULL;

    // Index of the child's left position in the mLocation array
    private static final int CHILD_LEFT_INDEX = 0;
    // Index of the child's top position in the mLocation array
    private static final int CHILD_TOP_INDEX = 1;

    // Child views of this ViewGroup
    private View[] mChildren;
    // Number of valid children in the mChildren array, the rest should be null or not
    // considered as children
    private int mChildrenCount;

    private static final int ARRAY_INITIAL_CAPACITY = 12;
    private static final int ARRAY_CAPACITY_INCREMENT = 12;

    // Used to draw cached views
    private final Paint mCachePaint = new Paint();

    // Used to animate add/remove changes in layout
    private LayoutTransition mTransition;

    // The set of views that are currently being transitioned. This list is used to track views
    // being removed that should not actually be removed from the parent yet because they are
    // being animated.
    private ArrayList<View> mTransitioningViews;

    public ViewGroup(Context context) {
        super(context);
        initViewGroup();
    }

    public ViewGroup(Context context, AttributeSet attrs) {
        super(context, attrs);
        initViewGroup();
        initFromAttributes(context, attrs);
    }

    public ViewGroup(Context context, AttributeSet attrs, int defStyle) {
        super(context, attrs, defStyle);
        initViewGroup();
        initFromAttributes(context, attrs);
    }

    private void initViewGroup() {
        // ViewGroup doesn't draw by default
        setFlags(WILL_NOT_DRAW, DRAW_MASK);
        mGroupFlags |= FLAG_CLIP_CHILDREN;
        mGroupFlags |= FLAG_CLIP_TO_PADDING;
        mGroupFlags |= FLAG_ANIMATION_DONE;
        mGroupFlags |= FLAG_ANIMATION_CACHE;
        mGroupFlags |= FLAG_ALWAYS_DRAWN_WITH_CACHE;

        setDescendantFocusability(FOCUS_BEFORE_DESCENDANTS);

        mChildren = new View[ARRAY_INITIAL_CAPACITY];
        mChildrenCount = 0;

        mCachePaint.setDither(false);

        mPersistentDrawingCache = PERSISTENT_SCROLLING_CACHE;
    }

    private void initFromAttributes(Context context, AttributeSet attrs) {
        TypedArray a = context.obtainStyledAttributes(attrs,
                R.styleable.ViewGroup);

        final int N = a.getIndexCount();
        for (int i = 0; i < N; i++) {
            int attr = a.getIndex(i);
            switch (attr) {
                case R.styleable.ViewGroup_clipChildren:
                    setClipChildren(a.getBoolean(attr, true));
                    break;
                case R.styleable.ViewGroup_clipToPadding:
                    setClipToPadding(a.getBoolean(attr, true));
                    break;
                case R.styleable.ViewGroup_animationCache:
                    setAnimationCacheEnabled(a.getBoolean(attr, true));
                    break;
                case R.styleable.ViewGroup_persistentDrawingCache:
                    setPersistentDrawingCache(a.getInt(attr, PERSISTENT_SCROLLING_CACHE));
                    break;
                case R.styleable.ViewGroup_addStatesFromChildren:
                    setAddStatesFromChildren(a.getBoolean(attr, false));
                    break;
                case R.styleable.ViewGroup_alwaysDrawnWithCache:
                    setAlwaysDrawnWithCacheEnabled(a.getBoolean(attr, true));
                    break;
                case R.styleable.ViewGroup_layoutAnimation:
                    int id = a.getResourceId(attr, -1);
                    if (id > 0) {
                        setLayoutAnimation(AnimationUtils.loadLayoutAnimation(mContext, id));
                    }
                    break;
                case R.styleable.ViewGroup_descendantFocusability:
                    setDescendantFocusability(DESCENDANT_FOCUSABILITY_FLAGS[a.getInt(attr, 0)]);
                    break;
                case R.styleable.ViewGroup_splitMotionEvents:
                    setMotionEventSplittingEnabled(a.getBoolean(attr, false));
                    break;
                case R.styleable.ViewGroup_animateLayoutChanges:
                    boolean animateLayoutChanges = a.getBoolean(attr, false);
                    if (animateLayoutChanges) {
                        setLayoutTransition(new LayoutTransition());
                    }
                    break;
            }
        }

        a.recycle();
    }

    /**
     * Gets the descendant focusability of this view group.  The descendant
     * focusability defines the relationship between this view group and its
     * descendants when looking for a view to take focus in
     * {@link #requestFocus(int, android.graphics.Rect)}.
     *
     * @return one of {@link #FOCUS_BEFORE_DESCENDANTS}, {@link #FOCUS_AFTER_DESCENDANTS},
     *   {@link #FOCUS_BLOCK_DESCENDANTS}.
     */
    @ViewDebug.ExportedProperty(category = "focus", mapping = {
        @ViewDebug.IntToString(from = FOCUS_BEFORE_DESCENDANTS, to = "FOCUS_BEFORE_DESCENDANTS"),
        @ViewDebug.IntToString(from = FOCUS_AFTER_DESCENDANTS, to = "FOCUS_AFTER_DESCENDANTS"),
        @ViewDebug.IntToString(from = FOCUS_BLOCK_DESCENDANTS, to = "FOCUS_BLOCK_DESCENDANTS")
    })
    public int getDescendantFocusability() {
        return mGroupFlags & FLAG_MASK_FOCUSABILITY;
    }

    /**
     * Set the descendant focusability of this view group. This defines the relationship
     * between this view group and its descendants when looking for a view to
     * take focus in {@link #requestFocus(int, android.graphics.Rect)}.
     *
     * @param focusability one of {@link #FOCUS_BEFORE_DESCENDANTS}, {@link #FOCUS_AFTER_DESCENDANTS},
     *   {@link #FOCUS_BLOCK_DESCENDANTS}.
     */
    public void setDescendantFocusability(int focusability) {
        switch (focusability) {
            case FOCUS_BEFORE_DESCENDANTS:
            case FOCUS_AFTER_DESCENDANTS:
            case FOCUS_BLOCK_DESCENDANTS:
                break;
            default:
                throw new IllegalArgumentException("must be one of FOCUS_BEFORE_DESCENDANTS, "
                        + "FOCUS_AFTER_DESCENDANTS, FOCUS_BLOCK_DESCENDANTS");
        }
        mGroupFlags &= ~FLAG_MASK_FOCUSABILITY;
        mGroupFlags |= (focusability & FLAG_MASK_FOCUSABILITY);
    }

    /**
     * {@inheritDoc}
     */
    @Override
    void handleFocusGainInternal(int direction, Rect previouslyFocusedRect) {
        if (mFocused != null) {
            mFocused.unFocus();
            mFocused = null;
        }
        super.handleFocusGainInternal(direction, previouslyFocusedRect);
    }

    /**
     * {@inheritDoc}
     */
    public void requestChildFocus(View child, View focused) {
        if (DBG) {
            System.out.println(this + " requestChildFocus()");
        }
        if (getDescendantFocusability() == FOCUS_BLOCK_DESCENDANTS) {
            return;
        }

        // Unfocus us, if necessary
        super.unFocus();

        // We had a previous notion of who had focus. Clear it.
        if (mFocused != child) {
            if (mFocused != null) {
                mFocused.unFocus();
            }

            mFocused = child;
        }
        if (mParent != null) {
            mParent.requestChildFocus(this, focused);
        }
    }

    /**
     * {@inheritDoc}
     */
    public void focusableViewAvailable(View v) {
        if (mParent != null
                // shortcut: don't report a new focusable view if we block our descendants from
                // getting focus
                && (getDescendantFocusability() != FOCUS_BLOCK_DESCENDANTS)
                // shortcut: don't report a new focusable view if we already are focused
                // (and we don't prefer our descendants)
                //
                // note: knowing that mFocused is non-null is not a good enough reason
                // to break the traversal since in that case we'd actually have to find
                // the focused view and make sure it wasn't FOCUS_AFTER_DESCENDANTS and
                // an ancestor of v; this will get checked for at ViewRoot
                && !(isFocused() && getDescendantFocusability() != FOCUS_AFTER_DESCENDANTS)) {
            mParent.focusableViewAvailable(v);
        }
    }

    /**
     * {@inheritDoc}
     */
    public boolean showContextMenuForChild(View originalView) {
        return mParent != null && mParent.showContextMenuForChild(originalView);
    }

    /**
     * {@inheritDoc}
     */
    public ActionMode startActionModeForChild(View originalView, ActionMode.Callback callback) {
        return mParent != null ? mParent.startActionModeForChild(originalView, callback) : null;
    }

    /**
     * Find the nearest view in the specified direction that wants to take
     * focus.
     *
     * @param focused The view that currently has focus
     * @param direction One of FOCUS_UP, FOCUS_DOWN, FOCUS_LEFT, and
     *        FOCUS_RIGHT, or 0 for not applicable.
     */
    public View focusSearch(View focused, int direction) {
        if (isRootNamespace()) {
            // root namespace means we should consider ourselves the top of the
            // tree for focus searching; otherwise we could be focus searching
            // into other tabs.  see LocalActivityManager and TabHost for more info
            return FocusFinder.getInstance().findNextFocus(this, focused, direction);
        } else if (mParent != null) {
            return mParent.focusSearch(focused, direction);
        }
        return null;
    }

    /**
     * {@inheritDoc}
     */
    public boolean requestChildRectangleOnScreen(View child, Rect rectangle, boolean immediate) {
        return false;
    }

    /**
     * {@inheritDoc}
     */
    @Override
    public boolean dispatchUnhandledMove(View focused, int direction) {
        return mFocused != null &&
                mFocused.dispatchUnhandledMove(focused, direction);
    }

    /**
     * {@inheritDoc}
     */
    public void clearChildFocus(View child) {
        if (DBG) {
            System.out.println(this + " clearChildFocus()");
        }

        mFocused = null;
        if (mParent != null) {
            mParent.clearChildFocus(this);
        }
    }

    /**
     * {@inheritDoc}
     */
    @Override
    public void clearFocus() {
        super.clearFocus();

        // clear any child focus if it exists
        if (mFocused != null) {
            mFocused.clearFocus();
        }
    }

    /**
     * {@inheritDoc}
     */
    @Override
    void unFocus() {
        if (DBG) {
            System.out.println(this + " unFocus()");
        }

        super.unFocus();
        if (mFocused != null) {
            mFocused.unFocus();
        }
        mFocused = null;
    }

    /**
     * Returns the focused child of this view, if any. The child may have focus
     * or contain focus.
     *
     * @return the focused child or null.
     */
    public View getFocusedChild() {
        return mFocused;
    }

    /**
     * Returns true if this view has or contains focus
     *
     * @return true if this view has or contains focus
     */
    @Override
    public boolean hasFocus() {
        return (mPrivateFlags & FOCUSED) != 0 || mFocused != null;
    }

    /*
     * (non-Javadoc)
     *
     * @see android.view.View#findFocus()
     */
    @Override
    public View findFocus() {
        if (DBG) {
            System.out.println("Find focus in " + this + ": flags="
                    + isFocused() + ", child=" + mFocused);
        }

        if (isFocused()) {
            return this;
        }

        if (mFocused != null) {
            return mFocused.findFocus();
        }
        return null;
    }

    /**
     * {@inheritDoc}
     */
    @Override
    public boolean hasFocusable() {
        if ((mViewFlags & VISIBILITY_MASK) != VISIBLE) {
            return false;
        }

        if (isFocusable()) {
            return true;
        }

        final int descendantFocusability = getDescendantFocusability();
        if (descendantFocusability != FOCUS_BLOCK_DESCENDANTS) {
            final int count = mChildrenCount;
            final View[] children = mChildren;

            for (int i = 0; i < count; i++) {
                final View child = children[i];
                if (child.hasFocusable()) {
                    return true;
                }
            }
        }

        return false;
    }

    /**
     * {@inheritDoc}
     */
    @Override
    public void addFocusables(ArrayList<View> views, int direction) {
        addFocusables(views, direction, FOCUSABLES_TOUCH_MODE);
    }

    /**
     * {@inheritDoc}
     */
    @Override
    public void addFocusables(ArrayList<View> views, int direction, int focusableMode) {
        final int focusableCount = views.size();

        final int descendantFocusability = getDescendantFocusability();

        if (descendantFocusability != FOCUS_BLOCK_DESCENDANTS) {
            final int count = mChildrenCount;
            final View[] children = mChildren;

            for (int i = 0; i < count; i++) {
                final View child = children[i];
                if ((child.mViewFlags & VISIBILITY_MASK) == VISIBLE) {
                    child.addFocusables(views, direction, focusableMode);
                }
            }
        }

        // we add ourselves (if focusable) in all cases except for when we are
        // FOCUS_AFTER_DESCENDANTS and there are some descendants focusable.  this is
        // to avoid the focus search finding layouts when a more precise search
        // among the focusable children would be more interesting.
        if (
            descendantFocusability != FOCUS_AFTER_DESCENDANTS ||
                // No focusable descendants
                (focusableCount == views.size())) {
            super.addFocusables(views, direction, focusableMode);
        }
    }

    /**
     * {@inheritDoc}
     */
    @Override
    public void dispatchWindowFocusChanged(boolean hasFocus) {
        super.dispatchWindowFocusChanged(hasFocus);
        final int count = mChildrenCount;
        final View[] children = mChildren;
        for (int i = 0; i < count; i++) {
            children[i].dispatchWindowFocusChanged(hasFocus);
        }
    }

    /**
     * {@inheritDoc}
     */
    @Override
    public void addTouchables(ArrayList<View> views) {
        super.addTouchables(views);

        final int count = mChildrenCount;
        final View[] children = mChildren;

        for (int i = 0; i < count; i++) {
            final View child = children[i];
            if ((child.mViewFlags & VISIBILITY_MASK) == VISIBLE) {
                child.addTouchables(views);
            }
        }
    }
    
    /**
     * {@inheritDoc}
     */
    @Override
    public void dispatchDisplayHint(int hint) {
        super.dispatchDisplayHint(hint);
        final int count = mChildrenCount;
        final View[] children = mChildren;
        for (int i = 0; i < count; i++) {
            children[i].dispatchDisplayHint(hint);
        }
    }

    /**
     * {@inheritDoc}
     */
    @Override
    protected void dispatchVisibilityChanged(View changedView, int visibility) {
        super.dispatchVisibilityChanged(changedView, visibility);
        final int count = mChildrenCount;
        final View[] children = mChildren;
        for (int i = 0; i < count; i++) {
            children[i].dispatchVisibilityChanged(changedView, visibility);
        }
    }

    /**
     * {@inheritDoc}
     */
    @Override
    public void dispatchWindowVisibilityChanged(int visibility) {
        super.dispatchWindowVisibilityChanged(visibility);
        final int count = mChildrenCount;
        final View[] children = mChildren;
        for (int i = 0; i < count; i++) {
            children[i].dispatchWindowVisibilityChanged(visibility);
        }
    }

    /**
     * {@inheritDoc}
     */
    @Override
    public void dispatchConfigurationChanged(Configuration newConfig) {
        super.dispatchConfigurationChanged(newConfig);
        final int count = mChildrenCount;
        final View[] children = mChildren;
        for (int i = 0; i < count; i++) {
            children[i].dispatchConfigurationChanged(newConfig);
        }
    }
    
    /**
     * {@inheritDoc}
     */
    public void recomputeViewAttributes(View child) {
        ViewParent parent = mParent;
        if (parent != null) parent.recomputeViewAttributes(this);
    }

    @Override
    void dispatchCollectViewAttributes(int visibility) {
        visibility |= mViewFlags&VISIBILITY_MASK;
        super.dispatchCollectViewAttributes(visibility);
        final int count = mChildrenCount;
        final View[] children = mChildren;
        for (int i = 0; i < count; i++) {
            children[i].dispatchCollectViewAttributes(visibility);
        }
    }

    /**
     * {@inheritDoc}
     */
    public void bringChildToFront(View child) {
        int index = indexOfChild(child);
        if (index >= 0) {
            removeFromArray(index);
            addInArray(child, mChildrenCount);
            child.mParent = this;
        }
    }

    /**
     * {@inheritDoc}
     */
    @Override
    public boolean dispatchKeyEventPreIme(KeyEvent event) {
        if ((mPrivateFlags & (FOCUSED | HAS_BOUNDS)) == (FOCUSED | HAS_BOUNDS)) {
            return super.dispatchKeyEventPreIme(event);
        } else if (mFocused != null && (mFocused.mPrivateFlags & HAS_BOUNDS) == HAS_BOUNDS) {
            return mFocused.dispatchKeyEventPreIme(event);
        }
        return false;
    }

    /**
     * {@inheritDoc}
     */
    @Override
    public boolean dispatchKeyEvent(KeyEvent event) {
        if ((mPrivateFlags & (FOCUSED | HAS_BOUNDS)) == (FOCUSED | HAS_BOUNDS)) {
            return super.dispatchKeyEvent(event);
        } else if (mFocused != null && (mFocused.mPrivateFlags & HAS_BOUNDS) == HAS_BOUNDS) {
            return mFocused.dispatchKeyEvent(event);
        }
        return false;
    }

    /**
     * {@inheritDoc}
     */
    @Override
    public boolean dispatchKeyShortcutEvent(KeyEvent event) {
        if ((mPrivateFlags & (FOCUSED | HAS_BOUNDS)) == (FOCUSED | HAS_BOUNDS)) {
            return super.dispatchKeyShortcutEvent(event);
        } else if (mFocused != null && (mFocused.mPrivateFlags & HAS_BOUNDS) == HAS_BOUNDS) {
            return mFocused.dispatchKeyShortcutEvent(event);
        }
        return false;
    }

    /**
     * {@inheritDoc}
     */
    @Override
    public boolean dispatchTrackballEvent(MotionEvent event) {
        if ((mPrivateFlags & (FOCUSED | HAS_BOUNDS)) == (FOCUSED | HAS_BOUNDS)) {
            return super.dispatchTrackballEvent(event);
        } else if (mFocused != null && (mFocused.mPrivateFlags & HAS_BOUNDS) == HAS_BOUNDS) {
            return mFocused.dispatchTrackballEvent(event);
        }
        return false;
    }

    /**
     * {@inheritDoc}
     */
    @Override
    public boolean dispatchTouchEvent(MotionEvent ev) {
        if (!onFilterTouchEventForSecurity(ev)) {
            return false;
        }

        if ((mGroupFlags & FLAG_SPLIT_MOTION_EVENTS) == FLAG_SPLIT_MOTION_EVENTS) {
            if (mSplitMotionTargets == null) {
                mSplitMotionTargets = new SplitMotionTargets();
            }
            return dispatchSplitTouchEvent(ev);
        }

        final int action = ev.getAction();
        final float xf = ev.getX();
        final float yf = ev.getY();
        final float scrolledXFloat = xf + mScrollX;
        final float scrolledYFloat = yf + mScrollY;

        boolean disallowIntercept = (mGroupFlags & FLAG_DISALLOW_INTERCEPT) != 0;

        if (action == MotionEvent.ACTION_DOWN) {
            if (mMotionTarget != null) {
                // this is weird, we got a pen down, but we thought it was
                // already down!
                // XXX: We should probably send an ACTION_UP to the current
                // target.
                mMotionTarget = null;
            }
            // If we're disallowing intercept or if we're allowing and we didn't
            // intercept
            if (disallowIntercept || !onInterceptTouchEvent(ev)) {
                // reset this event's action (just to protect ourselves)
                ev.setAction(MotionEvent.ACTION_DOWN);
                // We know we want to dispatch the event down, find a child
                // who can handle it, start with the front-most child.
                final View[] children = mChildren;
                final int count = mChildrenCount;

                // Check for children with overlays first. They don't rely on hit rects to determine
                // if they can accept a new touch event.
                if ((mGroupFlags & FLAG_CHILD_HAS_OVERLAY) == FLAG_CHILD_HAS_OVERLAY) {
                    for (int i = count - 1; i >= 0; i--) {
                        final View child = children[i];
                        // Don't let children respond to events as an overlay during an animation.
                        if ((child.mViewFlags & VISIBILITY_MASK) == VISIBLE
                                && child.getAnimation() == null
                                && child.isOverlayEnabled()) {
                            // offset the event to the view's coordinate system
                            final float xc = scrolledXFloat - child.mLeft;
                            final float yc = scrolledYFloat - child.mTop;
                            ev.setLocation(xc, yc);
                            child.mPrivateFlags &= ~CANCEL_NEXT_UP_EVENT;
                            if (child.dispatchTouchEvent(ev))  {
                                // Event handled, we have a target now.
                                mMotionTarget = child;
                                return true;
                            }
                            // The event didn't get handled, try the next view.
                            // Don't reset the event's location, it's not
                            // necessary here.
                        }
                    }
                }

                // Now check views normally.
                for (int i = count - 1; i >= 0; i--) {
                    final View child = children[i];
                    if ((child.mViewFlags & VISIBILITY_MASK) == VISIBLE
                            || child.getAnimation() != null) {
                        // Single dispatch always picks its target based on the initial down
                        // event's position - index 0
                        if (dispatchTouchEventIfInView(child, ev, 0)) {
                            mMotionTarget = child;
                            return true;
                        }
                    }
                }
            }
        }

        boolean isUpOrCancel = (action == MotionEvent.ACTION_UP) ||
                (action == MotionEvent.ACTION_CANCEL);

        if (isUpOrCancel) {
            // Note, we've already copied the previous state to our local
            // variable, so this takes effect on the next event
            mGroupFlags &= ~FLAG_DISALLOW_INTERCEPT;
        }

        // The event wasn't an ACTION_DOWN, dispatch it to our target if
        // we have one.
        final View target = mMotionTarget;
        if (target == null) {
            // We don't have a target, this means we're handling the
            // event as a regular view.
            ev.setLocation(xf, yf);
            if ((mPrivateFlags & CANCEL_NEXT_UP_EVENT) != 0) {
                ev.setAction(MotionEvent.ACTION_CANCEL);
                mPrivateFlags &= ~CANCEL_NEXT_UP_EVENT;
            }
            return super.dispatchTouchEvent(ev);
        }

        // Calculate the offset point into the target's local coordinates
        float xc = scrolledXFloat - (float) target.mLeft;
        float yc = scrolledYFloat - (float) target.mTop;
        if (!target.hasIdentityMatrix() && mAttachInfo != null) {
            // non-identity matrix: transform the point into the view's coordinates
            final float[] localXY = mAttachInfo.mTmpTransformLocation;
            localXY[0] = xc;
            localXY[1] = yc;
            target.getInverseMatrix().mapPoints(localXY);
            xc = localXY[0];
            yc = localXY[1];
        }

        // if have a target, see if we're allowed to and want to intercept its
        // events
        if (!disallowIntercept && onInterceptTouchEvent(ev)) {
            mPrivateFlags &= ~CANCEL_NEXT_UP_EVENT;
            ev.setAction(MotionEvent.ACTION_CANCEL);
            ev.setLocation(xc, yc);
            if (!target.dispatchTouchEvent(ev)) {
                // target didn't handle ACTION_CANCEL. not much we can do
                // but they should have.
            }
            // clear the target
            mMotionTarget = null;
            // Don't dispatch this event to our own view, because we already
            // saw it when intercepting; we just want to give the following
            // event to the normal onTouchEvent().
            return true;
        }

        if (isUpOrCancel) {
            mMotionTarget = null;
        }

        // finally offset the event to the target's coordinate system and
        // dispatch the event.
        ev.setLocation(xc, yc);

        if ((target.mPrivateFlags & CANCEL_NEXT_UP_EVENT) != 0) {
            ev.setAction(MotionEvent.ACTION_CANCEL);
            target.mPrivateFlags &= ~CANCEL_NEXT_UP_EVENT;
            mMotionTarget = null;
        }

        if (target.dispatchTouchEvent(ev)) {
            return true;
        } else {
            ev.setLocation(xf, yf);
        }
        return false;
    }

    /**
     * This method detects whether the pointer location at <code>pointerIndex</code> within
     * <code>ev</code> is inside the specified view. If so, the transformed event is dispatched to
     * <code>child</code>.
     *
     * @param child View to hit test against
     * @param ev MotionEvent to test
     * @param pointerIndex Index of the pointer within <code>ev</code> to test
     * @return <code>false</code> if the hit test failed, or the result of
     *         <code>child.dispatchTouchEvent</code>
     */
    private boolean dispatchTouchEventIfInView(View child, MotionEvent ev, int pointerIndex) {
        final float x = ev.getX(pointerIndex);
        final float y = ev.getY(pointerIndex);
        final float scrolledX = x + mScrollX;
        final float scrolledY = y + mScrollY;
        float localX = scrolledX - child.mLeft;
        float localY = scrolledY - child.mTop;
        if (!child.hasIdentityMatrix() && mAttachInfo != null) {
            // non-identity matrix: transform the point into the view's coordinates
            final float[] localXY = mAttachInfo.mTmpTransformLocation;
            localXY[0] = localX;
            localXY[1] = localY;
            child.getInverseMatrix().mapPoints(localXY);
            localX = localXY[0];
            localY = localXY[1];
        }
        if (localX >= 0 && localY >= 0 && localX < (child.mRight - child.mLeft) &&
                localY < (child.mBottom - child.mTop)) {
            // It would be safer to clone the event here but we don't for performance.
            // There are many subtle interactions in touch event dispatch; change at your own risk.
            child.mPrivateFlags &= ~CANCEL_NEXT_UP_EVENT;
            ev.offsetLocation(localX - x, localY - y);
            if (child.dispatchTouchEvent(ev)) {
                return true;
            } else {
                ev.offsetLocation(x - localX, y - localY);
                return false;
            }
        }
        return false;
    }

    private boolean dispatchSplitTouchEvent(MotionEvent ev) {
        final SplitMotionTargets targets = mSplitMotionTargets;
        final int action = ev.getAction();
        final int maskedAction = ev.getActionMasked();
        float xf = ev.getX();
        float yf = ev.getY();
        float scrolledXFloat = xf + mScrollX;
        float scrolledYFloat = yf + mScrollY;

        boolean disallowIntercept = (mGroupFlags & FLAG_DISALLOW_INTERCEPT) != 0;

        if (maskedAction == MotionEvent.ACTION_DOWN ||
                maskedAction == MotionEvent.ACTION_POINTER_DOWN) {
            final int actionIndex = ev.getActionIndex();
            final int actionId = ev.getPointerId(actionIndex);

            // Clear out any current target for this ID.
            // XXX: We should probably send an ACTION_UP to the current
            // target if present.
            targets.removeById(actionId);

            // If we're disallowing intercept or if we're allowing and we didn't
            // intercept
            if (disallowIntercept || !onInterceptTouchEvent(ev)) {
                // reset this event's action (just to protect ourselves)
                ev.setAction(action);
                // We know we want to dispatch the event down, try to find a child
                // who can handle it, start with the front-most child.
                final long downTime = ev.getEventTime();
                final View[] children = mChildren;
                final int count = mChildrenCount;
                for (int i = count - 1; i >= 0; i--) {
                    final View child = children[i];
                    if ((child.mViewFlags & VISIBILITY_MASK) == VISIBLE
                            || child.getAnimation() != null) {
                        final MotionEvent childEvent =
                                targets.filterMotionEventForChild(ev, child, downTime);
                        if (childEvent != null) {
                            try {
                                final int childActionIndex = childEvent.findPointerIndex(actionId);
                                if (dispatchTouchEventIfInView(child, childEvent,
                                        childActionIndex)) {
                                    targets.add(actionId, child, downTime);

                                    return true;
                                }
                            } finally {
                                childEvent.recycle();
                            }
                        }
                    }
                }

                // Didn't find a new target. Do we have a "primary" target to send to?
                final SplitMotionTargets.TargetInfo primaryTargetInfo = targets.getPrimaryTarget();
                if (primaryTargetInfo != null) {
                    final View primaryTarget = primaryTargetInfo.view;
                    final MotionEvent childEvent = targets.filterMotionEventForChild(ev,
                            primaryTarget, primaryTargetInfo.downTime);
                    if (childEvent != null) {
                        try {
                            // Calculate the offset point into the target's local coordinates
                            float xc = scrolledXFloat - (float) primaryTarget.mLeft;
                            float yc = scrolledYFloat - (float) primaryTarget.mTop;
                            if (!primaryTarget.hasIdentityMatrix() && mAttachInfo != null) {
                                // non-identity matrix: transform the point into the view's
                                // coordinates
                                final float[] localXY = mAttachInfo.mTmpTransformLocation;
                                localXY[0] = xc;
                                localXY[1] = yc;
                                primaryTarget.getInverseMatrix().mapPoints(localXY);
                                xc = localXY[0];
                                yc = localXY[1];
                            }
                            childEvent.setLocation(xc, yc);
                            if (primaryTarget.dispatchTouchEvent(childEvent)) {
                                targets.add(actionId, primaryTarget, primaryTargetInfo.downTime);
                                return true;
                            }
                        } finally {
                            childEvent.recycle();
                        }
                    }
                }
            }
        }

        boolean isUpOrCancel = (action == MotionEvent.ACTION_UP) ||
                (action == MotionEvent.ACTION_CANCEL);

        if (isUpOrCancel) {
            // Note, we've already copied the previous state to our local
            // variable, so this takes effect on the next event
            mGroupFlags &= ~FLAG_DISALLOW_INTERCEPT;
        }

        if (targets.isEmpty()) {
            // We don't have any targets, this means we're handling the
            // event as a regular view.
            ev.setLocation(xf, yf);
            if ((mPrivateFlags & CANCEL_NEXT_UP_EVENT) != 0) {
                ev.setAction(MotionEvent.ACTION_CANCEL);
                mPrivateFlags &= ~CANCEL_NEXT_UP_EVENT;
            }
            return super.dispatchTouchEvent(ev);
        }

        // if we have targets, see if we're allowed to and want to intercept their
        // events
        int uniqueTargetCount = targets.getUniqueTargetCount();
        if (!disallowIntercept && onInterceptTouchEvent(ev)) {
            mPrivateFlags &= ~CANCEL_NEXT_UP_EVENT;

            for (int uniqueIndex = 0; uniqueIndex < uniqueTargetCount; uniqueIndex++) {
                final View target = targets.getUniqueTargetAt(uniqueIndex).view;

                // Calculate the offset point into the target's local coordinates
                float xc = scrolledXFloat - (float) target.mLeft;
                float yc = scrolledYFloat - (float) target.mTop;
                if (!target.hasIdentityMatrix() && mAttachInfo != null) {
                    // non-identity matrix: transform the point into the view's coordinates
                    final float[] localXY = mAttachInfo.mTmpTransformLocation;
                    localXY[0] = xc;
                    localXY[1] = yc;
                    target.getInverseMatrix().mapPoints(localXY);
                    xc = localXY[0];
                    yc = localXY[1];
                }

                ev.setAction(MotionEvent.ACTION_CANCEL);
                ev.setLocation(xc, yc);
                if (!target.dispatchTouchEvent(ev)) {
                    // target didn't handle ACTION_CANCEL. not much we can do
                    // but they should have.
                }
            }
            targets.clear();
            // Don't dispatch this event to our own view, because we already
            // saw it when intercepting; we just want to give the following
            // event to the normal onTouchEvent().
            return true;
        }

        boolean handled = false;
        for (int uniqueIndex = 0; uniqueIndex < uniqueTargetCount; uniqueIndex++) {
            final SplitMotionTargets.TargetInfo targetInfo = targets.getUniqueTargetAt(uniqueIndex);
            final View target = targetInfo.view;

            final MotionEvent targetEvent =
                    targets.filterMotionEventForChild(ev, target, targetInfo.downTime);
            if (targetEvent == null) {
                continue;
            }

            try {
                // Calculate the offset point into the target's local coordinates
                xf = targetEvent.getX();
                yf = targetEvent.getY();
                scrolledXFloat = xf + mScrollX;
                scrolledYFloat = yf + mScrollY;
                float xc = scrolledXFloat - (float) target.mLeft;
                float yc = scrolledYFloat - (float) target.mTop;
                if (!target.hasIdentityMatrix() && mAttachInfo != null) {
                    // non-identity matrix: transform the point into the view's coordinates
                    final float[] localXY = mAttachInfo.mTmpTransformLocation;
                    localXY[0] = xc;
                    localXY[1] = yc;
                    target.getInverseMatrix().mapPoints(localXY);
                    xc = localXY[0];
                    yc = localXY[1];
                }

                // finally offset the event to the target's coordinate system and
                // dispatch the event.
                targetEvent.setLocation(xc, yc);

                if ((target.mPrivateFlags & CANCEL_NEXT_UP_EVENT) != 0) {
                    targetEvent.setAction(MotionEvent.ACTION_CANCEL);
                    target.mPrivateFlags &= ~CANCEL_NEXT_UP_EVENT;
                    targets.removeView(target);
                    uniqueIndex--;
                    uniqueTargetCount--;
                }

                handled |= target.dispatchTouchEvent(targetEvent);
            } finally {
                targetEvent.recycle();
            }
        }

        if (maskedAction == MotionEvent.ACTION_POINTER_UP) {
            final int removeId = ev.getPointerId(ev.getActionIndex());
            targets.removeById(removeId);
        }

        if (isUpOrCancel) {
            targets.clear();
        }

        return handled;
    }

    /**
     * Enable or disable the splitting of MotionEvents to multiple children during touch event
     * dispatch. This behavior is disabled by default.
     *
     * <p>When this option is enabled MotionEvents may be split and dispatched to different child
     * views depending on where each pointer initially went down. This allows for user interactions
     * such as scrolling two panes of content independently, chording of buttons, and performing
     * independent gestures on different pieces of content.
     *
     * @param split <code>true</code> to allow MotionEvents to be split and dispatched to multiple
     *              child views. <code>false</code> to only allow one child view to be the target of
     *              any MotionEvent received by this ViewGroup.
     */
    public void setMotionEventSplittingEnabled(boolean split) {
        // TODO Applications really shouldn't change this setting mid-touch event,
        // but perhaps this should handle that case and send ACTION_CANCELs to any child views
        // with gestures in progress when this is changed.
        if (split) {
            mGroupFlags |= FLAG_SPLIT_MOTION_EVENTS;
        } else {
            mGroupFlags &= ~FLAG_SPLIT_MOTION_EVENTS;
            mSplitMotionTargets = null;
        }
    }

    /**
     * @return true if MotionEvents dispatched to this ViewGroup can be split to multiple children.
     */
    public boolean isMotionEventSplittingEnabled() {
        return (mGroupFlags & FLAG_SPLIT_MOTION_EVENTS) == FLAG_SPLIT_MOTION_EVENTS;
    }

    /**
     * {@inheritDoc}
     */
    public void requestDisallowInterceptTouchEvent(boolean disallowIntercept) {

        if (disallowIntercept == ((mGroupFlags & FLAG_DISALLOW_INTERCEPT) != 0)) {
            // We're already in this state, assume our ancestors are too
            return;
        }

        if (disallowIntercept) {
            mGroupFlags |= FLAG_DISALLOW_INTERCEPT;
        } else {
            mGroupFlags &= ~FLAG_DISALLOW_INTERCEPT;
        }

        // Pass it up to our parent
        if (mParent != null) {
            mParent.requestDisallowInterceptTouchEvent(disallowIntercept);
        }
    }

    /**
     * Implement this method to intercept all touch screen motion events.  This
     * allows you to watch events as they are dispatched to your children, and
     * take ownership of the current gesture at any point.
     *
     * <p>Using this function takes some care, as it has a fairly complicated
     * interaction with {@link View#onTouchEvent(MotionEvent)
     * View.onTouchEvent(MotionEvent)}, and using it requires implementing
     * that method as well as this one in the correct way.  Events will be
     * received in the following order:
     *
     * <ol>
     * <li> You will receive the down event here.
     * <li> The down event will be handled either by a child of this view
     * group, or given to your own onTouchEvent() method to handle; this means
     * you should implement onTouchEvent() to return true, so you will
     * continue to see the rest of the gesture (instead of looking for
     * a parent view to handle it).  Also, by returning true from
     * onTouchEvent(), you will not receive any following
     * events in onInterceptTouchEvent() and all touch processing must
     * happen in onTouchEvent() like normal.
     * <li> For as long as you return false from this function, each following
     * event (up to and including the final up) will be delivered first here
     * and then to the target's onTouchEvent().
     * <li> If you return true from here, you will not receive any
     * following events: the target view will receive the same event but
     * with the action {@link MotionEvent#ACTION_CANCEL}, and all further
     * events will be delivered to your onTouchEvent() method and no longer
     * appear here.
     * </ol>
     *
     * @param ev The motion event being dispatched down the hierarchy.
     * @return Return true to steal motion events from the children and have
     * them dispatched to this ViewGroup through onTouchEvent().
     * The current target will receive an ACTION_CANCEL event, and no further
     * messages will be delivered here.
     */
    public boolean onInterceptTouchEvent(MotionEvent ev) {
        return false;
    }

    /**
     * {@inheritDoc}
     *
     * Looks for a view to give focus to respecting the setting specified by
     * {@link #getDescendantFocusability()}.
     *
     * Uses {@link #onRequestFocusInDescendants(int, android.graphics.Rect)} to
     * find focus within the children of this group when appropriate.
     *
     * @see #FOCUS_BEFORE_DESCENDANTS
     * @see #FOCUS_AFTER_DESCENDANTS
     * @see #FOCUS_BLOCK_DESCENDANTS
     * @see #onRequestFocusInDescendants
     */
    @Override
    public boolean requestFocus(int direction, Rect previouslyFocusedRect) {
        if (DBG) {
            System.out.println(this + " ViewGroup.requestFocus direction="
                    + direction);
        }
        int descendantFocusability = getDescendantFocusability();

        switch (descendantFocusability) {
            case FOCUS_BLOCK_DESCENDANTS:
                return super.requestFocus(direction, previouslyFocusedRect);
            case FOCUS_BEFORE_DESCENDANTS: {
                final boolean took = super.requestFocus(direction, previouslyFocusedRect);
                return took ? took : onRequestFocusInDescendants(direction, previouslyFocusedRect);
            }
            case FOCUS_AFTER_DESCENDANTS: {
                final boolean took = onRequestFocusInDescendants(direction, previouslyFocusedRect);
                return took ? took : super.requestFocus(direction, previouslyFocusedRect);
            }
            default:
                throw new IllegalStateException("descendant focusability must be "
                        + "one of FOCUS_BEFORE_DESCENDANTS, FOCUS_AFTER_DESCENDANTS, FOCUS_BLOCK_DESCENDANTS "
                        + "but is " + descendantFocusability);
        }
    }

    /**
     * Look for a descendant to call {@link View#requestFocus} on.
     * Called by {@link ViewGroup#requestFocus(int, android.graphics.Rect)}
     * when it wants to request focus within its children.  Override this to
     * customize how your {@link ViewGroup} requests focus within its children.
     * @param direction One of FOCUS_UP, FOCUS_DOWN, FOCUS_LEFT, and FOCUS_RIGHT
     * @param previouslyFocusedRect The rectangle (in this View's coordinate system)
     *        to give a finer grained hint about where focus is coming from.  May be null
     *        if there is no hint.
     * @return Whether focus was taken.
     */
    @SuppressWarnings({"ConstantConditions"})
    protected boolean onRequestFocusInDescendants(int direction,
            Rect previouslyFocusedRect) {
        int index;
        int increment;
        int end;
        int count = mChildrenCount;
        if ((direction & FOCUS_FORWARD) != 0) {
            index = 0;
            increment = 1;
            end = count;
        } else {
            index = count - 1;
            increment = -1;
            end = -1;
        }
        final View[] children = mChildren;
        for (int i = index; i != end; i += increment) {
            View child = children[i];
            if ((child.mViewFlags & VISIBILITY_MASK) == VISIBLE) {
                if (child.requestFocus(direction, previouslyFocusedRect)) {
                    return true;
                }
            }
        }
        return false;
    }
    
    /**
     * {@inheritDoc}
     * 
     * @hide
     */
    @Override
    public void dispatchStartTemporaryDetach() {
        super.dispatchStartTemporaryDetach();
        final int count = mChildrenCount;
        final View[] children = mChildren;
        for (int i = 0; i < count; i++) {
            children[i].dispatchStartTemporaryDetach();
        }
    }
    
    /**
     * {@inheritDoc}
     * 
     * @hide
     */
    @Override
    public void dispatchFinishTemporaryDetach() {
        super.dispatchFinishTemporaryDetach();
        final int count = mChildrenCount;
        final View[] children = mChildren;
        for (int i = 0; i < count; i++) {
            children[i].dispatchFinishTemporaryDetach();
        }
    }

    /**
     * {@inheritDoc}
     */
    @Override
    void dispatchAttachedToWindow(AttachInfo info, int visibility) {
        super.dispatchAttachedToWindow(info, visibility);
        visibility |= mViewFlags & VISIBILITY_MASK;
        final int count = mChildrenCount;
        final View[] children = mChildren;
        for (int i = 0; i < count; i++) {
            children[i].dispatchAttachedToWindow(info, visibility);
        }
    }

    @Override
    public boolean dispatchPopulateAccessibilityEvent(AccessibilityEvent event) {
        boolean populated = false;
        for (int i = 0, count = getChildCount(); i < count; i++) {
            populated |= getChildAt(i).dispatchPopulateAccessibilityEvent(event);
        }
        return populated;
    }

    /**
     * {@inheritDoc}
     */
    @Override
    void dispatchDetachedFromWindow() {
        // If we still have a motion target, we are still in the process of
        // dispatching motion events to a child; we need to get rid of that
        // child to avoid dispatching events to it after the window is torn
        // down. To make sure we keep the child in a consistent state, we
        // first send it an ACTION_CANCEL motion event.
        if (mMotionTarget != null) {
            final long now = SystemClock.uptimeMillis();
            final MotionEvent event = MotionEvent.obtain(now, now,
                    MotionEvent.ACTION_CANCEL, 0.0f, 0.0f, 0);
            mMotionTarget.dispatchTouchEvent(event);
            event.recycle();
            mMotionTarget = null;
        }

        final int count = mChildrenCount;
        final View[] children = mChildren;
        for (int i = 0; i < count; i++) {
            children[i].dispatchDetachedFromWindow();
        }
        super.dispatchDetachedFromWindow();
    }

    /**
     * {@inheritDoc}
     */
    @Override
    public void setPadding(int left, int top, int right, int bottom) {
        super.setPadding(left, top, right, bottom);

        if ((mPaddingLeft | mPaddingTop | mPaddingRight | mPaddingRight) != 0) {
            mGroupFlags |= FLAG_PADDING_NOT_NULL;
        } else {
            mGroupFlags &= ~FLAG_PADDING_NOT_NULL;
        }
    }

    /**
     * {@inheritDoc}
     */
    @Override
    protected void dispatchSaveInstanceState(SparseArray<Parcelable> container) {
        super.dispatchSaveInstanceState(container);
        final int count = mChildrenCount;
        final View[] children = mChildren;
        for (int i = 0; i < count; i++) {
            View c = children[i];
            if ((c.mViewFlags & PARENT_SAVE_DISABLED_MASK) != PARENT_SAVE_DISABLED) {
                c.dispatchSaveInstanceState(container);
            }
        }
    }

    /**
     * Perform dispatching of a {@link #saveHierarchyState freeze()} to only this view,
     * not to its children.  For use when overriding
     * {@link #dispatchSaveInstanceState dispatchFreeze()} to allow subclasses to freeze
     * their own state but not the state of their children.
     *
     * @param container the container
     */
    protected void dispatchFreezeSelfOnly(SparseArray<Parcelable> container) {
        super.dispatchSaveInstanceState(container);
    }

    /**
     * {@inheritDoc}
     */
    @Override
    protected void dispatchRestoreInstanceState(SparseArray<Parcelable> container) {
        super.dispatchRestoreInstanceState(container);
        final int count = mChildrenCount;
        final View[] children = mChildren;
        for (int i = 0; i < count; i++) {
            View c = children[i];
            if ((c.mViewFlags & PARENT_SAVE_DISABLED_MASK) != PARENT_SAVE_DISABLED) {
                c.dispatchRestoreInstanceState(container);
            }
        }
    }

    /**
     * Perform dispatching of a {@link #restoreHierarchyState thaw()} to only this view,
     * not to its children.  For use when overriding
     * {@link #dispatchRestoreInstanceState dispatchThaw()} to allow subclasses to thaw
     * their own state but not the state of their children.
     *
     * @param container the container
     */
    protected void dispatchThawSelfOnly(SparseArray<Parcelable> container) {
        super.dispatchRestoreInstanceState(container);
    }

    /**
     * Enables or disables the drawing cache for each child of this view group.
     *
     * @param enabled true to enable the cache, false to dispose of it
     */
    protected void setChildrenDrawingCacheEnabled(boolean enabled) {
        if (enabled || (mPersistentDrawingCache & PERSISTENT_ALL_CACHES) != PERSISTENT_ALL_CACHES) {
            final View[] children = mChildren;
            final int count = mChildrenCount;
            for (int i = 0; i < count; i++) {
                children[i].setDrawingCacheEnabled(enabled);
            }
        }
    }

    @Override
    protected void onAnimationStart() {
        super.onAnimationStart();

        // When this ViewGroup's animation starts, build the cache for the children
        if ((mGroupFlags & FLAG_ANIMATION_CACHE) == FLAG_ANIMATION_CACHE) {
            final int count = mChildrenCount;
            final View[] children = mChildren;

            for (int i = 0; i < count; i++) {
                final View child = children[i];
                if ((child.mViewFlags & VISIBILITY_MASK) == VISIBLE) {
                    child.setDrawingCacheEnabled(true);
                    child.buildDrawingCache(true);
                }
            }

            mGroupFlags |= FLAG_CHILDREN_DRAWN_WITH_CACHE;
        }
    }

    @Override
    protected void onAnimationEnd() {
        super.onAnimationEnd();

        // When this ViewGroup's animation ends, destroy the cache of the children
        if ((mGroupFlags & FLAG_ANIMATION_CACHE) == FLAG_ANIMATION_CACHE) {
            mGroupFlags &= ~FLAG_CHILDREN_DRAWN_WITH_CACHE;

            if ((mPersistentDrawingCache & PERSISTENT_ANIMATION_CACHE) == 0) {
                setChildrenDrawingCacheEnabled(false);
            }
        }
    }

    @Override
    Bitmap createSnapshot(Bitmap.Config quality, int backgroundColor, boolean skipChildren) {
        int count = mChildrenCount;
        int[] visibilities = null;

        if (skipChildren) {
            visibilities = new int[count];
            for (int i = 0; i < count; i++) {
                View child = getChildAt(i);
                visibilities[i] = child.getVisibility();
                if (visibilities[i] == View.VISIBLE) {
                    child.setVisibility(INVISIBLE);
                }
            }
        }

        Bitmap b = super.createSnapshot(quality, backgroundColor, skipChildren);

        if (skipChildren) {
            for (int i = 0; i < count; i++) {
                getChildAt(i).setVisibility(visibilities[i]);
            }        
        }

        return b;
    }

    /**
     * {@inheritDoc}
     */
    @Override
    protected void dispatchDraw(Canvas canvas) {
        final int count = mChildrenCount;
        final View[] children = mChildren;
        int flags = mGroupFlags;

        if ((flags & FLAG_RUN_ANIMATION) != 0 && canAnimate()) {
            final boolean cache = (mGroupFlags & FLAG_ANIMATION_CACHE) == FLAG_ANIMATION_CACHE;

            for (int i = 0; i < count; i++) {
                final View child = children[i];
                if ((child.mViewFlags & VISIBILITY_MASK) == VISIBLE) {
                    final LayoutParams params = child.getLayoutParams();
                    attachLayoutAnimationParameters(child, params, i, count);
                    bindLayoutAnimation(child);
                    if (cache) {
                        child.setDrawingCacheEnabled(true);
                        child.buildDrawingCache(true);
                    }
                }
            }

            final LayoutAnimationController controller = mLayoutAnimationController;
            if (controller.willOverlap()) {
                mGroupFlags |= FLAG_OPTIMIZE_INVALIDATE;
            }

            controller.start();

            mGroupFlags &= ~FLAG_RUN_ANIMATION;
            mGroupFlags &= ~FLAG_ANIMATION_DONE;

            if (cache) {
                mGroupFlags |= FLAG_CHILDREN_DRAWN_WITH_CACHE;
            }

            if (mAnimationListener != null) {
                mAnimationListener.onAnimationStart(controller.getAnimation());
            }
        }

        int saveCount = 0;
        final boolean clipToPadding = (flags & CLIP_TO_PADDING_MASK) == CLIP_TO_PADDING_MASK;
        if (clipToPadding) {
            saveCount = canvas.save();
            canvas.clipRect(mScrollX + mPaddingLeft, mScrollY + mPaddingTop,
                    mScrollX + mRight - mLeft - mPaddingRight,
                    mScrollY + mBottom - mTop - mPaddingBottom);

        }

        // We will draw our child's animation, let's reset the flag
        mPrivateFlags &= ~DRAW_ANIMATION;
        mGroupFlags &= ~FLAG_INVALIDATE_REQUIRED;

        boolean more = false;
        final long drawingTime = getDrawingTime();

        if ((flags & FLAG_USE_CHILD_DRAWING_ORDER) == 0) {
            for (int i = 0; i < count; i++) {
                final View child = children[i];
                if ((child.mViewFlags & VISIBILITY_MASK) == VISIBLE || child.getAnimation() != null) {
                    more |= drawChild(canvas, child, drawingTime);
                }
            }
        } else {
            for (int i = 0; i < count; i++) {
                final View child = children[getChildDrawingOrder(count, i)];
                if ((child.mViewFlags & VISIBILITY_MASK) == VISIBLE || child.getAnimation() != null) {
                    more |= drawChild(canvas, child, drawingTime);
                }
            }
        }

        // Draw any disappearing views that have animations
        if (mDisappearingChildren != null) {
            final ArrayList<View> disappearingChildren = mDisappearingChildren;
            final int disappearingCount = disappearingChildren.size() - 1;
            // Go backwards -- we may delete as animations finish
            for (int i = disappearingCount; i >= 0; i--) {
                final View child = disappearingChildren.get(i);
                more |= drawChild(canvas, child, drawingTime);
            }
        }

        if (clipToPadding) {
            canvas.restoreToCount(saveCount);
        }

        // mGroupFlags might have been updated by drawChild()
        flags = mGroupFlags;

        if ((flags & FLAG_INVALIDATE_REQUIRED) == FLAG_INVALIDATE_REQUIRED) {
            invalidate();
        }

        if ((flags & FLAG_ANIMATION_DONE) == 0 && (flags & FLAG_NOTIFY_ANIMATION_LISTENER) == 0 &&
                mLayoutAnimationController.isDone() && !more) {
            // We want to erase the drawing cache and notify the listener after the
            // next frame is drawn because one extra invalidate() is caused by
            // drawChild() after the animation is over
            mGroupFlags |= FLAG_NOTIFY_ANIMATION_LISTENER;
            final Runnable end = new Runnable() {
               public void run() {
                   notifyAnimationListener();
               }
            };
            post(end);
        }
    }

    /**
     * Returns the index of the child to draw for this iteration. Override this
     * if you want to change the drawing order of children. By default, it
     * returns i.
     * <p>
     * NOTE: In order for this method to be called, you must enable child ordering
     * first by calling {@link #setChildrenDrawingOrderEnabled(boolean)}.
     *
     * @param i The current iteration.
     * @return The index of the child to draw this iteration.
     * 
     * @see #setChildrenDrawingOrderEnabled(boolean)
     * @see #isChildrenDrawingOrderEnabled()
     */
    protected int getChildDrawingOrder(int childCount, int i) {
        return i;
    }

    private void notifyAnimationListener() {
        mGroupFlags &= ~FLAG_NOTIFY_ANIMATION_LISTENER;
        mGroupFlags |= FLAG_ANIMATION_DONE;

        if (mAnimationListener != null) {
           final Runnable end = new Runnable() {
               public void run() {
                   mAnimationListener.onAnimationEnd(mLayoutAnimationController.getAnimation());
               }
           };
           post(end);
        }

        if ((mGroupFlags & FLAG_ANIMATION_CACHE) == FLAG_ANIMATION_CACHE) {
            mGroupFlags &= ~FLAG_CHILDREN_DRAWN_WITH_CACHE;
            if ((mPersistentDrawingCache & PERSISTENT_ANIMATION_CACHE) == 0) {
                setChildrenDrawingCacheEnabled(false);
            }
        }

        invalidate();
    }

    /**
     * Draw one child of this View Group. This method is responsible for getting
     * the canvas in the right state. This includes clipping, translating so
     * that the child's scrolled origin is at 0, 0, and applying any animation
     * transformations.
     *
     * @param canvas The canvas on which to draw the child
     * @param child Who to draw
     * @param drawingTime The time at which draw is occuring
     * @return True if an invalidate() was issued
     */
    protected boolean drawChild(Canvas canvas, View child, long drawingTime) {
        boolean more = false;

        final int cl = child.mLeft;
        final int ct = child.mTop;
        final int cr = child.mRight;
        final int cb = child.mBottom;

        final int flags = mGroupFlags;

        if ((flags & FLAG_CLEAR_TRANSFORMATION) == FLAG_CLEAR_TRANSFORMATION) {
            mChildTransformation.clear();
            mGroupFlags &= ~FLAG_CLEAR_TRANSFORMATION;
        }

        Transformation transformToApply = null;
        Transformation invalidationTransform;
        final Animation a = child.getAnimation();
        boolean concatMatrix = false;

        boolean scalingRequired = false;
        boolean caching = false;
        if (!canvas.isHardwareAccelerated() &&
                (flags & FLAG_CHILDREN_DRAWN_WITH_CACHE) == FLAG_CHILDREN_DRAWN_WITH_CACHE ||
                (flags & FLAG_ALWAYS_DRAWN_WITH_CACHE) == FLAG_ALWAYS_DRAWN_WITH_CACHE) {
            caching = true;
            if (mAttachInfo != null) scalingRequired = mAttachInfo.mScalingRequired;
        }

        if (a != null) {
            final boolean initialized = a.isInitialized();
            if (!initialized) {
                a.initialize(cr - cl, cb - ct, getWidth(), getHeight());
                a.initializeInvalidateRegion(0, 0, cr - cl, cb - ct);
                child.onAnimationStart();
            }

            more = a.getTransformation(drawingTime, mChildTransformation,
                    scalingRequired ? mAttachInfo.mApplicationScale : 1f);
            if (scalingRequired && mAttachInfo.mApplicationScale != 1f) {
                if (mInvalidationTransformation == null) {
                    mInvalidationTransformation = new Transformation();
                }
                invalidationTransform = mInvalidationTransformation;
                a.getTransformation(drawingTime, invalidationTransform, 1f);
            } else {
                invalidationTransform = mChildTransformation;
            }
            transformToApply = mChildTransformation;

            concatMatrix = a.willChangeTransformationMatrix();

            if (more) {
                if (!a.willChangeBounds()) {
                    if ((flags & (FLAG_OPTIMIZE_INVALIDATE | FLAG_ANIMATION_DONE)) ==
                            FLAG_OPTIMIZE_INVALIDATE) {
                        mGroupFlags |= FLAG_INVALIDATE_REQUIRED;
                    } else if ((flags & FLAG_INVALIDATE_REQUIRED) == 0) {
                        // The child need to draw an animation, potentially offscreen, so
                        // make sure we do not cancel invalidate requests
                        mPrivateFlags |= DRAW_ANIMATION;
                        invalidate(cl, ct, cr, cb);
                    }
                } else {
                    if (mInvalidateRegion == null) {
                        mInvalidateRegion = new RectF();
                    }
                    final RectF region = mInvalidateRegion;
                    a.getInvalidateRegion(0, 0, cr - cl, cb - ct, region, invalidationTransform);

                    // The child need to draw an animation, potentially offscreen, so
                    // make sure we do not cancel invalidate requests
                    mPrivateFlags |= DRAW_ANIMATION;

                    final int left = cl + (int) region.left;
                    final int top = ct + (int) region.top;
                    invalidate(left, top, left + (int) region.width(), top + (int) region.height());
                }
            }
        } else if ((flags & FLAG_SUPPORT_STATIC_TRANSFORMATIONS) ==
                FLAG_SUPPORT_STATIC_TRANSFORMATIONS) {
            final boolean hasTransform = getChildStaticTransformation(child, mChildTransformation);
            if (hasTransform) {
                final int transformType = mChildTransformation.getTransformationType();
                transformToApply = transformType != Transformation.TYPE_IDENTITY ?
                        mChildTransformation : null;
                concatMatrix = (transformType & Transformation.TYPE_MATRIX) != 0;
            }
        }

        concatMatrix |= !child.hasIdentityMatrix();

        // Sets the flag as early as possible to allow draw() implementations
        // to call invalidate() successfully when doing animations
        child.mPrivateFlags |= DRAWN;

        if (!concatMatrix && canvas.quickReject(cl, ct, cr, cb, Canvas.EdgeType.BW) &&
                (child.mPrivateFlags & DRAW_ANIMATION) == 0) {
            return more;
        }

        child.computeScroll();

        final int sx = child.mScrollX;
        final int sy = child.mScrollY;

        Bitmap cache = null;
        if (caching) {
            cache = child.getDrawingCache(true);
        }

        final boolean hasNoCache = cache == null;

        final int restoreTo = canvas.save();
        if (hasNoCache) {
            canvas.translate(cl - sx, ct - sy);
        } else {
            canvas.translate(cl, ct);
            if (scalingRequired) {
                // mAttachInfo cannot be null, otherwise scalingRequired == false
                final float scale = 1.0f / mAttachInfo.mApplicationScale;
                canvas.scale(scale, scale);
            }
        }

        float alpha = child.getAlpha();

        if (transformToApply != null || alpha < 1.0f || !child.hasIdentityMatrix()) {
            int transX = 0;
            int transY = 0;

            if (hasNoCache) {
                transX = -sx;
                transY = -sy;
            }

            if (transformToApply != null) {
                if (concatMatrix) {
                    // Undo the scroll translation, apply the transformation matrix,
                    // then redo the scroll translate to get the correct result.
                    canvas.translate(-transX, -transY);
                    canvas.concat(transformToApply.getMatrix());
                    canvas.translate(transX, transY);
                    mGroupFlags |= FLAG_CLEAR_TRANSFORMATION;
                }

                float transformAlpha = transformToApply.getAlpha();
                if (transformAlpha < 1.0f) {
                    alpha *= transformToApply.getAlpha();
                    mGroupFlags |= FLAG_CLEAR_TRANSFORMATION;
                }
            }

            if (!child.hasIdentityMatrix()) {
                canvas.translate(-transX, -transY);
                canvas.concat(child.getMatrix());
                canvas.translate(transX, transY);
            }

            if (alpha < 1.0f) {
                mGroupFlags |= FLAG_CLEAR_TRANSFORMATION;
            
                if (hasNoCache) {
                    final int multipliedAlpha = (int) (255 * alpha);
                    if (!child.onSetAlpha(multipliedAlpha)) {
                        canvas.saveLayerAlpha(sx, sy, sx + cr - cl, sy + cb - ct, multipliedAlpha,
                                Canvas.HAS_ALPHA_LAYER_SAVE_FLAG | Canvas.CLIP_TO_LAYER_SAVE_FLAG);
                    } else {
                        child.mPrivateFlags |= ALPHA_SET;
                    }
                }
            }
        } else if ((child.mPrivateFlags & ALPHA_SET) == ALPHA_SET) {
            child.onSetAlpha(255);
            child.mPrivateFlags &= ~ALPHA_SET;
        }

        if ((flags & FLAG_CLIP_CHILDREN) == FLAG_CLIP_CHILDREN) {
            if (hasNoCache) {
                canvas.clipRect(sx, sy, sx + (cr - cl), sy + (cb - ct));
            } else {
                if (!scalingRequired) {
                    canvas.clipRect(0, 0, cr - cl, cb - ct);
                } else {
                    canvas.clipRect(0, 0, cache.getWidth(), cache.getHeight());
                }
            }
        }

        if (hasNoCache) {
            // Fast path for layouts with no backgrounds
            if ((child.mPrivateFlags & SKIP_DRAW) == SKIP_DRAW) {
                if (ViewDebug.TRACE_HIERARCHY) {
                    ViewDebug.trace(this, ViewDebug.HierarchyTraceType.DRAW);
                }
                child.mPrivateFlags &= ~DIRTY_MASK;
                child.dispatchDraw(canvas);
            } else {
                child.draw(canvas);
            }
        } else {
            final Paint cachePaint = mCachePaint;
            if (alpha < 1.0f) {
                cachePaint.setAlpha((int) (alpha * 255));
                mGroupFlags |= FLAG_ALPHA_LOWER_THAN_ONE;
            } else if  ((flags & FLAG_ALPHA_LOWER_THAN_ONE) == FLAG_ALPHA_LOWER_THAN_ONE) {
                cachePaint.setAlpha(255);
                mGroupFlags &= ~FLAG_ALPHA_LOWER_THAN_ONE;
            }
            canvas.drawBitmap(cache, 0.0f, 0.0f, cachePaint);
        }

        canvas.restoreToCount(restoreTo);

        if (a != null && !more) {
            child.onSetAlpha(255);
            finishAnimatingView(child, a);
        }

        return more;
    }

    /**
     * By default, children are clipped to their bounds before drawing. This
     * allows view groups to override this behavior for animations, etc.
     *
     * @param clipChildren true to clip children to their bounds,
     *        false otherwise
     * @attr ref android.R.styleable#ViewGroup_clipChildren
     */
    public void setClipChildren(boolean clipChildren) {
        setBooleanFlag(FLAG_CLIP_CHILDREN, clipChildren);
    }

    /**
     * By default, children are clipped to the padding of the ViewGroup. This
     * allows view groups to override this behavior
     *
     * @param clipToPadding true to clip children to the padding of the
     *        group, false otherwise
     * @attr ref android.R.styleable#ViewGroup_clipToPadding
     */
    public void setClipToPadding(boolean clipToPadding) {
        setBooleanFlag(FLAG_CLIP_TO_PADDING, clipToPadding);
    }

    /**
     * {@inheritDoc}
     */
    @Override
    public void dispatchSetSelected(boolean selected) {
        final View[] children = mChildren;
        final int count = mChildrenCount;
        for (int i = 0; i < count; i++) {
            
            children[i].setSelected(selected);
        }
    }

    /**
     * {@inheritDoc}
     */
    @Override
    public void dispatchSetActivated(boolean activated) {
        final View[] children = mChildren;
        final int count = mChildrenCount;
        for (int i = 0; i < count; i++) {

            children[i].setActivated(activated);
        }
    }

    @Override
    protected void dispatchSetPressed(boolean pressed) {
        final View[] children = mChildren;
        final int count = mChildrenCount;
        for (int i = 0; i < count; i++) {
            children[i].setPressed(pressed);
        }
    }

    /**
     * When this property is set to true, this ViewGroup supports static transformations on
     * children; this causes
     * {@link #getChildStaticTransformation(View, android.view.animation.Transformation)} to be
     * invoked when a child is drawn.
     *
     * Any subclass overriding
     * {@link #getChildStaticTransformation(View, android.view.animation.Transformation)} should
     * set this property to true.
     *
     * @param enabled True to enable static transformations on children, false otherwise.
     *
     * @see #FLAG_SUPPORT_STATIC_TRANSFORMATIONS
     */
    protected void setStaticTransformationsEnabled(boolean enabled) {
        setBooleanFlag(FLAG_SUPPORT_STATIC_TRANSFORMATIONS, enabled);
    }

    /**
     * {@inheritDoc}
     *
     * @see #setStaticTransformationsEnabled(boolean)
     */
    protected boolean getChildStaticTransformation(View child, Transformation t) {
        return false;
    }

    /**
     * {@hide}
     */
    @Override
    protected View findViewTraversal(int id) {
        if (id == mID) {
            return this;
        }

        final View[] where = mChildren;
        final int len = mChildrenCount;

        for (int i = 0; i < len; i++) {
            View v = where[i];

            if ((v.mPrivateFlags & IS_ROOT_NAMESPACE) == 0) {
                v = v.findViewById(id);

                if (v != null) {
                    return v;
                }
            }
        }

        return null;
    }

    /**
     * {@hide}
     */
    @Override
    protected View findViewWithTagTraversal(Object tag) {
        if (tag != null && tag.equals(mTag)) {
            return this;
        }

        final View[] where = mChildren;
        final int len = mChildrenCount;

        for (int i = 0; i < len; i++) {
            View v = where[i];

            if ((v.mPrivateFlags & IS_ROOT_NAMESPACE) == 0) {
                v = v.findViewWithTag(tag);

                if (v != null) {
                    return v;
                }
            }
        }

        return null;
    }

    /**
     * Adds a child view. If no layout parameters are already set on the child, the
     * default parameters for this ViewGroup are set on the child.
     *
     * @param child the child view to add
     *
     * @see #generateDefaultLayoutParams()
     */
    public void addView(View child) {
        addView(child, -1);
    }

    /**
     * Adds a child view. If no layout parameters are already set on the child, the
     * default parameters for this ViewGroup are set on the child.
     *
     * @param child the child view to add
     * @param index the position at which to add the child
     *
     * @see #generateDefaultLayoutParams()
     */
    public void addView(View child, int index) {
        LayoutParams params = child.getLayoutParams();
        if (params == null) {
            params = generateDefaultLayoutParams();
            if (params == null) {
                throw new IllegalArgumentException("generateDefaultLayoutParams() cannot return null");
            }
        }
        addView(child, index, params);
    }

    /**
     * Adds a child view with this ViewGroup's default layout parameters and the
     * specified width and height.
     *
     * @param child the child view to add
     */
    public void addView(View child, int width, int height) {
        final LayoutParams params = generateDefaultLayoutParams();
        params.width = width;
        params.height = height;
        addView(child, -1, params);
    }

    /**
     * Adds a child view with the specified layout parameters.
     *
     * @param child the child view to add
     * @param params the layout parameters to set on the child
     */
    public void addView(View child, LayoutParams params) {
        addView(child, -1, params);
    }

    /**
     * Adds a child view with the specified layout parameters.
     *
     * @param child the child view to add
     * @param index the position at which to add the child
     * @param params the layout parameters to set on the child
     */
    public void addView(View child, int index, LayoutParams params) {
        if (DBG) {
            System.out.println(this + " addView");
        }

        // addViewInner() will call child.requestLayout() when setting the new LayoutParams
        // therefore, we call requestLayout() on ourselves before, so that the child's request
        // will be blocked at our level
        requestLayout();
        invalidate();
        addViewInner(child, index, params, false);
    }

    /**
     * {@inheritDoc}
     */
    public void updateViewLayout(View view, ViewGroup.LayoutParams params) {
        if (!checkLayoutParams(params)) {
            throw new IllegalArgumentException("Invalid LayoutParams supplied to " + this);
        }
        if (view.mParent != this) {
            throw new IllegalArgumentException("Given view not a child of " + this);
        }
        view.setLayoutParams(params);
    }

    /**
     * {@inheritDoc}
     */
    protected boolean checkLayoutParams(ViewGroup.LayoutParams p) {
        return  p != null;
    }

    /**
     * Interface definition for a callback to be invoked when the hierarchy
     * within this view changed. The hierarchy changes whenever a child is added
     * to or removed from this view.
     */
    public interface OnHierarchyChangeListener {
        /**
         * Called when a new child is added to a parent view.
         *
         * @param parent the view in which a child was added
         * @param child the new child view added in the hierarchy
         */
        void onChildViewAdded(View parent, View child);

        /**
         * Called when a child is removed from a parent view.
         *
         * @param parent the view from which the child was removed
         * @param child the child removed from the hierarchy
         */
        void onChildViewRemoved(View parent, View child);
    }

    /**
     * Register a callback to be invoked when a child is added to or removed
     * from this view.
     *
     * @param listener the callback to invoke on hierarchy change
     */
    public void setOnHierarchyChangeListener(OnHierarchyChangeListener listener) {
        mOnHierarchyChangeListener = listener;
    }

    /**
     * Adds a view during layout. This is useful if in your onLayout() method,
     * you need to add more views (as does the list view for example).
     *
     * If index is negative, it means put it at the end of the list.
     *
     * @param child the view to add to the group
     * @param index the index at which the child must be added
     * @param params the layout parameters to associate with the child
     * @return true if the child was added, false otherwise
     */
    protected boolean addViewInLayout(View child, int index, LayoutParams params) {
        return addViewInLayout(child, index, params, false);
    }

    /**
     * Adds a view during layout. This is useful if in your onLayout() method,
     * you need to add more views (as does the list view for example).
     *
     * If index is negative, it means put it at the end of the list.
     *
     * @param child the view to add to the group
     * @param index the index at which the child must be added
     * @param params the layout parameters to associate with the child
     * @param preventRequestLayout if true, calling this method will not trigger a
     *        layout request on child
     * @return true if the child was added, false otherwise
     */
    protected boolean addViewInLayout(View child, int index, LayoutParams params,
            boolean preventRequestLayout) {
        child.mParent = null;
        addViewInner(child, index, params, preventRequestLayout);
        child.mPrivateFlags = (child.mPrivateFlags & ~DIRTY_MASK) | DRAWN;
        return true;
    }

    /**
     * Prevents the specified child to be laid out during the next layout pass.
     *
     * @param child the child on which to perform the cleanup
     */
    protected void cleanupLayoutState(View child) {
        child.mPrivateFlags &= ~View.FORCE_LAYOUT;
    }

    private void addViewInner(View child, int index, LayoutParams params,
            boolean preventRequestLayout) {

        if (child.getParent() != null) {
            throw new IllegalStateException("The specified child already has a parent. " +
                    "You must call removeView() on the child's parent first.");
        }

        if (mTransition != null) {
            mTransition.childAdd(this, child);
        }

        if (!checkLayoutParams(params)) {
            params = generateLayoutParams(params);
        }

        if (preventRequestLayout) {
            child.mLayoutParams = params;
        } else {
            child.setLayoutParams(params);
        }

        if (index < 0) {
            index = mChildrenCount;
        }

        addInArray(child, index);

        // tell our children
        if (preventRequestLayout) {
            child.assignParent(this);
        } else {
            child.mParent = this;
        }

        if (child.hasFocus()) {
            requestChildFocus(child, child.findFocus());
        }

        AttachInfo ai = mAttachInfo;
        if (ai != null) {
            boolean lastKeepOn = ai.mKeepScreenOn;
            ai.mKeepScreenOn = false;
            child.dispatchAttachedToWindow(mAttachInfo, (mViewFlags&VISIBILITY_MASK));
            if (ai.mKeepScreenOn) {
                needGlobalAttributesUpdate(true);
            }
            ai.mKeepScreenOn = lastKeepOn;
        }

        if (mOnHierarchyChangeListener != null) {
            mOnHierarchyChangeListener.onChildViewAdded(this, child);
        }

        if ((child.mViewFlags & DUPLICATE_PARENT_STATE) == DUPLICATE_PARENT_STATE) {
            mGroupFlags |= FLAG_NOTIFY_CHILDREN_ON_DRAWABLE_STATE_CHANGE;
        }
    }

    private void addInArray(View child, int index) {
        View[] children = mChildren;
        final int count = mChildrenCount;
        final int size = children.length;
        if (index == count) {
            if (size == count) {
                mChildren = new View[size + ARRAY_CAPACITY_INCREMENT];
                System.arraycopy(children, 0, mChildren, 0, size);
                children = mChildren;
            }
            children[mChildrenCount++] = child;
        } else if (index < count) {
            if (size == count) {
                mChildren = new View[size + ARRAY_CAPACITY_INCREMENT];
                System.arraycopy(children, 0, mChildren, 0, index);
                System.arraycopy(children, index, mChildren, index + 1, count - index);
                children = mChildren;
            } else {
                System.arraycopy(children, index, children, index + 1, count - index);
            }
            children[index] = child;
            mChildrenCount++;
        } else {
            throw new IndexOutOfBoundsException("index=" + index + " count=" + count);
        }
    }

    // This method also sets the child's mParent to null
    private void removeFromArray(int index) {
        final View[] children = mChildren;
        if (!(mTransitioningViews != null && mTransitioningViews.contains(children[index]))) {
            children[index].mParent = null;
        }
        final int count = mChildrenCount;
        if (index == count - 1) {
            children[--mChildrenCount] = null;
        } else if (index >= 0 && index < count) {
            System.arraycopy(children, index + 1, children, index, count - index - 1);
            children[--mChildrenCount] = null;
        } else {
            throw new IndexOutOfBoundsException();
        }
    }

    // This method also sets the children's mParent to null
    private void removeFromArray(int start, int count) {
        final View[] children = mChildren;
        final int childrenCount = mChildrenCount;

        start = Math.max(0, start);
        final int end = Math.min(childrenCount, start + count);

        if (start == end) {
            return;
        }

        if (end == childrenCount) {
            for (int i = start; i < end; i++) {
                children[i].mParent = null;
                children[i] = null;
            }
        } else {
            for (int i = start; i < end; i++) {
                children[i].mParent = null;
            }

            // Since we're looping above, we might as well do the copy, but is arraycopy()
            // faster than the extra 2 bounds checks we would do in the loop?
            System.arraycopy(children, end, children, start, childrenCount - end);

            for (int i = childrenCount - (end - start); i < childrenCount; i++) {
                children[i] = null;
            }
        }

        mChildrenCount -= (end - start);
    }

    private void bindLayoutAnimation(View child) {
        Animation a = mLayoutAnimationController.getAnimationForView(child);
        child.setAnimation(a);
    }

    /**
     * Subclasses should override this method to set layout animation
     * parameters on the supplied child.
     *
     * @param child the child to associate with animation parameters
     * @param params the child's layout parameters which hold the animation
     *        parameters
     * @param index the index of the child in the view group
     * @param count the number of children in the view group
     */
    protected void attachLayoutAnimationParameters(View child,
            LayoutParams params, int index, int count) {
        LayoutAnimationController.AnimationParameters animationParams =
                    params.layoutAnimationParameters;
        if (animationParams == null) {
            animationParams = new LayoutAnimationController.AnimationParameters();
            params.layoutAnimationParameters = animationParams;
        }

        animationParams.count = count;
        animationParams.index = index;
    }

    /**
     * {@inheritDoc}
     */
    public void removeView(View view) {
        removeViewInternal(view);
        requestLayout();
        invalidate();
    }

    /**
     * Removes a view during layout. This is useful if in your onLayout() method,
     * you need to remove more views.
     *
     * @param view the view to remove from the group
     */
    public void removeViewInLayout(View view) {
        removeViewInternal(view);
    }

    /**
     * Removes a range of views during layout. This is useful if in your onLayout() method,
     * you need to remove more views.
     *
     * @param start the index of the first view to remove from the group
     * @param count the number of views to remove from the group
     */
    public void removeViewsInLayout(int start, int count) {
        removeViewsInternal(start, count);
    }

    /**
     * Removes the view at the specified position in the group.
     *
     * @param index the position in the group of the view to remove
     */
    public void removeViewAt(int index) {
        removeViewInternal(index, getChildAt(index));
        requestLayout();
        invalidate();
    }

    /**
     * Removes the specified range of views from the group.
     *
     * @param start the first position in the group of the range of views to remove
     * @param count the number of views to remove
     */
    public void removeViews(int start, int count) {
        removeViewsInternal(start, count);
        requestLayout();
        invalidate();
    }

    private void removeViewInternal(View view) {
        final int index = indexOfChild(view);
        if (index >= 0) {
            removeViewInternal(index, view);
        }
    }

    private void removeViewInternal(int index, View view) {

        if (mTransition != null) {
            mTransition.childRemove(this, view);
        }

        boolean clearChildFocus = false;
        if (view == mFocused) {
            view.clearFocusForRemoval();
            clearChildFocus = true;
        }

        if (view.getAnimation() != null ||
                (mTransitioningViews != null && mTransitioningViews.contains(view))) {
            addDisappearingView(view);
        } else if (view.mAttachInfo != null) {
           view.dispatchDetachedFromWindow();
        }

        if (mOnHierarchyChangeListener != null) {
            mOnHierarchyChangeListener.onChildViewRemoved(this, view);
        }

        needGlobalAttributesUpdate(false);

        removeFromArray(index);

        if (clearChildFocus) {
            clearChildFocus(view);
        }
    }

    /**
     * Sets the LayoutTransition object for this ViewGroup. If the LayoutTransition object is
     * not null, changes in layout which occur because of children being added to or removed from
     * the ViewGroup will be animated according to the animations defined in that LayoutTransition
     * object. By default, the transition object is null (so layout changes are not animated).
     *
     * @param transition The LayoutTransition object that will animated changes in layout. A value
     * of <code>null</code> means no transition will run on layout changes.
     * @attr ref android.R.styleable#ViewGroup_animateLayoutChanges
     */
    public void setLayoutTransition(LayoutTransition transition) {
        if (mTransition != null) {
            mTransition.removeTransitionListener(mLayoutTransitionListener);
        }
        mTransition = transition;
        if (mTransition != null) {
            mTransition.addTransitionListener(mLayoutTransitionListener);
        }
    }

    /**
     * Gets the LayoutTransition object for this ViewGroup. If the LayoutTransition object is
     * not null, changes in layout which occur because of children being added to or removed from
     * the ViewGroup will be animated according to the animations defined in that LayoutTransition
     * object. By default, the transition object is null (so layout changes are not animated).
     *
     * @return LayoutTranstion The LayoutTransition object that will animated changes in layout.
     * A value of <code>null</code> means no transition will run on layout changes.
     */
    public LayoutTransition getLayoutTransition() {
        return mTransition;
    }

    private void removeViewsInternal(int start, int count) {
        final OnHierarchyChangeListener onHierarchyChangeListener = mOnHierarchyChangeListener;
        final boolean notifyListener = onHierarchyChangeListener != null;
        final View focused = mFocused;
        final boolean detach = mAttachInfo != null;
        View clearChildFocus = null;

        final View[] children = mChildren;
        final int end = start + count;

        for (int i = start; i < end; i++) {
            final View view = children[i];

            if (mTransition != null) {
                mTransition.childRemove(this, view);
            }

            if (view == focused) {
                view.clearFocusForRemoval();
                clearChildFocus = view;
            }

            if (view.getAnimation() != null ||
                (mTransitioningViews != null && mTransitioningViews.contains(view))) {
                addDisappearingView(view);
            } else if (detach) {
               view.dispatchDetachedFromWindow();
            }

            needGlobalAttributesUpdate(false);

            if (notifyListener) {
                onHierarchyChangeListener.onChildViewRemoved(this, view);
            }
        }

        removeFromArray(start, count);

        if (clearChildFocus != null) {
            clearChildFocus(clearChildFocus);
        }
    }

    /**
     * Call this method to remove all child views from the
     * ViewGroup.
     */
    public void removeAllViews() {
        removeAllViewsInLayout();
        requestLayout();
        invalidate();
    }

    /**
     * Called by a ViewGroup subclass to remove child views from itself,
     * when it must first know its size on screen before it can calculate how many
     * child views it will render. An example is a Gallery or a ListView, which
     * may "have" 50 children, but actually only render the number of children
     * that can currently fit inside the object on screen. Do not call
     * this method unless you are extending ViewGroup and understand the
     * view measuring and layout pipeline.
     */
    public void removeAllViewsInLayout() {
        final int count = mChildrenCount;
        if (count <= 0) {
            return;
        }

        final View[] children = mChildren;
        mChildrenCount = 0;

        final OnHierarchyChangeListener listener = mOnHierarchyChangeListener;
        final boolean notify = listener != null;
        final View focused = mFocused;
        final boolean detach = mAttachInfo != null;
        View clearChildFocus = null;

        needGlobalAttributesUpdate(false);

        for (int i = count - 1; i >= 0; i--) {
            final View view = children[i];

            if (mTransition != null) {
                mTransition.childRemove(this, view);
            }

            if (view == focused) {
                view.clearFocusForRemoval();
                clearChildFocus = view;
            }

            if (view.getAnimation() != null ||
                    (mTransitioningViews != null && mTransitioningViews.contains(view))) {
                addDisappearingView(view);
            } else if (detach) {
               view.dispatchDetachedFromWindow();
            }

            if (notify) {
                listener.onChildViewRemoved(this, view);
            }

            view.mParent = null;
            children[i] = null;
        }

        if (clearChildFocus != null) {
            clearChildFocus(clearChildFocus);
        }

        mGroupFlags &= ~FLAG_CHILD_HAS_OVERLAY;
    }

    /**
     * Finishes the removal of a detached view. This method will dispatch the detached from
     * window event and notify the hierarchy change listener.
     *
     * @param child the child to be definitely removed from the view hierarchy
     * @param animate if true and the view has an animation, the view is placed in the
     *                disappearing views list, otherwise, it is detached from the window
     *
     * @see #attachViewToParent(View, int, android.view.ViewGroup.LayoutParams)
     * @see #detachAllViewsFromParent()
     * @see #detachViewFromParent(View)
     * @see #detachViewFromParent(int)
     */
    protected void removeDetachedView(View child, boolean animate) {
        if (mTransition != null) {
            mTransition.childRemove(this, child);
        }

        if (child == mFocused) {
            child.clearFocus();
        }

        if ((animate && child.getAnimation() != null) ||
                (mTransitioningViews != null && mTransitioningViews.contains(child))) {
            addDisappearingView(child);
        } else if (child.mAttachInfo != null) {
            child.dispatchDetachedFromWindow();
        }

        if (mOnHierarchyChangeListener != null) {
            mOnHierarchyChangeListener.onChildViewRemoved(this, child);
        }
    }

    /**
     * Attaches a view to this view group. Attaching a view assigns this group as the parent,
     * sets the layout parameters and puts the view in the list of children so it can be retrieved
     * by calling {@link #getChildAt(int)}.
     *
     * This method should be called only for view which were detached from their parent.
     *
     * @param child the child to attach
     * @param index the index at which the child should be attached
     * @param params the layout parameters of the child
     *
     * @see #removeDetachedView(View, boolean)
     * @see #detachAllViewsFromParent()
     * @see #detachViewFromParent(View)
     * @see #detachViewFromParent(int)
     */
    protected void attachViewToParent(View child, int index, LayoutParams params) {
        child.mLayoutParams = params;

        if (index < 0) {
            index = mChildrenCount;
        }

        addInArray(child, index);

        child.mParent = this;
        child.mPrivateFlags = (child.mPrivateFlags & ~DIRTY_MASK & ~DRAWING_CACHE_VALID) | DRAWN;

        if (child.hasFocus()) {
            requestChildFocus(child, child.findFocus());
        }
    }

    /**
     * Detaches a view from its parent. Detaching a view should be temporary and followed
     * either by a call to {@link #attachViewToParent(View, int, android.view.ViewGroup.LayoutParams)}
     * or a call to {@link #removeDetachedView(View, boolean)}. When a view is detached,
     * its parent is null and cannot be retrieved by a call to {@link #getChildAt(int)}.
     *
     * @param child the child to detach
     *
     * @see #detachViewFromParent(int)
     * @see #detachViewsFromParent(int, int)
     * @see #detachAllViewsFromParent()
     * @see #attachViewToParent(View, int, android.view.ViewGroup.LayoutParams)
     * @see #removeDetachedView(View, boolean)
     */
    protected void detachViewFromParent(View child) {
        removeFromArray(indexOfChild(child));
    }

    /**
     * Detaches a view from its parent. Detaching a view should be temporary and followed
     * either by a call to {@link #attachViewToParent(View, int, android.view.ViewGroup.LayoutParams)}
     * or a call to {@link #removeDetachedView(View, boolean)}. When a view is detached,
     * its parent is null and cannot be retrieved by a call to {@link #getChildAt(int)}.
     *
     * @param index the index of the child to detach
     *
     * @see #detachViewFromParent(View)
     * @see #detachAllViewsFromParent()
     * @see #detachViewsFromParent(int, int)
     * @see #attachViewToParent(View, int, android.view.ViewGroup.LayoutParams)
     * @see #removeDetachedView(View, boolean)
     */
    protected void detachViewFromParent(int index) {
        removeFromArray(index);
    }

    /**
     * Detaches a range of view from their parent. Detaching a view should be temporary and followed
     * either by a call to {@link #attachViewToParent(View, int, android.view.ViewGroup.LayoutParams)}
     * or a call to {@link #removeDetachedView(View, boolean)}. When a view is detached, its
     * parent is null and cannot be retrieved by a call to {@link #getChildAt(int)}.
     *
     * @param start the first index of the childrend range to detach
     * @param count the number of children to detach
     *
     * @see #detachViewFromParent(View)
     * @see #detachViewFromParent(int)
     * @see #detachAllViewsFromParent()
     * @see #attachViewToParent(View, int, android.view.ViewGroup.LayoutParams)
     * @see #removeDetachedView(View, boolean)
     */
    protected void detachViewsFromParent(int start, int count) {
        removeFromArray(start, count);
    }

    /**
     * Detaches all views from the parent. Detaching a view should be temporary and followed
     * either by a call to {@link #attachViewToParent(View, int, android.view.ViewGroup.LayoutParams)}
     * or a call to {@link #removeDetachedView(View, boolean)}. When a view is detached,
     * its parent is null and cannot be retrieved by a call to {@link #getChildAt(int)}.
     *
     * @see #detachViewFromParent(View)
     * @see #detachViewFromParent(int)
     * @see #detachViewsFromParent(int, int)
     * @see #attachViewToParent(View, int, android.view.ViewGroup.LayoutParams)
     * @see #removeDetachedView(View, boolean)
     */
    protected void detachAllViewsFromParent() {
        final int count = mChildrenCount;
        if (count <= 0) {
            return;
        }

        final View[] children = mChildren;
        mChildrenCount = 0;

        for (int i = count - 1; i >= 0; i--) {
            children[i].mParent = null;
            children[i] = null;
        }
    }

    /**
     * Don't call or override this method. It is used for the implementation of
     * the view hierarchy.
     */
    public final void invalidateChild(View child, final Rect dirty) {
        if (ViewDebug.TRACE_HIERARCHY) {
            ViewDebug.trace(this, ViewDebug.HierarchyTraceType.INVALIDATE_CHILD);
        }

        ViewParent parent = this;

        final AttachInfo attachInfo = mAttachInfo;
        if (attachInfo != null) {
            final int[] location = attachInfo.mInvalidateChildLocation;
            location[CHILD_LEFT_INDEX] = child.mLeft;
            location[CHILD_TOP_INDEX] = child.mTop;
            Matrix childMatrix = child.getMatrix();
            if (!childMatrix.isIdentity()) {
                RectF boundingRect = attachInfo.mTmpTransformRect;
                boundingRect.set(dirty);
                childMatrix.mapRect(boundingRect);
                dirty.set((int) boundingRect.left, (int) boundingRect.top,
                        (int) (boundingRect.right + 0.5f),
                        (int) (boundingRect.bottom + 0.5f));
            }

            // If the child is drawing an animation, we want to copy this flag onto
            // ourselves and the parent to make sure the invalidate request goes
            // through
            final boolean drawAnimation = (child.mPrivateFlags & DRAW_ANIMATION) == DRAW_ANIMATION;

            // Check whether the child that requests the invalidate is fully opaque
            final boolean isOpaque = child.isOpaque() && !drawAnimation &&
                    child.getAnimation() != null;
            // Mark the child as dirty, using the appropriate flag
            // Make sure we do not set both flags at the same time
            final int opaqueFlag = isOpaque ? DIRTY_OPAQUE : DIRTY;

            do {
                View view = null;
                if (parent instanceof View) {
                    view = (View) parent;
                }

                if (drawAnimation) {
                    if (view != null) {
                        view.mPrivateFlags |= DRAW_ANIMATION;
                    } else if (parent instanceof ViewRoot) {
                        ((ViewRoot) parent).mIsAnimating = true;
                    }
                }

                // If the parent is dirty opaque or not dirty, mark it dirty with the opaque
                // flag coming from the child that initiated the invalidate
                if (view != null && (view.mPrivateFlags & DIRTY_MASK) != DIRTY) {
                    view.mPrivateFlags = (view.mPrivateFlags & ~DIRTY_MASK) | opaqueFlag;
                }

                parent = parent.invalidateChildInParent(location, dirty);
                if (view != null) {
                    // Account for transform on current parent
                    Matrix m = view.getMatrix();
                    if (!m.isIdentity()) {
                        RectF boundingRect = attachInfo.mTmpTransformRect;
                        boundingRect.set(dirty);
                        m.mapRect(boundingRect);
                        dirty.set((int) boundingRect.left, (int) boundingRect.top,
                                (int) (boundingRect.right + 0.5f),
                                (int) (boundingRect.bottom + 0.5f));
                    }
                }
            } while (parent != null);
        }
    }

    /**
     * Don't call or override this method. It is used for the implementation of
     * the view hierarchy.
     *
     * This implementation returns null if this ViewGroup does not have a parent,
     * if this ViewGroup is already fully invalidated or if the dirty rectangle
     * does not intersect with this ViewGroup's bounds.
     */
    public ViewParent invalidateChildInParent(final int[] location, final Rect dirty) {
        if (ViewDebug.TRACE_HIERARCHY) {
            ViewDebug.trace(this, ViewDebug.HierarchyTraceType.INVALIDATE_CHILD_IN_PARENT);
        }

        if ((mPrivateFlags & DRAWN) == DRAWN) {
            if ((mGroupFlags & (FLAG_OPTIMIZE_INVALIDATE | FLAG_ANIMATION_DONE)) !=
                        FLAG_OPTIMIZE_INVALIDATE) {
                dirty.offset(location[CHILD_LEFT_INDEX] - mScrollX,
                        location[CHILD_TOP_INDEX] - mScrollY);

                final int left = mLeft;
                final int top = mTop;

                if ((mGroupFlags & FLAG_CHILD_HAS_OVERLAY) == FLAG_CHILD_HAS_OVERLAY ||
                        dirty.intersect(0, 0, mRight - left, mBottom - top) ||
                        (mPrivateFlags & DRAW_ANIMATION) == DRAW_ANIMATION) {
                    mPrivateFlags &= ~DRAWING_CACHE_VALID;

                    location[CHILD_LEFT_INDEX] = left;
                    location[CHILD_TOP_INDEX] = top;

                    return mParent;
                }
            } else {
                mPrivateFlags &= ~DRAWN & ~DRAWING_CACHE_VALID;

                location[CHILD_LEFT_INDEX] = mLeft;
                location[CHILD_TOP_INDEX] = mTop;

                dirty.set(0, 0, mRight - location[CHILD_LEFT_INDEX],
                        mBottom - location[CHILD_TOP_INDEX]);

                return mParent;
            }
        }

        return null;
    }

    /**
     * Offset a rectangle that is in a descendant's coordinate
     * space into our coordinate space.
     * @param descendant A descendant of this view
     * @param rect A rectangle defined in descendant's coordinate space.
     */
    public final void offsetDescendantRectToMyCoords(View descendant, Rect rect) {
        offsetRectBetweenParentAndChild(descendant, rect, true, false);
    }

    /**
     * Offset a rectangle that is in our coordinate space into an ancestor's
     * coordinate space.
     * @param descendant A descendant of this view
     * @param rect A rectangle defined in descendant's coordinate space.
     */
    public final void offsetRectIntoDescendantCoords(View descendant, Rect rect) {
        offsetRectBetweenParentAndChild(descendant, rect, false, false);
    }

    /**
     * Helper method that offsets a rect either from parent to descendant or
     * descendant to parent.
     */
    void offsetRectBetweenParentAndChild(View descendant, Rect rect,
            boolean offsetFromChildToParent, boolean clipToBounds) {

        // already in the same coord system :)
        if (descendant == this) {
            return;
        }

        ViewParent theParent = descendant.mParent;

        // search and offset up to the parent
        while ((theParent != null)
                && (theParent instanceof View)
                && (theParent != this)) {

            if (offsetFromChildToParent) {
                rect.offset(descendant.mLeft - descendant.mScrollX,
                        descendant.mTop - descendant.mScrollY);
                if (clipToBounds) {
                    View p = (View) theParent;
                    rect.intersect(0, 0, p.mRight - p.mLeft, p.mBottom - p.mTop);
                }
            } else {
                if (clipToBounds) {
                    View p = (View) theParent;
                    rect.intersect(0, 0, p.mRight - p.mLeft, p.mBottom - p.mTop);
                }
                rect.offset(descendant.mScrollX - descendant.mLeft,
                        descendant.mScrollY - descendant.mTop);
            }

            descendant = (View) theParent;
            theParent = descendant.mParent;
        }

        // now that we are up to this view, need to offset one more time
        // to get into our coordinate space
        if (theParent == this) {
            if (offsetFromChildToParent) {
                rect.offset(descendant.mLeft - descendant.mScrollX,
                        descendant.mTop - descendant.mScrollY);
            } else {
                rect.offset(descendant.mScrollX - descendant.mLeft,
                        descendant.mScrollY - descendant.mTop);
            }
        } else {
            throw new IllegalArgumentException("parameter must be a descendant of this view");
        }
    }

    /**
     * Offset the vertical location of all children of this view by the specified number of pixels.
     *
     * @param offset the number of pixels to offset
     *
     * @hide
     */
    public void offsetChildrenTopAndBottom(int offset) {
        final int count = mChildrenCount;
        final View[] children = mChildren;

        for (int i = 0; i < count; i++) {
            final View v = children[i];
            v.mTop += offset;
            v.mBottom += offset;
        }
    }

    /**
     * {@inheritDoc}
     */
    public boolean getChildVisibleRect(View child, Rect r, android.graphics.Point offset) {
        int dx = child.mLeft - mScrollX;
        int dy = child.mTop - mScrollY;
        if (offset != null) {
            offset.x += dx;
            offset.y += dy;
        }
        r.offset(dx, dy);
        return r.intersect(0, 0, mRight - mLeft, mBottom - mTop) &&
               (mParent == null || mParent.getChildVisibleRect(this, r, offset));
    }

    /**
     * {@inheritDoc}
     */
    @Override
    protected abstract void onLayout(boolean changed,
            int l, int t, int r, int b);

    /**
     * Indicates whether the view group has the ability to animate its children
     * after the first layout.
     *
     * @return true if the children can be animated, false otherwise
     */
    protected boolean canAnimate() {
        return mLayoutAnimationController != null;
    }

    /**
     * Runs the layout animation. Calling this method triggers a relayout of
     * this view group.
     */
    public void startLayoutAnimation() {
        if (mLayoutAnimationController != null) {
            mGroupFlags |= FLAG_RUN_ANIMATION;
            requestLayout();
        }
    }

    /**
     * Schedules the layout animation to be played after the next layout pass
     * of this view group. This can be used to restart the layout animation
     * when the content of the view group changes or when the activity is
     * paused and resumed.
     */
    public void scheduleLayoutAnimation() {
        mGroupFlags |= FLAG_RUN_ANIMATION;
    }

    /**
     * Sets the layout animation controller used to animate the group's
     * children after the first layout.
     *
     * @param controller the animation controller
     */
    public void setLayoutAnimation(LayoutAnimationController controller) {
        mLayoutAnimationController = controller;
        if (mLayoutAnimationController != null) {
            mGroupFlags |= FLAG_RUN_ANIMATION;
        }
    }

    /**
     * Returns the layout animation controller used to animate the group's
     * children.
     *
     * @return the current animation controller
     */
    public LayoutAnimationController getLayoutAnimation() {
        return mLayoutAnimationController;
    }

    /**
     * Indicates whether the children's drawing cache is used during a layout
     * animation. By default, the drawing cache is enabled but this will prevent
     * nested layout animations from working. To nest animations, you must disable
     * the cache.
     *
     * @return true if the animation cache is enabled, false otherwise
     *
     * @see #setAnimationCacheEnabled(boolean)
     * @see View#setDrawingCacheEnabled(boolean)
     */
    @ViewDebug.ExportedProperty
    public boolean isAnimationCacheEnabled() {
        return (mGroupFlags & FLAG_ANIMATION_CACHE) == FLAG_ANIMATION_CACHE;
    }

    /**
     * Enables or disables the children's drawing cache during a layout animation.
     * By default, the drawing cache is enabled but this will prevent nested
     * layout animations from working. To nest animations, you must disable the
     * cache.
     *
     * @param enabled true to enable the animation cache, false otherwise
     *
     * @see #isAnimationCacheEnabled()
     * @see View#setDrawingCacheEnabled(boolean)
     */
    public void setAnimationCacheEnabled(boolean enabled) {
        setBooleanFlag(FLAG_ANIMATION_CACHE, enabled);
    }

    /**
     * Indicates whether this ViewGroup will always try to draw its children using their
     * drawing cache. By default this property is enabled.
     *
     * @return true if the animation cache is enabled, false otherwise
     *
     * @see #setAlwaysDrawnWithCacheEnabled(boolean)
     * @see #setChildrenDrawnWithCacheEnabled(boolean)
     * @see View#setDrawingCacheEnabled(boolean)
     */
    @ViewDebug.ExportedProperty(category = "drawing")
    public boolean isAlwaysDrawnWithCacheEnabled() {
        return (mGroupFlags & FLAG_ALWAYS_DRAWN_WITH_CACHE) == FLAG_ALWAYS_DRAWN_WITH_CACHE;
    }

    /**
     * Indicates whether this ViewGroup will always try to draw its children using their
     * drawing cache. This property can be set to true when the cache rendering is
     * slightly different from the children's normal rendering. Renderings can be different,
     * for instance, when the cache's quality is set to low.
     *
     * When this property is disabled, the ViewGroup will use the drawing cache of its
     * children only when asked to. It's usually the task of subclasses to tell ViewGroup
     * when to start using the drawing cache and when to stop using it.
     *
     * @param always true to always draw with the drawing cache, false otherwise
     *
     * @see #isAlwaysDrawnWithCacheEnabled()
     * @see #setChildrenDrawnWithCacheEnabled(boolean)
     * @see View#setDrawingCacheEnabled(boolean)
     * @see View#setDrawingCacheQuality(int)
     */
    public void setAlwaysDrawnWithCacheEnabled(boolean always) {
        setBooleanFlag(FLAG_ALWAYS_DRAWN_WITH_CACHE, always);
    }

    /**
     * Indicates whether the ViewGroup is currently drawing its children using
     * their drawing cache.
     *
     * @return true if children should be drawn with their cache, false otherwise
     *
     * @see #setAlwaysDrawnWithCacheEnabled(boolean)
     * @see #setChildrenDrawnWithCacheEnabled(boolean)
     */
    @ViewDebug.ExportedProperty(category = "drawing")
    protected boolean isChildrenDrawnWithCacheEnabled() {
        return (mGroupFlags & FLAG_CHILDREN_DRAWN_WITH_CACHE) == FLAG_CHILDREN_DRAWN_WITH_CACHE;
    }

    /**
     * Tells the ViewGroup to draw its children using their drawing cache. This property
     * is ignored when {@link #isAlwaysDrawnWithCacheEnabled()} is true. A child's drawing cache
     * will be used only if it has been enabled.
     *
     * Subclasses should call this method to start and stop using the drawing cache when
     * they perform performance sensitive operations, like scrolling or animating.
     *
     * @param enabled true if children should be drawn with their cache, false otherwise
     *
     * @see #setAlwaysDrawnWithCacheEnabled(boolean)
     * @see #isChildrenDrawnWithCacheEnabled()
     */
    protected void setChildrenDrawnWithCacheEnabled(boolean enabled) {
        setBooleanFlag(FLAG_CHILDREN_DRAWN_WITH_CACHE, enabled);
    }

    /**
     * Indicates whether the ViewGroup is drawing its children in the order defined by
     * {@link #getChildDrawingOrder(int, int)}.
     *
     * @return true if children drawing order is defined by {@link #getChildDrawingOrder(int, int)},
     *         false otherwise
     *
     * @see #setChildrenDrawingOrderEnabled(boolean)
     * @see #getChildDrawingOrder(int, int)
     */
    @ViewDebug.ExportedProperty(category = "drawing")
    protected boolean isChildrenDrawingOrderEnabled() {
        return (mGroupFlags & FLAG_USE_CHILD_DRAWING_ORDER) == FLAG_USE_CHILD_DRAWING_ORDER;
    }

    /**
     * Tells the ViewGroup whether to draw its children in the order defined by the method
     * {@link #getChildDrawingOrder(int, int)}.
     *
     * @param enabled true if the order of the children when drawing is determined by
     *        {@link #getChildDrawingOrder(int, int)}, false otherwise
     *
     * @see #isChildrenDrawingOrderEnabled()
     * @see #getChildDrawingOrder(int, int)
     */
    protected void setChildrenDrawingOrderEnabled(boolean enabled) {
        setBooleanFlag(FLAG_USE_CHILD_DRAWING_ORDER, enabled);
    }

    private void setBooleanFlag(int flag, boolean value) {
        if (value) {
            mGroupFlags |= flag;
        } else {
            mGroupFlags &= ~flag;
        }
    }

    /**
     * Returns an integer indicating what types of drawing caches are kept in memory.
     *
     * @see #setPersistentDrawingCache(int)
     * @see #setAnimationCacheEnabled(boolean)
     *
     * @return one or a combination of {@link #PERSISTENT_NO_CACHE},
     *         {@link #PERSISTENT_ANIMATION_CACHE}, {@link #PERSISTENT_SCROLLING_CACHE}
     *         and {@link #PERSISTENT_ALL_CACHES}
     */
    @ViewDebug.ExportedProperty(category = "drawing", mapping = {
        @ViewDebug.IntToString(from = PERSISTENT_NO_CACHE,        to = "NONE"),
        @ViewDebug.IntToString(from = PERSISTENT_ANIMATION_CACHE, to = "ANIMATION"),
        @ViewDebug.IntToString(from = PERSISTENT_SCROLLING_CACHE, to = "SCROLLING"),
        @ViewDebug.IntToString(from = PERSISTENT_ALL_CACHES,      to = "ALL")
    })
    public int getPersistentDrawingCache() {
        return mPersistentDrawingCache;
    }

    /**
     * Indicates what types of drawing caches should be kept in memory after
     * they have been created.
     *
     * @see #getPersistentDrawingCache()
     * @see #setAnimationCacheEnabled(boolean)
     *
     * @param drawingCacheToKeep one or a combination of {@link #PERSISTENT_NO_CACHE},
     *        {@link #PERSISTENT_ANIMATION_CACHE}, {@link #PERSISTENT_SCROLLING_CACHE}
     *        and {@link #PERSISTENT_ALL_CACHES}
     */
    public void setPersistentDrawingCache(int drawingCacheToKeep) {
        mPersistentDrawingCache = drawingCacheToKeep & PERSISTENT_ALL_CACHES;
    }

    /**
     * Returns a new set of layout parameters based on the supplied attributes set.
     *
     * @param attrs the attributes to build the layout parameters from
     *
     * @return an instance of {@link android.view.ViewGroup.LayoutParams} or one
     *         of its descendants
     */
    public LayoutParams generateLayoutParams(AttributeSet attrs) {
        return new LayoutParams(getContext(), attrs);
    }

    /**
     * Returns a safe set of layout parameters based on the supplied layout params.
     * When a ViewGroup is passed a View whose layout params do not pass the test of
     * {@link #checkLayoutParams(android.view.ViewGroup.LayoutParams)}, this method
     * is invoked. This method should return a new set of layout params suitable for
     * this ViewGroup, possibly by copying the appropriate attributes from the
     * specified set of layout params.
     *
     * @param p The layout parameters to convert into a suitable set of layout parameters
     *          for this ViewGroup.
     *
     * @return an instance of {@link android.view.ViewGroup.LayoutParams} or one
     *         of its descendants
     */
    protected LayoutParams generateLayoutParams(ViewGroup.LayoutParams p) {
        return p;
    }

    /**
     * Returns a set of default layout parameters. These parameters are requested
     * when the View passed to {@link #addView(View)} has no layout parameters
     * already set. If null is returned, an exception is thrown from addView.
     *
     * @return a set of default layout parameters or null
     */
    protected LayoutParams generateDefaultLayoutParams() {
        return new LayoutParams(LayoutParams.WRAP_CONTENT, LayoutParams.WRAP_CONTENT);
    }

    /**
     * @hide
     */
    @Override
    protected boolean dispatchConsistencyCheck(int consistency) {
        boolean result = super.dispatchConsistencyCheck(consistency);

        final int count = mChildrenCount;
        final View[] children = mChildren;
        for (int i = 0; i < count; i++) {
            if (!children[i].dispatchConsistencyCheck(consistency)) result = false;
        }

        return result;
    }

    /**
     * @hide
     */
    @Override
    protected boolean onConsistencyCheck(int consistency) {
        boolean result = super.onConsistencyCheck(consistency);

        final boolean checkLayout = (consistency & ViewDebug.CONSISTENCY_LAYOUT) != 0;
        final boolean checkDrawing = (consistency & ViewDebug.CONSISTENCY_DRAWING) != 0;

        if (checkLayout) {
            final int count = mChildrenCount;
            final View[] children = mChildren;
            for (int i = 0; i < count; i++) {
                if (children[i].getParent() != this) {
                    result = false;
                    android.util.Log.d(ViewDebug.CONSISTENCY_LOG_TAG,
                            "View " + children[i] + " has no parent/a parent that is not " + this);
                }
            }
        }

        if (checkDrawing) {
            // If this group is dirty, check that the parent is dirty as well
            if ((mPrivateFlags & DIRTY_MASK) != 0) {
                final ViewParent parent = getParent();
                if (parent != null && !(parent instanceof ViewRoot)) {
                    if ((((View) parent).mPrivateFlags & DIRTY_MASK) == 0) {
                        result = false;
                        android.util.Log.d(ViewDebug.CONSISTENCY_LOG_TAG,
                                "ViewGroup " + this + " is dirty but its parent is not: " + this);
                    }
                }
            }
        }

        return result;
    }

    /**
     * {@inheritDoc}
     */
    @Override
    protected void debug(int depth) {
        super.debug(depth);
        String output;

        if (mFocused != null) {
            output = debugIndent(depth);
            output += "mFocused";
            Log.d(VIEW_LOG_TAG, output);
        }
        if (mChildrenCount != 0) {
            output = debugIndent(depth);
            output += "{";
            Log.d(VIEW_LOG_TAG, output);
        }
        int count = mChildrenCount;
        for (int i = 0; i < count; i++) {
            View child = mChildren[i];
            child.debug(depth + 1);
        }

        if (mChildrenCount != 0) {
            output = debugIndent(depth);
            output += "}";
            Log.d(VIEW_LOG_TAG, output);
        }
    }

    /**
     * Returns the position in the group of the specified child view.
     *
     * @param child the view for which to get the position
     * @return a positive integer representing the position of the view in the
     *         group, or -1 if the view does not exist in the group
     */
    public int indexOfChild(View child) {
        final int count = mChildrenCount;
        final View[] children = mChildren;
        for (int i = 0; i < count; i++) {
            if (children[i] == child) {
                return i;
            }
        }
        return -1;
    }

    /**
     * Returns the number of children in the group.
     *
     * @return a positive integer representing the number of children in
     *         the group
     */
    public int getChildCount() {
        return mChildrenCount;
    }

    /**
     * Returns the view at the specified position in the group.
     *
     * @param index the position at which to get the view from
     * @return the view at the specified position or null if the position
     *         does not exist within the group
     */
    public View getChildAt(int index) {
        try {
            return mChildren[index];
        } catch (IndexOutOfBoundsException ex) {
            return null;
        }
    }

    /**
     * Ask all of the children of this view to measure themselves, taking into
     * account both the MeasureSpec requirements for this view and its padding.
     * We skip children that are in the GONE state The heavy lifting is done in
     * getChildMeasureSpec.
     *
     * @param widthMeasureSpec The width requirements for this view
     * @param heightMeasureSpec The height requirements for this view
     */
    protected void measureChildren(int widthMeasureSpec, int heightMeasureSpec) {
        final int size = mChildrenCount;
        final View[] children = mChildren;
        for (int i = 0; i < size; ++i) {
            final View child = children[i];
            if ((child.mViewFlags & VISIBILITY_MASK) != GONE) {
                measureChild(child, widthMeasureSpec, heightMeasureSpec);
            }
        }
    }

    /**
     * Ask one of the children of this view to measure itself, taking into
     * account both the MeasureSpec requirements for this view and its padding.
     * The heavy lifting is done in getChildMeasureSpec.
     *
     * @param child The child to measure
     * @param parentWidthMeasureSpec The width requirements for this view
     * @param parentHeightMeasureSpec The height requirements for this view
     */
    protected void measureChild(View child, int parentWidthMeasureSpec,
            int parentHeightMeasureSpec) {
        final LayoutParams lp = child.getLayoutParams();

        final int childWidthMeasureSpec = getChildMeasureSpec(parentWidthMeasureSpec,
                mPaddingLeft + mPaddingRight, lp.width);
        final int childHeightMeasureSpec = getChildMeasureSpec(parentHeightMeasureSpec,
                mPaddingTop + mPaddingBottom, lp.height);

        child.measure(childWidthMeasureSpec, childHeightMeasureSpec);
    }

    /**
     * Ask one of the children of this view to measure itself, taking into
     * account both the MeasureSpec requirements for this view and its padding
     * and margins. The child must have MarginLayoutParams The heavy lifting is
     * done in getChildMeasureSpec.
     *
     * @param child The child to measure
     * @param parentWidthMeasureSpec The width requirements for this view
     * @param widthUsed Extra space that has been used up by the parent
     *        horizontally (possibly by other children of the parent)
     * @param parentHeightMeasureSpec The height requirements for this view
     * @param heightUsed Extra space that has been used up by the parent
     *        vertically (possibly by other children of the parent)
     */
    protected void measureChildWithMargins(View child,
            int parentWidthMeasureSpec, int widthUsed,
            int parentHeightMeasureSpec, int heightUsed) {
        final MarginLayoutParams lp = (MarginLayoutParams) child.getLayoutParams();

        final int childWidthMeasureSpec = getChildMeasureSpec(parentWidthMeasureSpec,
                mPaddingLeft + mPaddingRight + lp.leftMargin + lp.rightMargin
                        + widthUsed, lp.width);
        final int childHeightMeasureSpec = getChildMeasureSpec(parentHeightMeasureSpec,
                mPaddingTop + mPaddingBottom + lp.topMargin + lp.bottomMargin
                        + heightUsed, lp.height);

        child.measure(childWidthMeasureSpec, childHeightMeasureSpec);
    }

    /**
     * Does the hard part of measureChildren: figuring out the MeasureSpec to
     * pass to a particular child. This method figures out the right MeasureSpec
     * for one dimension (height or width) of one child view.
     *
     * The goal is to combine information from our MeasureSpec with the
     * LayoutParams of the child to get the best possible results. For example,
     * if the this view knows its size (because its MeasureSpec has a mode of
     * EXACTLY), and the child has indicated in its LayoutParams that it wants
     * to be the same size as the parent, the parent should ask the child to
     * layout given an exact size.
     *
     * @param spec The requirements for this view
     * @param padding The padding of this view for the current dimension and
     *        margins, if applicable
     * @param childDimension How big the child wants to be in the current
     *        dimension
     * @return a MeasureSpec integer for the child
     */
    public static int getChildMeasureSpec(int spec, int padding, int childDimension) {
        int specMode = MeasureSpec.getMode(spec);
        int specSize = MeasureSpec.getSize(spec);

        int size = Math.max(0, specSize - padding);

        int resultSize = 0;
        int resultMode = 0;

        switch (specMode) {
        // Parent has imposed an exact size on us
        case MeasureSpec.EXACTLY:
            if (childDimension >= 0) {
                resultSize = childDimension;
                resultMode = MeasureSpec.EXACTLY;
            } else if (childDimension == LayoutParams.MATCH_PARENT) {
                // Child wants to be our size. So be it.
                resultSize = size;
                resultMode = MeasureSpec.EXACTLY;
            } else if (childDimension == LayoutParams.WRAP_CONTENT) {
                // Child wants to determine its own size. It can't be
                // bigger than us.
                resultSize = size;
                resultMode = MeasureSpec.AT_MOST;
            }
            break;

        // Parent has imposed a maximum size on us
        case MeasureSpec.AT_MOST:
            if (childDimension >= 0) {
                // Child wants a specific size... so be it
                resultSize = childDimension;
                resultMode = MeasureSpec.EXACTLY;
            } else if (childDimension == LayoutParams.MATCH_PARENT) {
                // Child wants to be our size, but our size is not fixed.
                // Constrain child to not be bigger than us.
                resultSize = size;
                resultMode = MeasureSpec.AT_MOST;
            } else if (childDimension == LayoutParams.WRAP_CONTENT) {
                // Child wants to determine its own size. It can't be
                // bigger than us.
                resultSize = size;
                resultMode = MeasureSpec.AT_MOST;
            }
            break;

        // Parent asked to see how big we want to be
        case MeasureSpec.UNSPECIFIED:
            if (childDimension >= 0) {
                // Child wants a specific size... let him have it
                resultSize = childDimension;
                resultMode = MeasureSpec.EXACTLY;
            } else if (childDimension == LayoutParams.MATCH_PARENT) {
                // Child wants to be our size... find out how big it should
                // be
                resultSize = 0;
                resultMode = MeasureSpec.UNSPECIFIED;
            } else if (childDimension == LayoutParams.WRAP_CONTENT) {
                // Child wants to determine its own size.... find out how
                // big it should be
                resultSize = 0;
                resultMode = MeasureSpec.UNSPECIFIED;
            }
            break;
        }
        return MeasureSpec.makeMeasureSpec(resultSize, resultMode);
    }


    /**
     * Removes any pending animations for views that have been removed. Call
     * this if you don't want animations for exiting views to stack up.
     */
    public void clearDisappearingChildren() {
        if (mDisappearingChildren != null) {
            mDisappearingChildren.clear();
        }
    }

    /**
     * Add a view which is removed from mChildren but still needs animation
     *
     * @param v View to add
     */
    private void addDisappearingView(View v) {
        ArrayList<View> disappearingChildren = mDisappearingChildren;

        if (disappearingChildren == null) {
            disappearingChildren = mDisappearingChildren = new ArrayList<View>();
        }

        disappearingChildren.add(v);
    }

    /**
     * Cleanup a view when its animation is done. This may mean removing it from
     * the list of disappearing views.
     *
     * @param view The view whose animation has finished
     * @param animation The animation, cannot be null
     */
    private void finishAnimatingView(final View view, Animation animation) {
        final ArrayList<View> disappearingChildren = mDisappearingChildren;
        if (disappearingChildren != null) {
            if (disappearingChildren.contains(view)) {
                disappearingChildren.remove(view);

                if (view.mAttachInfo != null) {
                    view.dispatchDetachedFromWindow();
                }

                view.clearAnimation();
                mGroupFlags |= FLAG_INVALIDATE_REQUIRED;
            }
        }

        if (animation != null && !animation.getFillAfter()) {
            view.clearAnimation();
        }

        if ((view.mPrivateFlags & ANIMATION_STARTED) == ANIMATION_STARTED) {
            view.onAnimationEnd();
            // Should be performed by onAnimationEnd() but this avoid an infinite loop,
            // so we'd rather be safe than sorry
            view.mPrivateFlags &= ~ANIMATION_STARTED;
            // Draw one more frame after the animation is done
            mGroupFlags |= FLAG_INVALIDATE_REQUIRED;
        }
    }

    /**
     * This method tells the ViewGroup that the given View object, which should have this
     * ViewGroup as its parent,
     * should be kept around  (re-displayed when the ViewGroup draws its children) even if it
     * is removed from its parent. This allows animations, such as those used by
     * {@link android.app.Fragment} and {@link android.animation.LayoutTransition} to animate
     * the removal of views. A call to this method should always be accompanied by a later call
     * to {@link #endViewTransition(View)}, such as after an animation on the View has finished,
     * so that the View finally gets removed.
     *
     * @param view The View object to be kept visible even if it gets removed from its parent.
     */
    public void startViewTransition(View view) {
        if (view.mParent == this) {
            if (mTransitioningViews == null) {
                mTransitioningViews = new ArrayList<View>();
            }
            mTransitioningViews.add(view);
        }
    }

    /**
     * This method should always be called following an earlier call to
     * {@link #startViewTransition(View)}. The given View is finally removed from its parent
     * and will no longer be displayed. Note that this method does not perform the functionality
     * of removing a view from its parent; it just discontinues the display of a View that
     * has previously been removed.
     *
     * @return view The View object that has been removed but is being kept around in the visible
     * hierarchy by an earlier call to {@link #startViewTransition(View)}.
     */
    public void endViewTransition(View view) {
        if (mTransitioningViews != null) {
            mTransitioningViews.remove(view);
            final ArrayList<View> disappearingChildren = mDisappearingChildren;
            if (disappearingChildren != null && disappearingChildren.contains(view)) {
                disappearingChildren.remove(view);
                if (view.mAttachInfo != null) {
                    view.dispatchDetachedFromWindow();
                }
                if (view.mParent != null) {
                    view.mParent = null;
                }
                mGroupFlags |= FLAG_INVALIDATE_REQUIRED;
            }
        }
    }

    private LayoutTransition.TransitionListener mLayoutTransitionListener =
            new LayoutTransition.TransitionListener() {
        @Override
        public void startTransition(LayoutTransition transition, ViewGroup container,
                View view, int transitionType) {
            // We only care about disappearing items, since we need special logic to keep
            // those items visible after they've been 'removed'
            if (transitionType == LayoutTransition.DISAPPEARING) {
                startViewTransition(view);
            }
        }

        @Override
        public void endTransition(LayoutTransition transition, ViewGroup container,
                View view, int transitionType) {
            if (transitionType == LayoutTransition.DISAPPEARING && mTransitioningViews != null) {
                endViewTransition(view);
            }
        }
    };

    /**
     * {@inheritDoc}
     */
    @Override
    public boolean gatherTransparentRegion(Region region) {
        // If no transparent regions requested, we are always opaque.
        final boolean meOpaque = (mPrivateFlags & View.REQUEST_TRANSPARENT_REGIONS) == 0;
        if (meOpaque && region == null) {
            // The caller doesn't care about the region, so stop now.
            return true;
        }
        super.gatherTransparentRegion(region);
        final View[] children = mChildren;
        final int count = mChildrenCount;
        boolean noneOfTheChildrenAreTransparent = true;
        for (int i = 0; i < count; i++) {
            final View child = children[i];
            if ((child.mViewFlags & VISIBILITY_MASK) != GONE || child.getAnimation() != null) {
                if (!child.gatherTransparentRegion(region)) {
                    noneOfTheChildrenAreTransparent = false;
                }
            }
        }
        return meOpaque || noneOfTheChildrenAreTransparent;
    }

    /**
     * {@inheritDoc}
     */
    public void requestTransparentRegion(View child) {
        if (child != null) {
            child.mPrivateFlags |= View.REQUEST_TRANSPARENT_REGIONS;
            if (mParent != null) {
                mParent.requestTransparentRegion(this);
            }
        }
    }


    @Override
    protected boolean fitSystemWindows(Rect insets) {
        boolean done = super.fitSystemWindows(insets);
        if (!done) {
            final int count = mChildrenCount;
            final View[] children = mChildren;
            for (int i = 0; i < count; i++) {
                done = children[i].fitSystemWindows(insets);
                if (done) {
                    break;
                }
            }
        }
        return done;
    }

    /**
     * Returns the animation listener to which layout animation events are
     * sent.
     *
     * @return an {@link android.view.animation.Animation.AnimationListener}
     */
    public Animation.AnimationListener getLayoutAnimationListener() {
        return mAnimationListener;
    }

    @Override
    protected void drawableStateChanged() {
        super.drawableStateChanged();

        if ((mGroupFlags & FLAG_NOTIFY_CHILDREN_ON_DRAWABLE_STATE_CHANGE) != 0) {
            if ((mGroupFlags & FLAG_ADD_STATES_FROM_CHILDREN) != 0) {
                throw new IllegalStateException("addStateFromChildren cannot be enabled if a"
                        + " child has duplicateParentState set to true");
            }

            final View[] children = mChildren;
            final int count = mChildrenCount;

            for (int i = 0; i < count; i++) {
                final View child = children[i];
                if ((child.mViewFlags & DUPLICATE_PARENT_STATE) != 0) {
                    child.refreshDrawableState();
                }
            }
        }
    }

    @Override
    protected int[] onCreateDrawableState(int extraSpace) {
        if ((mGroupFlags & FLAG_ADD_STATES_FROM_CHILDREN) == 0) {
            return super.onCreateDrawableState(extraSpace);
        }

        int need = 0;
        int n = getChildCount();
        for (int i = 0; i < n; i++) {
            int[] childState = getChildAt(i).getDrawableState();

            if (childState != null) {
                need += childState.length;
            }
        }

        int[] state = super.onCreateDrawableState(extraSpace + need);

        for (int i = 0; i < n; i++) {
            int[] childState = getChildAt(i).getDrawableState();

            if (childState != null) {
                state = mergeDrawableStates(state, childState);
            }
        }

        return state;
    }

    /**
     * Sets whether this ViewGroup's drawable states also include
     * its children's drawable states.  This is used, for example, to
     * make a group appear to be focused when its child EditText or button
     * is focused.
     */
    public void setAddStatesFromChildren(boolean addsStates) {
        if (addsStates) {
            mGroupFlags |= FLAG_ADD_STATES_FROM_CHILDREN;
        } else {
            mGroupFlags &= ~FLAG_ADD_STATES_FROM_CHILDREN;
        }

        refreshDrawableState();
    }

    /**
     * Returns whether this ViewGroup's drawable states also include
     * its children's drawable states.  This is used, for example, to
     * make a group appear to be focused when its child EditText or button
     * is focused.
     */
    public boolean addStatesFromChildren() {
        return (mGroupFlags & FLAG_ADD_STATES_FROM_CHILDREN) != 0;
    }

    /**
     * If {link #addStatesFromChildren} is true, refreshes this group's
     * drawable state (to include the states from its children).
     */
    public void childDrawableStateChanged(View child) {
        if ((mGroupFlags & FLAG_ADD_STATES_FROM_CHILDREN) != 0) {
            refreshDrawableState();
        }
    }

    /**
     * Specifies the animation listener to which layout animation events must
     * be sent. Only
     * {@link android.view.animation.Animation.AnimationListener#onAnimationStart(Animation)}
     * and
     * {@link android.view.animation.Animation.AnimationListener#onAnimationEnd(Animation)}
     * are invoked.
     *
     * @param animationListener the layout animation listener
     */
    public void setLayoutAnimationListener(Animation.AnimationListener animationListener) {
        mAnimationListener = animationListener;
    }

    /**
     * Called when a child's overlay state changes between enabled/disabled.
     * @param child Child view whose state has changed or null
     * @hide
     */
    public void childOverlayStateChanged(View child) {
        boolean childHasOverlay = false;
        if (child != null) {
            childHasOverlay = child.isOverlayEnabled();
        } else {
            final int childCount = getChildCount();
            for (int i = 0; i < childCount; i++) {
                if (childHasOverlay |= getChildAt(i).isOverlayEnabled()) {
                    break;
                }
            }
        }
        
        final boolean hasChildWithOverlay = childHasOverlay ||
                (mGroupFlags & FLAG_CHILD_HAS_OVERLAY) == FLAG_CHILD_HAS_OVERLAY;

        final boolean oldValue = isOverlayEnabled();
        mGroupFlags = (mGroupFlags & ~FLAG_CHILD_HAS_OVERLAY) |
                (hasChildWithOverlay ? FLAG_CHILD_HAS_OVERLAY : 0);
        if (isOverlayEnabled() != oldValue) {
            final ViewParent parent = getParent();
            if (parent != null) {
                try {
                    parent.childOverlayStateChanged(this);
                } catch (AbstractMethodError e) {
                    Log.e("ViewGroup", "Could not propagate hasOverlay state", e);
                }
            }
        }
    }

    /**
     * @hide
     */
    public boolean isOverlayEnabled() {
        return super.isOverlayEnabled() ||
                ((mGroupFlags & FLAG_CHILD_HAS_OVERLAY) == FLAG_CHILD_HAS_OVERLAY);
    }

    /**
     * @hide
     */
    @Override
    public void onDrawOverlay(Canvas canvas) {
        if ((mGroupFlags & FLAG_CHILD_HAS_OVERLAY) == FLAG_CHILD_HAS_OVERLAY) {
            final int childCount = getChildCount();
            for (int i = 0; i < childCount; i++) {
                final View child = getChildAt(i);
                if (child.isOverlayEnabled()) {
                    canvas.translate(child.mLeft + child.mScrollX, child.mTop + child.mScrollY);
                    child.onDrawOverlay(canvas);
                    canvas.translate(-(child.mLeft + child.mScrollX),
                            -(child.mTop + child.mScrollY));
                }
            }
        }
    }

    /**
     * LayoutParams are used by views to tell their parents how they want to be
     * laid out. See
     * {@link android.R.styleable#ViewGroup_Layout ViewGroup Layout Attributes}
     * for a list of all child view attributes that this class supports.
     *
     * <p>
     * The base LayoutParams class just describes how big the view wants to be
     * for both width and height. For each dimension, it can specify one of:
     * <ul>
     * <li>FILL_PARENT (renamed MATCH_PARENT in API Level 8 and higher), which
     * means that the view wants to be as big as its parent (minus padding)
     * <li> WRAP_CONTENT, which means that the view wants to be just big enough
     * to enclose its content (plus padding)
     * <li> an exact number
     * </ul>
     * There are subclasses of LayoutParams for different subclasses of
     * ViewGroup. For example, AbsoluteLayout has its own subclass of
     * LayoutParams which adds an X and Y value.
     *
     * @attr ref android.R.styleable#ViewGroup_Layout_layout_height
     * @attr ref android.R.styleable#ViewGroup_Layout_layout_width
     */
    public static class LayoutParams {
        /**
         * Special value for the height or width requested by a View.
         * FILL_PARENT means that the view wants to be as big as its parent,
         * minus the parent's padding, if any. This value is deprecated
         * starting in API Level 8 and replaced by {@link #MATCH_PARENT}.
         */
        @SuppressWarnings({"UnusedDeclaration"})
        @Deprecated
        public static final int FILL_PARENT = -1;

        /**
         * Special value for the height or width requested by a View.
         * MATCH_PARENT means that the view wants to be as big as its parent,
         * minus the parent's padding, if any. Introduced in API Level 8.
         */
        public static final int MATCH_PARENT = -1;

        /**
         * Special value for the height or width requested by a View.
         * WRAP_CONTENT means that the view wants to be just large enough to fit
         * its own internal content, taking its own padding into account.
         */
        public static final int WRAP_CONTENT = -2;

        /**
         * Information about how wide the view wants to be. Can be one of the
         * constants FILL_PARENT (replaced by MATCH_PARENT ,
         * in API Level 8) or WRAP_CONTENT. or an exact size.
         */
        @ViewDebug.ExportedProperty(category = "layout", mapping = {
            @ViewDebug.IntToString(from = MATCH_PARENT, to = "MATCH_PARENT"),
            @ViewDebug.IntToString(from = WRAP_CONTENT, to = "WRAP_CONTENT")
        })
        public int width;

        /**
         * Information about how tall the view wants to be. Can be one of the
         * constants FILL_PARENT (replaced by MATCH_PARENT ,
         * in API Level 8) or WRAP_CONTENT. or an exact size.
         */
        @ViewDebug.ExportedProperty(category = "layout", mapping = {
            @ViewDebug.IntToString(from = MATCH_PARENT, to = "MATCH_PARENT"),
            @ViewDebug.IntToString(from = WRAP_CONTENT, to = "WRAP_CONTENT")
        })
        public int height;

        /**
         * Used to animate layouts.
         */
        public LayoutAnimationController.AnimationParameters layoutAnimationParameters;

        /**
         * Creates a new set of layout parameters. The values are extracted from
         * the supplied attributes set and context. The XML attributes mapped
         * to this set of layout parameters are:
         *
         * <ul>
         *   <li><code>layout_width</code>: the width, either an exact value,
         *   {@link #WRAP_CONTENT}, or {@link #FILL_PARENT} (replaced by
         *   {@link #MATCH_PARENT} in API Level 8)</li>
         *   <li><code>layout_height</code>: the height, either an exact value,
         *   {@link #WRAP_CONTENT}, or {@link #FILL_PARENT} (replaced by
         *   {@link #MATCH_PARENT} in API Level 8)</li>
         * </ul>
         *
         * @param c the application environment
         * @param attrs the set of attributes from which to extract the layout
         *              parameters' values
         */
        public LayoutParams(Context c, AttributeSet attrs) {
            TypedArray a = c.obtainStyledAttributes(attrs, R.styleable.ViewGroup_Layout);
            setBaseAttributes(a,
                    R.styleable.ViewGroup_Layout_layout_width,
                    R.styleable.ViewGroup_Layout_layout_height);
            a.recycle();
        }

        /**
         * Creates a new set of layout parameters with the specified width
         * and height.
         *
         * @param width the width, either {@link #WRAP_CONTENT},
         *        {@link #FILL_PARENT} (replaced by {@link #MATCH_PARENT} in
         *        API Level 8), or a fixed size in pixels
         * @param height the height, either {@link #WRAP_CONTENT},
         *        {@link #FILL_PARENT} (replaced by {@link #MATCH_PARENT} in
         *        API Level 8), or a fixed size in pixels
         */
        public LayoutParams(int width, int height) {
            this.width = width;
            this.height = height;
        }

        /**
         * Copy constructor. Clones the width and height values of the source.
         *
         * @param source The layout params to copy from.
         */
        public LayoutParams(LayoutParams source) {
            this.width = source.width;
            this.height = source.height;
        }

        /**
         * Used internally by MarginLayoutParams.
         * @hide
         */
        LayoutParams() {
        }

        /**
         * Extracts the layout parameters from the supplied attributes.
         *
         * @param a the style attributes to extract the parameters from
         * @param widthAttr the identifier of the width attribute
         * @param heightAttr the identifier of the height attribute
         */
        protected void setBaseAttributes(TypedArray a, int widthAttr, int heightAttr) {
            width = a.getLayoutDimension(widthAttr, "layout_width");
            height = a.getLayoutDimension(heightAttr, "layout_height");
        }

        /**
         * Returns a String representation of this set of layout parameters.
         *
         * @param output the String to prepend to the internal representation
         * @return a String with the following format: output +
         *         "ViewGroup.LayoutParams={ width=WIDTH, height=HEIGHT }"
         *
         * @hide
         */
        public String debug(String output) {
            return output + "ViewGroup.LayoutParams={ width="
                    + sizeToString(width) + ", height=" + sizeToString(height) + " }";
        }

        /**
         * Converts the specified size to a readable String.
         *
         * @param size the size to convert
         * @return a String instance representing the supplied size
         *
         * @hide
         */
        protected static String sizeToString(int size) {
            if (size == WRAP_CONTENT) {
                return "wrap-content";
            }
            if (size == MATCH_PARENT) {
                return "match-parent";
            }
            return String.valueOf(size);
        }
    }

    /**
     * Per-child layout information for layouts that support margins.
     * See
     * {@link android.R.styleable#ViewGroup_MarginLayout ViewGroup Margin Layout Attributes}
     * for a list of all child view attributes that this class supports.
     */
    public static class MarginLayoutParams extends ViewGroup.LayoutParams {
        /**
         * The left margin in pixels of the child.
         */
        @ViewDebug.ExportedProperty(category = "layout")
        public int leftMargin;

        /**
         * The top margin in pixels of the child.
         */
        @ViewDebug.ExportedProperty(category = "layout")
        public int topMargin;

        /**
         * The right margin in pixels of the child.
         */
        @ViewDebug.ExportedProperty(category = "layout")
        public int rightMargin;

        /**
         * The bottom margin in pixels of the child.
         */
        @ViewDebug.ExportedProperty(category = "layout")
        public int bottomMargin;

        /**
         * Creates a new set of layout parameters. The values are extracted from
         * the supplied attributes set and context.
         *
         * @param c the application environment
         * @param attrs the set of attributes from which to extract the layout
         *              parameters' values
         */
        public MarginLayoutParams(Context c, AttributeSet attrs) {
            super();

            TypedArray a = c.obtainStyledAttributes(attrs, R.styleable.ViewGroup_MarginLayout);
            setBaseAttributes(a,
                    R.styleable.ViewGroup_MarginLayout_layout_width,
                    R.styleable.ViewGroup_MarginLayout_layout_height);

            int margin = a.getDimensionPixelSize(
                    com.android.internal.R.styleable.ViewGroup_MarginLayout_layout_margin, -1);
            if (margin >= 0) {
                leftMargin = margin;
                topMargin = margin;
                rightMargin= margin;
                bottomMargin = margin;
            } else {
                leftMargin = a.getDimensionPixelSize(
                        R.styleable.ViewGroup_MarginLayout_layout_marginLeft, 0);
                topMargin = a.getDimensionPixelSize(
                        R.styleable.ViewGroup_MarginLayout_layout_marginTop, 0);
                rightMargin = a.getDimensionPixelSize(
                        R.styleable.ViewGroup_MarginLayout_layout_marginRight, 0);
                bottomMargin = a.getDimensionPixelSize(
                        R.styleable.ViewGroup_MarginLayout_layout_marginBottom, 0);
            }

            a.recycle();
        }

        /**
         * {@inheritDoc}
         */
        public MarginLayoutParams(int width, int height) {
            super(width, height);
        }

        /**
         * Copy constructor. Clones the width, height and margin values of the source.
         *
         * @param source The layout params to copy from.
         */
        public MarginLayoutParams(MarginLayoutParams source) {
            this.width = source.width;
            this.height = source.height;

            this.leftMargin = source.leftMargin;
            this.topMargin = source.topMargin;
            this.rightMargin = source.rightMargin;
            this.bottomMargin = source.bottomMargin;
        }

        /**
         * {@inheritDoc}
         */
        public MarginLayoutParams(LayoutParams source) {
            super(source);
        }

        /**
         * Sets the margins, in pixels.
         *
         * @param left the left margin size
         * @param top the top margin size
         * @param right the right margin size
         * @param bottom the bottom margin size
         *
         * @attr ref android.R.styleable#ViewGroup_MarginLayout_layout_marginLeft
         * @attr ref android.R.styleable#ViewGroup_MarginLayout_layout_marginTop
         * @attr ref android.R.styleable#ViewGroup_MarginLayout_layout_marginRight
         * @attr ref android.R.styleable#ViewGroup_MarginLayout_layout_marginBottom
         */
        public void setMargins(int left, int top, int right, int bottom) {
            leftMargin = left;
            topMargin = top;
            rightMargin = right;
            bottomMargin = bottom;
        }
    }

    private static class SplitMotionTargets {
        private SparseArray<View> mTargets;
        private TargetInfo[] mUniqueTargets;
        private int mUniqueTargetCount;
        private MotionEvent.PointerCoords[] mPointerCoords;
        private int[] mPointerIds;

        private static final int INITIAL_UNIQUE_MOTION_TARGETS_SIZE = 5;
        private static final int INITIAL_BUCKET_SIZE = 5;

        public SplitMotionTargets() {
            mTargets = new SparseArray<View>();
            mUniqueTargets = new TargetInfo[INITIAL_UNIQUE_MOTION_TARGETS_SIZE];
            mPointerIds = new int[INITIAL_BUCKET_SIZE];
            mPointerCoords = new MotionEvent.PointerCoords[INITIAL_BUCKET_SIZE];
            for (int i = 0; i < INITIAL_BUCKET_SIZE; i++) {
                mPointerCoords[i] = new MotionEvent.PointerCoords();
            }
        }

        public void clear() {
            mTargets.clear();
            final int count = mUniqueTargetCount;
            for (int i = 0; i < count; i++) {
                mUniqueTargets[i].recycle();
                mUniqueTargets[i] = null;
            }
            mUniqueTargetCount = 0;
        }

        public void add(int pointerId, View target, long downTime) {
            mTargets.put(pointerId, target);

            final int uniqueCount = mUniqueTargetCount;
            boolean addUnique = true;
            for (int i = 0; i < uniqueCount; i++) {
                if (mUniqueTargets[i].view == target) {
                    addUnique = false;
                }
            }
            if (addUnique) {
                if (mUniqueTargets.length == uniqueCount) {
                    TargetInfo[] newTargets =
                        new TargetInfo[uniqueCount + INITIAL_UNIQUE_MOTION_TARGETS_SIZE];
                    System.arraycopy(mUniqueTargets, 0, newTargets, 0, uniqueCount);
                    mUniqueTargets = newTargets;
                }
                mUniqueTargets[uniqueCount] = TargetInfo.obtain(target, downTime);
                mUniqueTargetCount++;
            }
        }

        public int getIdCount() {
            return mTargets.size();
        }

        public int getUniqueTargetCount() {
            return mUniqueTargetCount;
        }

        public TargetInfo getUniqueTargetAt(int index) {
            return mUniqueTargets[index];
        }

        public View get(int id) {
            return mTargets.get(id);
        }

        public int indexOfTarget(View target) {
            return mTargets.indexOfValue(target);
        }

        public View targetAt(int index) {
            return mTargets.valueAt(index);
        }

        public TargetInfo getPrimaryTarget() {
            if (!isEmpty()) {
                // Find the longest-lived target
                long firstTime = Long.MAX_VALUE;
                int firstIndex = 0;
                final int uniqueCount = mUniqueTargetCount;
                for (int i = 0; i < uniqueCount; i++) {
                    TargetInfo info = mUniqueTargets[i];
                    if (info.downTime < firstTime) {
                        firstTime = info.downTime;
                        firstIndex = i;
                    }
                }
                return mUniqueTargets[firstIndex];
            }
            return null;
        }

        public boolean isEmpty() {
            return mUniqueTargetCount == 0;
        }

        public void removeById(int id) {
            final int index = mTargets.indexOfKey(id);
            removeAt(index);
        }
        
        public void removeView(View view) {
            int i = 0;
            while (i < mTargets.size()) {
                if (mTargets.valueAt(i) == view) {
                    mTargets.removeAt(i);
                } else {
                    i++;
                }
            }
            removeUnique(view);
        }

        public void removeAt(int index) {
            if (index < 0 || index >= mTargets.size()) {
                return;
            }

            final View removeView = mTargets.valueAt(index);
            mTargets.removeAt(index);
            if (mTargets.indexOfValue(removeView) < 0) {
                removeUnique(removeView);
            }
        }

        private void removeUnique(View removeView) {
            TargetInfo[] unique = mUniqueTargets;
            int uniqueCount = mUniqueTargetCount;
            for (int i = 0; i < uniqueCount; i++) {
                if (unique[i].view == removeView) {
                    unique[i].recycle();
                    unique[i] = unique[--uniqueCount];
                    unique[uniqueCount] = null;
                    break;
                }
            }

            mUniqueTargetCount = uniqueCount;
        }

        /**
         * Return a new (obtain()ed) MotionEvent containing only data for pointers that should
         * be dispatched to child. Don't forget to recycle it!
         */
        public MotionEvent filterMotionEventForChild(MotionEvent ev, View child, long downTime) {
            int action = ev.getAction();
            final int maskedAction = action & MotionEvent.ACTION_MASK;

            // Only send pointer up events if this child was the target. Drop it otherwise.
            if (maskedAction == MotionEvent.ACTION_POINTER_UP &&
                    get(ev.getPointerId(ev.getActionIndex())) != child) {
                return null;
            }

            int pointerCount = 0;
            final int idCount = getIdCount();
            for (int i = 0; i < idCount; i++) {
                if (targetAt(i) == child) {
                    pointerCount++;
                }
            }

            int actionId = -1;
            boolean needsNewIndex = false; // True if we should fill in the action's masked index

            // If we have a down event, it wasn't counted above.
            if (maskedAction == MotionEvent.ACTION_DOWN) {
                pointerCount++;
                actionId = ev.getPointerId(0);
            } else if (maskedAction == MotionEvent.ACTION_POINTER_DOWN) {
                pointerCount++;

                actionId = ev.getPointerId(ev.getActionIndex());

                if (indexOfTarget(child) < 0) {
                    // The new action should be ACTION_DOWN if this child isn't currently getting
                    // any events.
                    action = MotionEvent.ACTION_DOWN;
                } else {
                    // Fill in the index portion of the action later.
                    needsNewIndex = true;
                }
            } else if (maskedAction == MotionEvent.ACTION_POINTER_UP) {
                actionId = ev.getPointerId(ev.getActionIndex());
                if (pointerCount == 1) {
                    // The new action should be ACTION_UP if there's only one pointer left for
                    // this target.
                    action = MotionEvent.ACTION_UP;
                } else {
                    // Fill in the index portion of the action later.
                    needsNewIndex = true;
                }
            }

            if (pointerCount == 0) {
                return null;
            }

            // Fill the buckets with pointer data!
            final int eventPointerCount = ev.getPointerCount();
            int bucketIndex = 0;
            int newActionIndex = -1;
            for (int evp = 0; evp < eventPointerCount; evp++) {
                final int id = ev.getPointerId(evp);

                // Add this pointer to the bucket if it is new or targeted at child
                if (id == actionId || get(id) == child) {
                    // Expand scratch arrays if needed
                    if (mPointerCoords.length <= bucketIndex) {
                        int[] pointerIds = new int[pointerCount];
                        MotionEvent.PointerCoords[] pointerCoords =
                                new MotionEvent.PointerCoords[pointerCount];
                        for (int i = mPointerCoords.length; i < pointerCoords.length; i++) {
                            pointerCoords[i] = new MotionEvent.PointerCoords();
                        }

                        System.arraycopy(mPointerCoords, 0,
                                pointerCoords, 0, mPointerCoords.length);
                        System.arraycopy(mPointerIds, 0, pointerIds, 0, mPointerIds.length);

                        mPointerCoords = pointerCoords;
                        mPointerIds = pointerIds;
                    }

                    mPointerIds[bucketIndex] = id;
                    ev.getPointerCoords(evp, mPointerCoords[bucketIndex]);

                    if (needsNewIndex && id == actionId) {
                        newActionIndex = bucketIndex;
                    }

                    bucketIndex++;
                }
            }

            // Encode the new action index if we have one
            if (newActionIndex >= 0) {
                action = (action & MotionEvent.ACTION_MASK) |
                        (newActionIndex << MotionEvent.ACTION_POINTER_INDEX_SHIFT);
            }

            return MotionEvent.obtain(downTime, ev.getEventTime(),
                    action, pointerCount, mPointerIds, mPointerCoords, ev.getMetaState(),
                    ev.getXPrecision(), ev.getYPrecision(), ev.getDeviceId(), ev.getEdgeFlags(),
                    ev.getSource(), ev.getFlags());
        }

        static class TargetInfo {
            public View view;
            public long downTime;

            private TargetInfo mNextRecycled;

            private static TargetInfo sRecycleBin;
            private static int sRecycledCount;

            private static int MAX_RECYCLED = 15;

            private TargetInfo() {
            }

            public static TargetInfo obtain(View v, long time) {
                TargetInfo info;
                if (sRecycleBin == null) {
                    info = new TargetInfo();
                } else {
                    info = sRecycleBin;
                    sRecycleBin = info.mNextRecycled;
                    sRecycledCount--;
                }
                info.view = v;
                info.downTime = time;
                return info;
            }

            public void recycle() {
                if (sRecycledCount >= MAX_RECYCLED) {
                    return;
                }
                mNextRecycled = sRecycleBin;
                sRecycleBin = this;
                sRecycledCount++;
            }
        }
    }
}<|MERGE_RESOLUTION|>--- conflicted
+++ resolved
@@ -245,15 +245,14 @@
     protected static final int FLAG_DISALLOW_INTERCEPT = 0x80000;
 
     /**
-<<<<<<< HEAD
+     * When set, at least one child of this ViewGroup will return true from hasOverlay.
+     */
+    private static final int FLAG_CHILD_HAS_OVERLAY = 0x100000;
+
+    /**
      * When set, this ViewGroup will split MotionEvents to multiple child Views when appropriate.
      */
-    private static final int FLAG_SPLIT_MOTION_EVENTS = 0x100000;
-=======
-     * When set, at least one child of this ViewGroup will return true from hasOverlay.
-     */
-    private static final int FLAG_CHILD_HAS_OVERLAY = 0x100000;
->>>>>>> b39470b5
+    private static final int FLAG_SPLIT_MOTION_EVENTS = 0x200000;
 
     /**
      * Indicates which types of drawing caches are to be kept in memory.
