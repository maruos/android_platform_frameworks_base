/*
 * Copyright (C) 2006 The Android Open Source Project
 *
 * Licensed under the Apache License, Version 2.0 (the "License");
 * you may not use this file except in compliance with the License.
 * You may obtain a copy of the License at
 *
 *      http://www.apache.org/licenses/LICENSE-2.0
 *
 * Unless required by applicable law or agreed to in writing, software
 * distributed under the License is distributed on an "AS IS" BASIS,
 * WITHOUT WARRANTIES OR CONDITIONS OF ANY KIND, either express or implied.
 * See the License for the specific language governing permissions and
 * limitations under the License.
 */

package android.view;

import android.annotation.RequiresPermission;
import android.content.Context;
import android.content.res.CompatibilityInfo;
import android.content.res.Resources;
import android.graphics.PixelFormat;
import android.graphics.Point;
import android.graphics.Rect;
import android.hardware.display.DisplayManagerGlobal;
import android.os.Parcel;
import android.os.Parcelable;
import android.os.Process;
import android.os.SystemClock;
import android.util.DisplayMetrics;
import android.util.Log;

import java.util.Arrays;

import static android.Manifest.permission.CONFIGURE_DISPLAY_COLOR_TRANSFORM;

/**
 * Provides information about the size and density of a logical display.
 * <p>
 * The display area is described in two different ways.
 * <ul>
 * <li>The application display area specifies the part of the display that may contain
 * an application window, excluding the system decorations.  The application display area may
 * be smaller than the real display area because the system subtracts the space needed
 * for decor elements such as the status bar.  Use the following methods to query the
 * application display area: {@link #getSize}, {@link #getRectSize} and {@link #getMetrics}.</li>
 * <li>The real display area specifies the part of the display that contains content
 * including the system decorations.  Even so, the real display area may be smaller than the
 * physical size of the display if the window manager is emulating a smaller display
 * using (adb shell am display-size).  Use the following methods to query the
 * real display area: {@link #getRealSize}, {@link #getRealMetrics}.</li>
 * </ul>
 * </p><p>
 * A logical display does not necessarily represent a particular physical display device
 * such as the built-in screen or an external monitor.  The contents of a logical
 * display may be presented on one or more physical displays according to the devices
 * that are currently attached and whether mirroring has been enabled.
 * </p>
 */
public final class Display {
    private static final String TAG = "Display";
    private static final boolean DEBUG = false;

    private final DisplayManagerGlobal mGlobal;
    private final int mDisplayId;
    private final int mLayerStack;
    private final int mFlags;
    private final int mType;
    private final String mAddress;
    private final int mOwnerUid;
    private final String mOwnerPackageName;
    private final DisplayAdjustments mDisplayAdjustments;

    private DisplayInfo mDisplayInfo; // never null
    private boolean mIsValid;

    // Temporary display metrics structure used for compatibility mode.
    private final DisplayMetrics mTempMetrics = new DisplayMetrics();

    // We cache the app width and height properties briefly between calls
    // to getHeight() and getWidth() to ensure that applications perceive
    // consistent results when the size changes (most of the time).
    // Applications should now be using getSize() instead.
    private static final int CACHED_APP_SIZE_DURATION_MILLIS = 20;
    private long mLastCachedAppSizeUpdate;
    private int mCachedAppWidthCompat;
    private int mCachedAppHeightCompat;

    /**
     * The default Display id, which is the id of the built-in primary display
     * assuming there is one.
     */
    public static final int DEFAULT_DISPLAY = 0;

    /**
<<<<<<< HEAD
     * maru
     *
     * Fixed display id for the default external display. Currently only HDMI.
     * @hide
     */
    public static final int DEFAULT_EXTERNAL_DISPLAY = 1;
=======
     * Invalid display id.
     */
    public static final int INVALID_DISPLAY = -1;
>>>>>>> 6a431eed

    /**
     * Display flag: Indicates that the display supports compositing content
     * that is stored in protected graphics buffers.
     * <p>
     * If this flag is set then the display device supports compositing protected buffers.
     * </p><p>
     * If this flag is not set then the display device may not support compositing
     * protected buffers; the user may see a blank region on the screen instead of
     * the protected content.
     * </p><p>
     * Secure (DRM) video decoders may allocate protected graphics buffers to request that
     * a hardware-protected path be provided between the video decoder and the external
     * display sink.  If a hardware-protected path is not available, then content stored
     * in protected graphics buffers may not be composited.
     * </p><p>
     * An application can use the absence of this flag as a hint that it should not use protected
     * buffers for this display because the content may not be visible.  For example,
     * if the flag is not set then the application may choose not to show content on this
     * display, show an informative error message, select an alternate content stream
     * or adopt a different strategy for decoding content that does not rely on
     * protected buffers.
     * </p>
     *
     * @see #getFlags
     */
    public static final int FLAG_SUPPORTS_PROTECTED_BUFFERS = 1 << 0;

    /**
     * Display flag: Indicates that the display has a secure video output and
     * supports compositing secure surfaces.
     * <p>
     * If this flag is set then the display device has a secure video output
     * and is capable of showing secure surfaces.  It may also be capable of
     * showing {@link #FLAG_SUPPORTS_PROTECTED_BUFFERS protected buffers}.
     * </p><p>
     * If this flag is not set then the display device may not have a secure video
     * output; the user may see a blank region on the screen instead of
     * the contents of secure surfaces or protected buffers.
     * </p><p>
     * Secure surfaces are used to prevent content rendered into those surfaces
     * by applications from appearing in screenshots or from being viewed
     * on non-secure displays.  Protected buffers are used by secure video decoders
     * for a similar purpose.
     * </p><p>
     * An application creates a window with a secure surface by specifying the
     * {@link WindowManager.LayoutParams#FLAG_SECURE} window flag.
     * Likewise, an application creates a {@link SurfaceView} with a secure surface
     * by calling {@link SurfaceView#setSecure} before attaching the secure view to
     * its containing window.
     * </p><p>
     * An application can use the absence of this flag as a hint that it should not create
     * secure surfaces or protected buffers on this display because the content may
     * not be visible.  For example, if the flag is not set then the application may
     * choose not to show content on this display, show an informative error message,
     * select an alternate content stream or adopt a different strategy for decoding
     * content that does not rely on secure surfaces or protected buffers.
     * </p>
     *
     * @see #getFlags
     */
    public static final int FLAG_SECURE = 1 << 1;

    /**
     * Display flag: Indicates that the display is private.  Only the application that
     * owns the display can create windows on it.
     *
     * @see #getFlags
     */
    public static final int FLAG_PRIVATE = 1 << 2;

    /**
     * Display flag: Indicates that the display is a presentation display.
     * <p>
     * This flag identifies secondary displays that are suitable for
     * use as presentation displays such as HDMI or Wireless displays.  Applications
     * may automatically project their content to presentation displays to provide
     * richer second screen experiences.
     * </p>
     *
     * @see #getFlags
     */
    public static final int FLAG_PRESENTATION = 1 << 3;

    /**
     * Display flag: Indicates that the display has a round shape.
     * <p>
     * This flag identifies displays that are circular, elliptical or otherwise
     * do not permit the user to see all the way to the logical corners of the display.
     * </p>
     *
     * @see #getFlags
     */
    public static final int FLAG_ROUND = 1 << 4;

    /**
     * Display flag: Indicates that the contents of the display should not be scaled
     * to fit the physical screen dimensions.  Used for development only to emulate
     * devices with smaller physicals screens while preserving density.
     *
     * @hide
     */
    public static final int FLAG_SCALING_DISABLED = 1 << 30;

    /**
     * Display type: Unknown display type.
     * @hide
     */
    public static final int TYPE_UNKNOWN = 0;

    /**
     * Display type: Built-in display.
     * @hide
     */
    public static final int TYPE_BUILT_IN = 1;

    /**
     * Display type: HDMI display.
     * @hide
     */
    public static final int TYPE_HDMI = 2;

    /**
     * Display type: WiFi display.
     * @hide
     */
    public static final int TYPE_WIFI = 3;

    /**
     * Display type: Overlay display.
     * @hide
     */
    public static final int TYPE_OVERLAY = 4;

    /**
     * Display type: Virtual display.
     * @hide
     */
    public static final int TYPE_VIRTUAL = 5;

    /**
     * Display state: The display state is unknown.
     *
     * @see #getState
     */
    public static final int STATE_UNKNOWN = 0;

    /**
     * Display state: The display is off.
     *
     * @see #getState
     */
    public static final int STATE_OFF = 1;

    /**
     * Display state: The display is on.
     *
     * @see #getState
     */
    public static final int STATE_ON = 2;

    /**
     * Display state: The display is dozing in a low power state; it is still
     * on but is optimized for showing system-provided content while the
     * device is non-interactive.
     *
     * @see #getState
     * @see android.os.PowerManager#isInteractive
     */
    public static final int STATE_DOZE = 3;

    /**
     * Display state: The display is dozing in a suspended low power state; it is still
     * on but is optimized for showing static system-provided content while the device
     * is non-interactive.  This mode may be used to conserve even more power by allowing
     * the hardware to stop applying frame buffer updates from the graphics subsystem or
     * to take over the display and manage it autonomously to implement low power always-on
     * display functionality.
     *
     * @see #getState
     * @see android.os.PowerManager#isInteractive
     */
    public static final int STATE_DOZE_SUSPEND = 4;

    /**
     * Internal method to create a display.
     * Applications should use {@link android.view.WindowManager#getDefaultDisplay()}
     * or {@link android.hardware.display.DisplayManager#getDisplay}
     * to get a display object.
     *
     * @hide
     */
    public Display(DisplayManagerGlobal global,
            int displayId, DisplayInfo displayInfo /*not null*/,
            DisplayAdjustments daj) {
        mGlobal = global;
        mDisplayId = displayId;
        mDisplayInfo = displayInfo;
        mDisplayAdjustments = new DisplayAdjustments(daj);
        mIsValid = true;

        // Cache properties that cannot change as long as the display is valid.
        mLayerStack = displayInfo.layerStack;
        mFlags = displayInfo.flags;
        mType = displayInfo.type;
        mAddress = displayInfo.address;
        mOwnerUid = displayInfo.ownerUid;
        mOwnerPackageName = displayInfo.ownerPackageName;
    }

    /**
     * Gets the display id.
     * <p>
     * Each logical display has a unique id.
     * The default display has id {@link #DEFAULT_DISPLAY}.
     * </p>
     */
    public int getDisplayId() {
        return mDisplayId;
    }

    /**
     * Returns true if this display is still valid, false if the display has been removed.
     *
     * If the display is invalid, then the methods of this class will
     * continue to report the most recently observed display information.
     * However, it is unwise (and rather fruitless) to continue using a
     * {@link Display} object after the display's demise.
     *
     * It's possible for a display that was previously invalid to become
     * valid again if a display with the same id is reconnected.
     *
     * @return True if the display is still valid.
     */
    public boolean isValid() {
        synchronized (this) {
            updateDisplayInfoLocked();
            return mIsValid;
        }
    }

    /**
     * Gets a full copy of the display information.
     *
     * @param outDisplayInfo The object to receive the copy of the display information.
     * @return True if the display is still valid.
     * @hide
     */
    public boolean getDisplayInfo(DisplayInfo outDisplayInfo) {
        synchronized (this) {
            updateDisplayInfoLocked();
            outDisplayInfo.copyFrom(mDisplayInfo);
            return mIsValid;
        }
    }

    /**
     * Gets the display's layer stack.
     *
     * Each display has its own independent layer stack upon which surfaces
     * are placed to be managed by surface flinger.
     *
     * @return The display's layer stack number.
     * @hide
     */
    public int getLayerStack() {
        return mLayerStack;
    }

    /**
     * Returns a combination of flags that describe the capabilities of the display.
     *
     * @return The display flags.
     *
     * @see #FLAG_SUPPORTS_PROTECTED_BUFFERS
     * @see #FLAG_SECURE
     * @see #FLAG_PRIVATE
     */
    public int getFlags() {
        return mFlags;
    }

    /**
     * Gets the display type.
     *
     * @return The display type.
     *
     * @see #TYPE_UNKNOWN
     * @see #TYPE_BUILT_IN
     * @see #TYPE_HDMI
     * @see #TYPE_WIFI
     * @see #TYPE_OVERLAY
     * @see #TYPE_VIRTUAL
     * @hide
     */
    public int getType() {
        return mType;
    }

    /**
     * Gets the display address, or null if none.
     * Interpretation varies by display type.
     *
     * @return The display address.
     * @hide
     */
    public String getAddress() {
        return mAddress;
    }

    /**
     * Gets the UID of the application that owns this display, or zero if it is
     * owned by the system.
     * <p>
     * If the display is private, then only the owner can use it.
     * </p>
     *
     * @hide
     */
    public int getOwnerUid() {
        return mOwnerUid;
    }

    /**
     * Gets the package name of the application that owns this display, or null if it is
     * owned by the system.
     * <p>
     * If the display is private, then only the owner can use it.
     * </p>
     *
     * @hide
     */
    public String getOwnerPackageName() {
        return mOwnerPackageName;
    }

    /**
     * Gets the compatibility info used by this display instance.
     *
     * @return The display adjustments holder, or null if none is required.
     * @hide
     */
    public DisplayAdjustments getDisplayAdjustments() {
        return mDisplayAdjustments;
    }

    /**
     * Gets the name of the display.
     * <p>
     * Note that some displays may be renamed by the user.
     * </p>
     *
     * @return The display's name.
     */
    public String getName() {
        synchronized (this) {
            updateDisplayInfoLocked();
            return mDisplayInfo.name;
        }
    }

    /**
     * Gets the size of the display, in pixels.
     * <p>
     * Note that this value should <em>not</em> be used for computing layouts,
     * since a device will typically have screen decoration (such as a status bar)
     * along the edges of the display that reduce the amount of application
     * space available from the size returned here.  Layouts should instead use
     * the window size.
     * </p><p>
     * The size is adjusted based on the current rotation of the display.
     * </p><p>
     * The size returned by this method does not necessarily represent the
     * actual raw size (native resolution) of the display.  The returned size may
     * be adjusted to exclude certain system decoration elements that are always visible.
     * It may also be scaled to provide compatibility with older applications that
     * were originally designed for smaller displays.
     * </p>
     *
     * @param outSize A {@link Point} object to receive the size information.
     */
    public void getSize(Point outSize) {
        synchronized (this) {
            updateDisplayInfoLocked();
            mDisplayInfo.getAppMetrics(mTempMetrics, mDisplayAdjustments);
            outSize.x = mTempMetrics.widthPixels;
            outSize.y = mTempMetrics.heightPixels;
        }
    }

    /**
     * Gets the size of the display as a rectangle, in pixels.
     *
     * @param outSize A {@link Rect} object to receive the size information.
     * @see #getSize(Point)
     */
    public void getRectSize(Rect outSize) {
        synchronized (this) {
            updateDisplayInfoLocked();
            mDisplayInfo.getAppMetrics(mTempMetrics, mDisplayAdjustments);
            outSize.set(0, 0, mTempMetrics.widthPixels, mTempMetrics.heightPixels);
        }
    }

    /**
     * Return the range of display sizes an application can expect to encounter
     * under normal operation, as long as there is no physical change in screen
     * size.  This is basically the sizes you will see as the orientation
     * changes, taking into account whatever screen decoration there is in
     * each rotation.  For example, the status bar is always at the top of the
     * screen, so it will reduce the height both in landscape and portrait, and
     * the smallest height returned here will be the smaller of the two.
     *
     * This is intended for applications to get an idea of the range of sizes
     * they will encounter while going through device rotations, to provide a
     * stable UI through rotation.  The sizes here take into account all standard
     * system decorations that reduce the size actually available to the
     * application: the status bar, navigation bar, system bar, etc.  It does
     * <em>not</em> take into account more transient elements like an IME
     * soft keyboard.
     *
     * @param outSmallestSize Filled in with the smallest width and height
     * that the application will encounter, in pixels (not dp units).  The x
     * (width) dimension here directly corresponds to
     * {@link android.content.res.Configuration#smallestScreenWidthDp
     * Configuration.smallestScreenWidthDp}, except the value here is in raw
     * screen pixels rather than dp units.  Your application may of course
     * still get smaller space yet if, for example, a soft keyboard is
     * being displayed.
     * @param outLargestSize Filled in with the largest width and height
     * that the application will encounter, in pixels (not dp units).  Your
     * application may of course still get larger space than this if,
     * for example, screen decorations like the status bar are being hidden.
     */
    public void getCurrentSizeRange(Point outSmallestSize, Point outLargestSize) {
        synchronized (this) {
            updateDisplayInfoLocked();
            outSmallestSize.x = mDisplayInfo.smallestNominalAppWidth;
            outSmallestSize.y = mDisplayInfo.smallestNominalAppHeight;
            outLargestSize.x = mDisplayInfo.largestNominalAppWidth;
            outLargestSize.y = mDisplayInfo.largestNominalAppHeight;
        }
    }

    /**
     * Return the maximum screen size dimension that will happen.  This is
     * mostly for wallpapers.
     * @hide
     */
    public int getMaximumSizeDimension() {
        synchronized (this) {
            updateDisplayInfoLocked();
            return Math.max(mDisplayInfo.logicalWidth, mDisplayInfo.logicalHeight);
        }
    }

    /**
     * @deprecated Use {@link #getSize(Point)} instead.
     */
    @Deprecated
    public int getWidth() {
        synchronized (this) {
            updateCachedAppSizeIfNeededLocked();
            return mCachedAppWidthCompat;
        }
    }

    /**
     * @deprecated Use {@link #getSize(Point)} instead.
     */
    @Deprecated
    public int getHeight() {
        synchronized (this) {
            updateCachedAppSizeIfNeededLocked();
            return mCachedAppHeightCompat;
        }
    }

    /**
     * @hide
     * Return a rectangle defining the insets of the overscan region of the display.
     * Each field of the rectangle is the number of pixels the overscan area extends
     * into the display on that side.
     */
    public void getOverscanInsets(Rect outRect) {
        synchronized (this) {
            updateDisplayInfoLocked();
            outRect.set(mDisplayInfo.overscanLeft, mDisplayInfo.overscanTop,
                    mDisplayInfo.overscanRight, mDisplayInfo.overscanBottom);
        }
    }

    /**
     * Returns the rotation of the screen from its "natural" orientation.
     * The returned value may be {@link Surface#ROTATION_0 Surface.ROTATION_0}
     * (no rotation), {@link Surface#ROTATION_90 Surface.ROTATION_90},
     * {@link Surface#ROTATION_180 Surface.ROTATION_180}, or
     * {@link Surface#ROTATION_270 Surface.ROTATION_270}.  For
     * example, if a device has a naturally tall screen, and the user has
     * turned it on its side to go into a landscape orientation, the value
     * returned here may be either {@link Surface#ROTATION_90 Surface.ROTATION_90}
     * or {@link Surface#ROTATION_270 Surface.ROTATION_270} depending on
     * the direction it was turned.  The angle is the rotation of the drawn
     * graphics on the screen, which is the opposite direction of the physical
     * rotation of the device.  For example, if the device is rotated 90
     * degrees counter-clockwise, to compensate rendering will be rotated by
     * 90 degrees clockwise and thus the returned value here will be
     * {@link Surface#ROTATION_90 Surface.ROTATION_90}.
     */
    @Surface.Rotation
    public int getRotation() {
        synchronized (this) {
            updateDisplayInfoLocked();
            return mDisplayInfo.rotation;
        }
    }

    /**
     * @deprecated use {@link #getRotation}
     * @return orientation of this display.
     */
    @Deprecated
    @Surface.Rotation
    public int getOrientation() {
        return getRotation();
    }

    /**
     * Gets the pixel format of the display.
     * @return One of the constants defined in {@link android.graphics.PixelFormat}.
     *
     * @deprecated This method is no longer supported.
     * The result is always {@link PixelFormat#RGBA_8888}.
     */
    @Deprecated
    public int getPixelFormat() {
        return PixelFormat.RGBA_8888;
    }

    /**
     * Gets the refresh rate of this display in frames per second.
     */
    public float getRefreshRate() {
        synchronized (this) {
            updateDisplayInfoLocked();
            return mDisplayInfo.getMode().getRefreshRate();
        }
    }

    /**
     * Get the supported refresh rates of this display in frames per second.
     * <p>
     * This method only returns refresh rates for the display's default modes. For more options, use
     * {@link #getSupportedModes()}.
     *
     * @deprecated use {@link #getSupportedModes()} instead
     */
    @Deprecated
    public float[] getSupportedRefreshRates() {
        synchronized (this) {
            updateDisplayInfoLocked();
            return mDisplayInfo.getDefaultRefreshRates();
        }
    }

    /**
     * Returns the active mode of the display.
     */
    public Mode getMode() {
        synchronized (this) {
            updateDisplayInfoLocked();
            return mDisplayInfo.getMode();
        }
    }

    /**
     * Gets the supported modes of this display.
     */
    public Mode[] getSupportedModes() {
        synchronized (this) {
            updateDisplayInfoLocked();
            final Display.Mode[] modes = mDisplayInfo.supportedModes;
            return Arrays.copyOf(modes, modes.length);
        }
    }

    /**
     * Request the display applies a color transform.
     * @hide
     */
    @RequiresPermission(CONFIGURE_DISPLAY_COLOR_TRANSFORM)
    public void requestColorTransform(ColorTransform colorTransform) {
        mGlobal.requestColorTransform(mDisplayId, colorTransform.getId());
    }

    /**
     * Returns the active color transform of this display
     * @hide
     */
    public ColorTransform getColorTransform() {
        synchronized (this) {
            updateDisplayInfoLocked();
            return mDisplayInfo.getColorTransform();
        }
    }

    /**
     * Returns the default color transform of this display
     * @hide
     */
    public ColorTransform getDefaultColorTransform() {
        synchronized (this) {
            updateDisplayInfoLocked();
            return mDisplayInfo.getDefaultColorTransform();
        }
    }

    /**
     * Gets the supported color transforms of this device.
     * @hide
     */
    public ColorTransform[] getSupportedColorTransforms() {
        synchronized (this) {
            updateDisplayInfoLocked();
            ColorTransform[] transforms = mDisplayInfo.supportedColorTransforms;
            return Arrays.copyOf(transforms, transforms.length);
        }
    }

    /**
     * Gets the app VSYNC offset, in nanoseconds.  This is a positive value indicating
     * the phase offset of the VSYNC events provided by Choreographer relative to the
     * display refresh.  For example, if Choreographer reports that the refresh occurred
     * at time N, it actually occurred at (N - appVsyncOffset).
     * <p>
     * Apps generally do not need to be aware of this.  It's only useful for fine-grained
     * A/V synchronization.
     */
    public long getAppVsyncOffsetNanos() {
        synchronized (this) {
            updateDisplayInfoLocked();
            return mDisplayInfo.appVsyncOffsetNanos;
        }
    }

    /**
     * This is how far in advance a buffer must be queued for presentation at
     * a given time.  If you want a buffer to appear on the screen at
     * time N, you must submit the buffer before (N - presentationDeadline).
     * <p>
     * The desired presentation time for GLES rendering may be set with
     * {@link android.opengl.EGLExt#eglPresentationTimeANDROID}.  For video decoding, use
     * {@link android.media.MediaCodec#releaseOutputBuffer(int, long)}.  Times are
     * expressed in nanoseconds, using the system monotonic clock
     * ({@link System#nanoTime}).
     */
    public long getPresentationDeadlineNanos() {
        synchronized (this) {
            updateDisplayInfoLocked();
            return mDisplayInfo.presentationDeadlineNanos;
        }
    }

    /**
     * Gets display metrics that describe the size and density of this display.
     * <p>
     * The size is adjusted based on the current rotation of the display.
     * </p><p>
     * The size returned by this method does not necessarily represent the
     * actual raw size (native resolution) of the display.  The returned size may
     * be adjusted to exclude certain system decor elements that are always visible.
     * It may also be scaled to provide compatibility with older applications that
     * were originally designed for smaller displays.
     * </p>
     *
     * @param outMetrics A {@link DisplayMetrics} object to receive the metrics.
     */
    public void getMetrics(DisplayMetrics outMetrics) {
        synchronized (this) {
            updateDisplayInfoLocked();
            mDisplayInfo.getAppMetrics(outMetrics, mDisplayAdjustments);
        }
    }

    /**
     * Gets the real size of the display without subtracting any window decor or
     * applying any compatibility scale factors.
     * <p>
     * The size is adjusted based on the current rotation of the display.
     * </p><p>
     * The real size may be smaller than the physical size of the screen when the
     * window manager is emulating a smaller display (using adb shell am display-size).
     * </p>
     *
     * @param outSize Set to the real size of the display.
     */
    public void getRealSize(Point outSize) {
        synchronized (this) {
            updateDisplayInfoLocked();
            outSize.x = mDisplayInfo.logicalWidth;
            outSize.y = mDisplayInfo.logicalHeight;
        }
    }

    /**
     * Gets display metrics based on the real size of this display.
     * <p>
     * The size is adjusted based on the current rotation of the display.
     * </p><p>
     * The real size may be smaller than the physical size of the screen when the
     * window manager is emulating a smaller display (using adb shell am display-size).
     * </p>
     *
     * @param outMetrics A {@link DisplayMetrics} object to receive the metrics.
     */
    public void getRealMetrics(DisplayMetrics outMetrics) {
        synchronized (this) {
            updateDisplayInfoLocked();
            mDisplayInfo.getLogicalMetrics(outMetrics,
                    CompatibilityInfo.DEFAULT_COMPATIBILITY_INFO,
                    mDisplayAdjustments.getConfiguration());
        }
    }

    /**
     * Gets the state of the display, such as whether it is on or off.
     *
     * @return The state of the display: one of {@link #STATE_OFF}, {@link #STATE_ON},
     * {@link #STATE_DOZE}, {@link #STATE_DOZE_SUSPEND}, or {@link #STATE_UNKNOWN}.
     */
    public int getState() {
        synchronized (this) {
            updateDisplayInfoLocked();
            return mIsValid ? mDisplayInfo.state : STATE_UNKNOWN;
        }
    }

    /**
     * Returns true if the specified UID has access to this display.
     * @hide
     */
    public boolean hasAccess(int uid) {
        return Display.hasAccess(uid, mFlags, mOwnerUid);
    }

    /** @hide */
    public static boolean hasAccess(int uid, int flags, int ownerUid) {
        return (flags & Display.FLAG_PRIVATE) == 0
                || uid == ownerUid
                || uid == Process.SYSTEM_UID
                || uid == 0;
    }

    /**
     * Returns true if the display is a public presentation display.
     * @hide
     */
    public boolean isPublicPresentation() {
        return (mFlags & (Display.FLAG_PRIVATE | Display.FLAG_PRESENTATION)) ==
                Display.FLAG_PRESENTATION;
    }

    private void updateDisplayInfoLocked() {
        // Note: The display manager caches display info objects on our behalf.
        DisplayInfo newInfo = mGlobal.getDisplayInfo(mDisplayId);
        if (newInfo == null) {
            // Preserve the old mDisplayInfo after the display is removed.
            if (mIsValid) {
                mIsValid = false;
                if (DEBUG) {
                    Log.d(TAG, "Logical display " + mDisplayId + " was removed.");
                }
            }
        } else {
            // Use the new display info.  (It might be the same object if nothing changed.)
            mDisplayInfo = newInfo;
            if (!mIsValid) {
                mIsValid = true;
                if (DEBUG) {
                    Log.d(TAG, "Logical display " + mDisplayId + " was recreated.");
                }
            }
        }
    }

    private void updateCachedAppSizeIfNeededLocked() {
        long now = SystemClock.uptimeMillis();
        if (now > mLastCachedAppSizeUpdate + CACHED_APP_SIZE_DURATION_MILLIS) {
            updateDisplayInfoLocked();
            mDisplayInfo.getAppMetrics(mTempMetrics, mDisplayAdjustments);
            mCachedAppWidthCompat = mTempMetrics.widthPixels;
            mCachedAppHeightCompat = mTempMetrics.heightPixels;
            mLastCachedAppSizeUpdate = now;
        }
    }

    // For debugging purposes
    @Override
    public String toString() {
        synchronized (this) {
            updateDisplayInfoLocked();
            mDisplayInfo.getAppMetrics(mTempMetrics, mDisplayAdjustments);
            return "Display id " + mDisplayId + ": " + mDisplayInfo
                    + ", " + mTempMetrics + ", isValid=" + mIsValid;
        }
    }

    /**
     * @hide
     */
    public static String typeToString(int type) {
        switch (type) {
            case TYPE_UNKNOWN:
                return "UNKNOWN";
            case TYPE_BUILT_IN:
                return "BUILT_IN";
            case TYPE_HDMI:
                return "HDMI";
            case TYPE_WIFI:
                return "WIFI";
            case TYPE_OVERLAY:
                return "OVERLAY";
            case TYPE_VIRTUAL:
                return "VIRTUAL";
            default:
                return Integer.toString(type);
        }
    }

    /**
     * @hide
     */
    public static String stateToString(int state) {
        switch (state) {
            case STATE_UNKNOWN:
                return "UNKNOWN";
            case STATE_OFF:
                return "OFF";
            case STATE_ON:
                return "ON";
            case STATE_DOZE:
                return "DOZE";
            case STATE_DOZE_SUSPEND:
                return "DOZE_SUSPEND";
            default:
                return Integer.toString(state);
        }
    }

    /**
     * Returns true if display updates may be suspended while in the specified
     * display power state.
     * @hide
     */
    public static boolean isSuspendedState(int state) {
        return state == STATE_OFF || state == STATE_DOZE_SUSPEND;
    }

    /**
     * A mode supported by a given display.
     *
     * @see Display#getSupportedModes()
     */
    public static final class Mode implements Parcelable {
        /**
         * @hide
         */
        public static final Mode[] EMPTY_ARRAY = new Mode[0];

        private final int mModeId;
        private final int mWidth;
        private final int mHeight;
        private final float mRefreshRate;

        /**
         * @hide
         */
        public Mode(int modeId, int width, int height, float refreshRate) {
            mModeId = modeId;
            mWidth = width;
            mHeight = height;
            mRefreshRate = refreshRate;
        }

        /**
         * Returns this mode's id.
         */
        public int getModeId() {
            return mModeId;
        }

        /**
         * Returns the physical width of the display in pixels when configured in this mode's
         * resolution.
         * <p>
         * Note that due to application UI scaling, the number of pixels made available to
         * applications when the mode is active (as reported by {@link Display#getWidth()} may
         * differ from the mode's actual resolution (as reported by this function).
         * <p>
         * For example, applications running on a 4K display may have their UI laid out and rendered
         * in 1080p and then scaled up. Applications can take advantage of the extra resolution by
         * rendering content through a {@link android.view.SurfaceView} using full size buffers.
         */
        public int getPhysicalWidth() {
            return mWidth;
        }

        /**
         * Returns the physical height of the display in pixels when configured in this mode's
         * resolution.
         * <p>
         * Note that due to application UI scaling, the number of pixels made available to
         * applications when the mode is active (as reported by {@link Display#getHeight()} may
         * differ from the mode's actual resolution (as reported by this function).
         * <p>
         * For example, applications running on a 4K display may have their UI laid out and rendered
         * in 1080p and then scaled up. Applications can take advantage of the extra resolution by
         * rendering content through a {@link android.view.SurfaceView} using full size buffers.
         */
        public int getPhysicalHeight() {
            return mHeight;
        }

        /**
         * Returns the refresh rate in frames per second.
         */
        public float getRefreshRate() {
            return mRefreshRate;
        }

        /**
         * Returns {@code true} if this mode matches the given parameters.
         *
         * @hide
         */
        public boolean matches(int width, int height, float refreshRate) {
            return mWidth == width &&
                    mHeight == height &&
                    Float.floatToIntBits(mRefreshRate) == Float.floatToIntBits(refreshRate);
        }

        @Override
        public boolean equals(Object other) {
            if (this == other) {
                return true;
            }
            if (!(other instanceof Mode)) {
                return false;
            }
            Mode that = (Mode) other;
            return mModeId == that.mModeId && matches(that.mWidth, that.mHeight, that.mRefreshRate);
        }

        @Override
        public int hashCode() {
            int hash = 1;
            hash = hash * 17 + mModeId;
            hash = hash * 17 + mWidth;
            hash = hash * 17 + mHeight;
            hash = hash * 17 + Float.floatToIntBits(mRefreshRate);
            return hash;
        }

        @Override
        public String toString() {
            return new StringBuilder("{")
                    .append("id=").append(mModeId)
                    .append(", width=").append(mWidth)
                    .append(", height=").append(mHeight)
                    .append(", fps=").append(mRefreshRate)
                    .append("}")
                    .toString();
        }

        @Override
        public int describeContents() {
            return 0;
        }

        private Mode(Parcel in) {
            this(in.readInt(), in.readInt(), in.readInt(), in.readFloat());
        }

        @Override
        public void writeToParcel(Parcel out, int parcelableFlags) {
            out.writeInt(mModeId);
            out.writeInt(mWidth);
            out.writeInt(mHeight);
            out.writeFloat(mRefreshRate);
        }

        @SuppressWarnings("hiding")
        public static final Parcelable.Creator<Mode> CREATOR
                = new Parcelable.Creator<Mode>() {
            @Override
            public Mode createFromParcel(Parcel in) {
                return new Mode(in);
            }

            @Override
            public Mode[] newArray(int size) {
                return new Mode[size];
            }
        };
    }

    /**
     * A color transform supported by a given display.
     *
     * @see Display#getSupportedColorTransforms()
     * @hide
     */
    public static final class ColorTransform implements Parcelable {
        public static final ColorTransform[] EMPTY_ARRAY = new ColorTransform[0];

        private final int mId;
        private final int mColorTransform;

        public ColorTransform(int id, int colorTransform) {
            mId = id;
            mColorTransform = colorTransform;
        }

        public int getId() {
            return mId;
        }

        public int getColorTransform() {
            return mColorTransform;
        }

        @Override
        public boolean equals(Object other) {
            if (this == other) {
                return true;
            }
            if (!(other instanceof ColorTransform)) {
                return false;
            }
            ColorTransform that = (ColorTransform) other;
            return mId == that.mId
                && mColorTransform == that.mColorTransform;
        }

        @Override
        public int hashCode() {
            int hash = 1;
            hash = hash * 17 + mId;
            hash = hash * 17 + mColorTransform;
            return hash;
        }

        @Override
        public String toString() {
            return new StringBuilder("{")
                    .append("id=").append(mId)
                    .append(", colorTransform=").append(mColorTransform)
                    .append("}")
                    .toString();
        }

        @Override
        public int describeContents() {
            return 0;
        }

        private ColorTransform(Parcel in) {
            this(in.readInt(), in.readInt());
        }

        @Override
        public void writeToParcel(Parcel out, int parcelableFlags) {
            out.writeInt(mId);
            out.writeInt(mColorTransform);
        }

        @SuppressWarnings("hiding")
        public static final Parcelable.Creator<ColorTransform> CREATOR
                = new Parcelable.Creator<ColorTransform>() {
            @Override
            public ColorTransform createFromParcel(Parcel in) {
                return new ColorTransform(in);
            }

            @Override
            public ColorTransform[] newArray(int size) {
                return new ColorTransform[size];
            }
        };
    }
}<|MERGE_RESOLUTION|>--- conflicted
+++ resolved
@@ -94,18 +94,17 @@
     public static final int DEFAULT_DISPLAY = 0;
 
     /**
-<<<<<<< HEAD
      * maru
      *
      * Fixed display id for the default external display. Currently only HDMI.
      * @hide
      */
     public static final int DEFAULT_EXTERNAL_DISPLAY = 1;
-=======
+
+    /**
      * Invalid display id.
      */
     public static final int INVALID_DISPLAY = -1;
->>>>>>> 6a431eed
 
     /**
      * Display flag: Indicates that the display supports compositing content
