--- conflicted
+++ resolved
@@ -462,11 +462,7 @@
 
     public IActivityContainer createStackOnDisplay(int displayId) throws RemoteException;
 
-<<<<<<< HEAD
-    public int getActivityDisplayId(IBinder activityToken) throws RemoteException;
-=======
     public void deleteActivityContainer(IActivityContainer container) throws RemoteException;
->>>>>>> 6a431eed
 
     public int getActivityDisplayId(IBinder activityToken) throws RemoteException;
 
@@ -803,11 +799,7 @@
     int RELEASE_PERSISTABLE_URI_PERMISSION_TRANSACTION = IBinder.FIRST_CALL_TRANSACTION+180;
     int GET_PERSISTED_URI_PERMISSIONS_TRANSACTION = IBinder.FIRST_CALL_TRANSACTION+181;
     int APP_NOT_RESPONDING_VIA_PROVIDER_TRANSACTION = IBinder.FIRST_CALL_TRANSACTION+182;
-<<<<<<< HEAD
-    int GET_HOME_ACTIVITY_TOKEN_TRANSACTION = IBinder.FIRST_CALL_TRANSACTION+183;
-=======
     // Available
->>>>>>> 6a431eed
     int GET_ACTIVITY_DISPLAY_ID_TRANSACTION = IBinder.FIRST_CALL_TRANSACTION+184;
     int DELETE_ACTIVITY_CONTAINER_TRANSACTION = IBinder.FIRST_CALL_TRANSACTION+185;
     int SET_PROCESS_MEMORY_TRIM_TRANSACTION = IBinder.FIRST_CALL_TRANSACTION+186;
