/*
 * Copyright (C) 2006 The Android Open Source Project
 *
 * Licensed under the Apache License, Version 2.0 (the "License");
 * you may not use this file except in compliance with the License.
 * You may obtain a copy of the License at
 *
 *      http://www.apache.org/licenses/LICENSE-2.0
 *
 * Unless required by applicable law or agreed to in writing, software
 * distributed under the License is distributed on an "AS IS" BASIS,
 * WITHOUT WARRANTIES OR CONDITIONS OF ANY KIND, either express or implied.
 * See the License for the specific language governing permissions and
 * limitations under the License.
 */

package android.app;

<<<<<<< HEAD
import android.app.usage.IUsageStatsManager;
import android.app.usage.UsageStatsManager;
import android.appwidget.AppWidgetManager;
import android.mperspective.IPerspectiveService;
import android.mperspective.PerspectiveManager;
import android.os.Build;
import android.service.persistentdata.IPersistentDataBlockService;
import android.service.persistentdata.PersistentDataBlockManager;

import com.android.internal.appwidget.IAppWidgetService;
import com.android.internal.policy.PolicyManager;
=======
import com.android.internal.annotations.GuardedBy;
>>>>>>> 6a431eed
import com.android.internal.util.Preconditions;

import android.content.BroadcastReceiver;
import android.content.ComponentName;
import android.content.ContentProvider;
import android.content.ContentResolver;
import android.content.Context;
import android.content.ContextWrapper;
import android.content.IContentProvider;
import android.content.IIntentReceiver;
import android.content.Intent;
import android.content.IntentFilter;
import android.content.IntentSender;
import android.content.ReceiverCallNotAllowedException;
import android.content.ServiceConnection;
import android.content.SharedPreferences;
import android.content.pm.ApplicationInfo;
import android.content.pm.IPackageManager;
import android.content.pm.PackageManager;
import android.content.pm.PackageManager.NameNotFoundException;
import android.content.res.AssetManager;
import android.content.res.CompatibilityInfo;
import android.content.res.Configuration;
import android.content.res.Resources;
import android.database.DatabaseErrorHandler;
import android.database.sqlite.SQLiteDatabase;
import android.database.sqlite.SQLiteDatabase.CursorFactory;
import android.graphics.Bitmap;
import android.graphics.drawable.Drawable;
import android.net.Uri;
import android.os.Binder;
import android.os.Build;
import android.os.Bundle;
import android.os.Debug;
import android.os.Environment;
import android.os.FileUtils;
import android.os.Handler;
import android.os.IBinder;
import android.os.Looper;
import android.os.Process;
import android.os.RemoteException;
import android.os.ServiceManager;
import android.os.UserHandle;
import android.os.storage.IMountService;
import android.util.AndroidRuntimeException;
import android.util.ArrayMap;
import android.util.Log;
import android.util.Slog;
import android.view.Display;
import android.view.DisplayAdjustments;

import java.io.File;
import java.io.FileInputStream;
import java.io.FileNotFoundException;
import java.io.FileOutputStream;
import java.io.IOException;
import java.io.InputStream;

class ReceiverRestrictedContext extends ContextWrapper {
    ReceiverRestrictedContext(Context base) {
        super(base);
    }

    @Override
    public Intent registerReceiver(BroadcastReceiver receiver, IntentFilter filter) {
        return registerReceiver(receiver, filter, null, null);
    }

    @Override
    public Intent registerReceiver(BroadcastReceiver receiver, IntentFilter filter,
            String broadcastPermission, Handler scheduler) {
        if (receiver == null) {
            // Allow retrieving current sticky broadcast; this is safe since we
            // aren't actually registering a receiver.
            return super.registerReceiver(null, filter, broadcastPermission, scheduler);
        } else {
            throw new ReceiverCallNotAllowedException(
                    "BroadcastReceiver components are not allowed to register to receive intents");
        }
    }

    @Override
    public Intent registerReceiverAsUser(BroadcastReceiver receiver, UserHandle user,
            IntentFilter filter, String broadcastPermission, Handler scheduler) {
        if (receiver == null) {
            // Allow retrieving current sticky broadcast; this is safe since we
            // aren't actually registering a receiver.
            return super.registerReceiverAsUser(null, user, filter, broadcastPermission, scheduler);
        } else {
            throw new ReceiverCallNotAllowedException(
                    "BroadcastReceiver components are not allowed to register to receive intents");
        }
    }

    @Override
    public boolean bindService(Intent service, ServiceConnection conn, int flags) {
        throw new ReceiverCallNotAllowedException(
                "BroadcastReceiver components are not allowed to bind to services");
    }
}

/**
 * Common implementation of Context API, which provides the base
 * context object for Activity and other application components.
 */
class ContextImpl extends Context {
    private final static String TAG = "ContextImpl";
    private final static boolean DEBUG = false;

    /**
     * Map from package name, to preference name, to cached preferences.
     */
    private static ArrayMap<String, ArrayMap<String, SharedPreferencesImpl>> sSharedPrefs;

    final ActivityThread mMainThread;
    final LoadedApk mPackageInfo;

    private final IBinder mActivityToken;

    private final UserHandle mUser;

    private final ApplicationContentResolver mContentResolver;

    private final String mBasePackageName;
    private final String mOpPackageName;

    private final ResourcesManager mResourcesManager;
    private final Resources mResources;
    private final Display mDisplay; // may be null if default display
    private final DisplayAdjustments mDisplayAdjustments = new DisplayAdjustments();

    private final boolean mRestricted;

    private Context mOuterContext;
    private int mThemeResource = 0;
    private Resources.Theme mTheme = null;
    private PackageManager mPackageManager;
    private Context mReceiverRestrictedContext = null;

    private final Object mSync = new Object();

    @GuardedBy("mSync")
    private File mDatabasesDir;
    @GuardedBy("mSync")
    private File mPreferencesDir;
    @GuardedBy("mSync")
    private File mFilesDir;
    @GuardedBy("mSync")
    private File mNoBackupFilesDir;
    @GuardedBy("mSync")
    private File mCacheDir;
    @GuardedBy("mSync")
    private File mCodeCacheDir;

    @GuardedBy("mSync")
    private File[] mExternalObbDirs;
    @GuardedBy("mSync")
    private File[] mExternalFilesDirs;
    @GuardedBy("mSync")
    private File[] mExternalCacheDirs;
    @GuardedBy("mSync")
    private File[] mExternalMediaDirs;

<<<<<<< HEAD
    private static final String[] EMPTY_FILE_LIST = {};

    /**
     * Override this class when the system service constructor needs a
     * ContextImpl.  Else, use StaticServiceFetcher below.
     */
    /*package*/ static class ServiceFetcher {
        int mContextCacheIndex = -1;

        /**
         * Main entrypoint; only override if you don't need caching.
         */
        public Object getService(ContextImpl ctx) {
            ArrayList<Object> cache = ctx.mServiceCache;
            Object service;
            synchronized (cache) {
                if (cache.size() == 0) {
                    // Initialize the cache vector on first access.
                    // At this point sNextPerContextServiceCacheIndex
                    // is the number of potential services that are
                    // cached per-Context.
                    for (int i = 0; i < sNextPerContextServiceCacheIndex; i++) {
                        cache.add(null);
                    }
                } else {
                    service = cache.get(mContextCacheIndex);
                    if (service != null) {
                        return service;
                    }
                }
                service = createService(ctx);
                cache.set(mContextCacheIndex, service);
                return service;
            }
        }

        /**
         * Override this to create a new per-Context instance of the
         * service.  getService() will handle locking and caching.
         */
        public Object createService(ContextImpl ctx) {
            throw new RuntimeException("Not implemented");
        }
    }

    /**
     * Override this class for services to be cached process-wide.
     */
    abstract static class StaticServiceFetcher extends ServiceFetcher {
        private Object mCachedInstance;

        @Override
        public final Object getService(ContextImpl unused) {
            synchronized (StaticServiceFetcher.this) {
                Object service = mCachedInstance;
                if (service != null) {
                    return service;
                }
                return mCachedInstance = createStaticService();
            }
        }

        public abstract Object createStaticService();
    }

    private static final HashMap<String, ServiceFetcher> SYSTEM_SERVICE_MAP =
            new HashMap<String, ServiceFetcher>();

    private static int sNextPerContextServiceCacheIndex = 0;
    private static void registerService(String serviceName, ServiceFetcher fetcher) {
        if (!(fetcher instanceof StaticServiceFetcher)) {
            fetcher.mContextCacheIndex = sNextPerContextServiceCacheIndex++;
        }
        SYSTEM_SERVICE_MAP.put(serviceName, fetcher);
    }

    // This one's defined separately and given a variable name so it
    // can be re-used by getWallpaperManager(), avoiding a HashMap
    // lookup.
    private static ServiceFetcher WALLPAPER_FETCHER = new ServiceFetcher() {
            public Object createService(ContextImpl ctx) {
                return new WallpaperManager(ctx.getOuterContext(),
                        ctx.mMainThread.getHandler());
            }};

    static {
        registerService(ACCESSIBILITY_SERVICE, new ServiceFetcher() {
                public Object getService(ContextImpl ctx) {
                    return AccessibilityManager.getInstance(ctx);
                }});

        registerService(CAPTIONING_SERVICE, new ServiceFetcher() {
                public Object getService(ContextImpl ctx) {
                    return new CaptioningManager(ctx);
                }});

        registerService(ACCOUNT_SERVICE, new ServiceFetcher() {
                public Object createService(ContextImpl ctx) {
                    IBinder b = ServiceManager.getService(ACCOUNT_SERVICE);
                    IAccountManager service = IAccountManager.Stub.asInterface(b);
                    return new AccountManager(ctx, service);
                }});

        registerService(ACTIVITY_SERVICE, new ServiceFetcher() {
                public Object createService(ContextImpl ctx) {
                    return new ActivityManager(ctx.getOuterContext(), ctx.mMainThread.getHandler());
                }});

        registerService(ALARM_SERVICE, new ServiceFetcher() {
                public Object createService(ContextImpl ctx) {
                    IBinder b = ServiceManager.getService(ALARM_SERVICE);
                    IAlarmManager service = IAlarmManager.Stub.asInterface(b);
                    return new AlarmManager(service, ctx);
                }});

        registerService(AUDIO_SERVICE, new ServiceFetcher() {
                public Object createService(ContextImpl ctx) {
                    return new AudioManager(ctx);
                }});

        registerService(MEDIA_ROUTER_SERVICE, new ServiceFetcher() {
                public Object createService(ContextImpl ctx) {
                    return new MediaRouter(ctx);
                }});

        registerService(BLUETOOTH_SERVICE, new ServiceFetcher() {
                public Object createService(ContextImpl ctx) {
                    return new BluetoothManager(ctx);
                }});

        registerService(HDMI_CONTROL_SERVICE, new StaticServiceFetcher() {
                public Object createStaticService() {
                    IBinder b = ServiceManager.getService(HDMI_CONTROL_SERVICE);
                    return new HdmiControlManager(IHdmiControlService.Stub.asInterface(b));
                }});

        registerService(CLIPBOARD_SERVICE, new ServiceFetcher() {
                public Object createService(ContextImpl ctx) {
                    return new ClipboardManager(ctx.getOuterContext(),
                            ctx.mMainThread.getHandler());
                }});

        registerService(CONNECTIVITY_SERVICE, new ServiceFetcher() {
                public Object createService(ContextImpl ctx) {
                    IBinder b = ServiceManager.getService(CONNECTIVITY_SERVICE);
                    return new ConnectivityManager(IConnectivityManager.Stub.asInterface(b));
                }});

        registerService(COUNTRY_DETECTOR, new StaticServiceFetcher() {
                public Object createStaticService() {
                    IBinder b = ServiceManager.getService(COUNTRY_DETECTOR);
                    return new CountryDetector(ICountryDetector.Stub.asInterface(b));
                }});

        registerService(DEVICE_POLICY_SERVICE, new ServiceFetcher() {
                public Object createService(ContextImpl ctx) {
                    return DevicePolicyManager.create(ctx, ctx.mMainThread.getHandler());
                }});

        registerService(DOWNLOAD_SERVICE, new ServiceFetcher() {
                public Object createService(ContextImpl ctx) {
                    return new DownloadManager(ctx.getContentResolver(), ctx.getPackageName());
                }});

        registerService(BATTERY_SERVICE, new ServiceFetcher() {
                public Object createService(ContextImpl ctx) {
                    return new BatteryManager();
                }});

        registerService(NFC_SERVICE, new ServiceFetcher() {
                public Object createService(ContextImpl ctx) {
                    return new NfcManager(ctx);
                }});

        registerService(DROPBOX_SERVICE, new StaticServiceFetcher() {
                public Object createStaticService() {
                    return createDropBoxManager();
                }});

        registerService(INPUT_SERVICE, new StaticServiceFetcher() {
                public Object createStaticService() {
                    return InputManager.getInstance();
                }});

        registerService(DISPLAY_SERVICE, new ServiceFetcher() {
                @Override
                public Object createService(ContextImpl ctx) {
                    return new DisplayManager(ctx.getOuterContext());
                }});

        registerService(INPUT_METHOD_SERVICE, new StaticServiceFetcher() {
                public Object createStaticService() {
                    return InputMethodManager.getInstance();
                }});

        registerService(TEXT_SERVICES_MANAGER_SERVICE, new ServiceFetcher() {
                public Object createService(ContextImpl ctx) {
                    return TextServicesManager.getInstance();
                }});

        registerService(KEYGUARD_SERVICE, new ServiceFetcher() {
                public Object getService(ContextImpl ctx) {
                    // TODO: why isn't this caching it?  It wasn't
                    // before, so I'm preserving the old behavior and
                    // using getService(), instead of createService()
                    // which would do the caching.
                    return new KeyguardManager();
                }});

        registerService(LAYOUT_INFLATER_SERVICE, new ServiceFetcher() {
                public Object createService(ContextImpl ctx) {
                    return PolicyManager.makeNewLayoutInflater(ctx.getOuterContext());
                }});

        registerService(LOCATION_SERVICE, new ServiceFetcher() {
                public Object createService(ContextImpl ctx) {
                    IBinder b = ServiceManager.getService(LOCATION_SERVICE);
                    return new LocationManager(ctx, ILocationManager.Stub.asInterface(b));
                }});

        registerService(NETWORK_POLICY_SERVICE, new ServiceFetcher() {
            @Override
            public Object createService(ContextImpl ctx) {
                return new NetworkPolicyManager(INetworkPolicyManager.Stub.asInterface(
                        ServiceManager.getService(NETWORK_POLICY_SERVICE)));
            }
        });

        registerService(NOTIFICATION_SERVICE, new ServiceFetcher() {
                public Object createService(ContextImpl ctx) {
                    final Context outerContext = ctx.getOuterContext();
                    return new NotificationManager(
                        new ContextThemeWrapper(outerContext,
                                Resources.selectSystemTheme(0,
                                        outerContext.getApplicationInfo().targetSdkVersion,
                                        com.android.internal.R.style.Theme_Dialog,
                                        com.android.internal.R.style.Theme_Holo_Dialog,
                                        com.android.internal.R.style.Theme_DeviceDefault_Dialog,
                                        com.android.internal.R.style.Theme_DeviceDefault_Light_Dialog)),
                        ctx.mMainThread.getHandler());
                }});

        registerService(NSD_SERVICE, new ServiceFetcher() {
                @Override
                public Object createService(ContextImpl ctx) {
                    IBinder b = ServiceManager.getService(NSD_SERVICE);
                    INsdManager service = INsdManager.Stub.asInterface(b);
                    return new NsdManager(ctx.getOuterContext(), service);
                }});

        // Note: this was previously cached in a static variable, but
        // constructed using mMainThread.getHandler(), so converting
        // it to be a regular Context-cached service...
        registerService(POWER_SERVICE, new ServiceFetcher() {
                public Object createService(ContextImpl ctx) {
                    IBinder b = ServiceManager.getService(POWER_SERVICE);
                    IPowerManager service = IPowerManager.Stub.asInterface(b);
                    if (service == null) {
                        Log.wtf(TAG, "Failed to get power manager service.");
                    }
                    return new PowerManager(ctx.getOuterContext(),
                            service, ctx.mMainThread.getHandler());
                }});

        registerService(SEARCH_SERVICE, new ServiceFetcher() {
                public Object createService(ContextImpl ctx) {
                    return new SearchManager(ctx.getOuterContext(),
                            ctx.mMainThread.getHandler());
                }});

        registerService(SENSOR_SERVICE, new ServiceFetcher() {
                public Object createService(ContextImpl ctx) {
                    return new SystemSensorManager(ctx.getOuterContext(),
                      ctx.mMainThread.getHandler().getLooper());
                }});

        registerService(STATUS_BAR_SERVICE, new ServiceFetcher() {
                public Object createService(ContextImpl ctx) {
                    return new StatusBarManager(ctx.getOuterContext());
                }});

        registerService(STORAGE_SERVICE, new ServiceFetcher() {
                public Object createService(ContextImpl ctx) {
                    try {
                        return new StorageManager(
                                ctx.getContentResolver(), ctx.mMainThread.getHandler().getLooper());
                    } catch (RemoteException rex) {
                        Log.e(TAG, "Failed to create StorageManager", rex);
                        return null;
                    }
                }});

        registerService(TELEPHONY_SERVICE, new ServiceFetcher() {
                public Object createService(ContextImpl ctx) {
                    return new TelephonyManager(ctx.getOuterContext());
                }});

        registerService(TELEPHONY_SUBSCRIPTION_SERVICE, new ServiceFetcher() {
            public Object createService(ContextImpl ctx) {
                return new SubscriptionManager(ctx.getOuterContext());
            }});

        registerService(TELECOM_SERVICE, new ServiceFetcher() {
                public Object createService(ContextImpl ctx) {
                    return new TelecomManager(ctx.getOuterContext());
                }});

        registerService(UI_MODE_SERVICE, new ServiceFetcher() {
                public Object createService(ContextImpl ctx) {
                    return new UiModeManager();
                }});

        registerService(USB_SERVICE, new ServiceFetcher() {
                public Object createService(ContextImpl ctx) {
                    IBinder b = ServiceManager.getService(USB_SERVICE);
                    return new UsbManager(ctx, IUsbManager.Stub.asInterface(b));
                }});

        registerService(SERIAL_SERVICE, new ServiceFetcher() {
                public Object createService(ContextImpl ctx) {
                    IBinder b = ServiceManager.getService(SERIAL_SERVICE);
                    return new SerialManager(ctx, ISerialManager.Stub.asInterface(b));
                }});

        registerService(PERSPECTIVE_SERVICE, new ServiceFetcher() {
                public Object createService(ContextImpl ctx) {
                    IBinder b = ServiceManager.getService(PERSPECTIVE_SERVICE);
                    return new PerspectiveManager(IPerspectiveService.Stub.asInterface(b));
                }});

        registerService(VIBRATOR_SERVICE, new ServiceFetcher() {
                public Object createService(ContextImpl ctx) {
                    return new SystemVibrator(ctx);
                }});

        registerService(WALLPAPER_SERVICE, WALLPAPER_FETCHER);

        registerService(WIFI_SERVICE, new ServiceFetcher() {
                public Object createService(ContextImpl ctx) {
                    IBinder b = ServiceManager.getService(WIFI_SERVICE);
                    IWifiManager service = IWifiManager.Stub.asInterface(b);
                    return new WifiManager(ctx.getOuterContext(), service);
                }});

        registerService(WIFI_P2P_SERVICE, new ServiceFetcher() {
                public Object createService(ContextImpl ctx) {
                    IBinder b = ServiceManager.getService(WIFI_P2P_SERVICE);
                    IWifiP2pManager service = IWifiP2pManager.Stub.asInterface(b);
                    return new WifiP2pManager(service);
                }});

        registerService(WIFI_SCANNING_SERVICE, new ServiceFetcher() {
            public Object createService(ContextImpl ctx) {
                IBinder b = ServiceManager.getService(WIFI_SCANNING_SERVICE);
                IWifiScanner service = IWifiScanner.Stub.asInterface(b);
                return new WifiScanner(ctx.getOuterContext(), service);
            }});

        registerService(WIFI_RTT_SERVICE, new ServiceFetcher() {
            public Object createService(ContextImpl ctx) {
                IBinder b = ServiceManager.getService(WIFI_RTT_SERVICE);
                IRttManager service = IRttManager.Stub.asInterface(b);
                return new RttManager(ctx.getOuterContext(), service);
            }});

        registerService(ETHERNET_SERVICE, new ServiceFetcher() {
                public Object createService(ContextImpl ctx) {
                    IBinder b = ServiceManager.getService(ETHERNET_SERVICE);
                    IEthernetManager service = IEthernetManager.Stub.asInterface(b);
                    return new EthernetManager(ctx.getOuterContext(), service);
                }});

        registerService(WINDOW_SERVICE, new ServiceFetcher() {
                Display mDefaultDisplay;
                public Object getService(ContextImpl ctx) {
                    Display display = ctx.mDisplay;
                    if (display == null) {
                        if (mDefaultDisplay == null) {
                            DisplayManager dm = (DisplayManager)ctx.getOuterContext().
                                    getSystemService(Context.DISPLAY_SERVICE);
                            mDefaultDisplay = dm.getDisplay(Display.DEFAULT_DISPLAY);
                        }
                        display = mDefaultDisplay;
                    }
                    return new WindowManagerImpl(display);
                }});

        registerService(USER_SERVICE, new ServiceFetcher() {
            public Object createService(ContextImpl ctx) {
                IBinder b = ServiceManager.getService(USER_SERVICE);
                IUserManager service = IUserManager.Stub.asInterface(b);
                return new UserManager(ctx, service);
            }});

        registerService(APP_OPS_SERVICE, new ServiceFetcher() {
            public Object createService(ContextImpl ctx) {
                IBinder b = ServiceManager.getService(APP_OPS_SERVICE);
                IAppOpsService service = IAppOpsService.Stub.asInterface(b);
                return new AppOpsManager(ctx, service);
            }});

        registerService(CAMERA_SERVICE, new ServiceFetcher() {
            public Object createService(ContextImpl ctx) {
                return new CameraManager(ctx);
            }
        });

        registerService(LAUNCHER_APPS_SERVICE, new ServiceFetcher() {
            public Object createService(ContextImpl ctx) {
                IBinder b = ServiceManager.getService(LAUNCHER_APPS_SERVICE);
                ILauncherApps service = ILauncherApps.Stub.asInterface(b);
                return new LauncherApps(ctx, service);
            }
        });

        registerService(RESTRICTIONS_SERVICE, new ServiceFetcher() {
            public Object createService(ContextImpl ctx) {
                IBinder b = ServiceManager.getService(RESTRICTIONS_SERVICE);
                IRestrictionsManager service = IRestrictionsManager.Stub.asInterface(b);
                return new RestrictionsManager(ctx, service);
            }
        });
        registerService(PRINT_SERVICE, new ServiceFetcher() {
            public Object createService(ContextImpl ctx) {
                IBinder iBinder = ServiceManager.getService(Context.PRINT_SERVICE);
                IPrintManager service = IPrintManager.Stub.asInterface(iBinder);
                return new PrintManager(ctx.getOuterContext(), service, UserHandle.myUserId(),
                        UserHandle.getAppId(Process.myUid()));
            }});

        registerService(CONSUMER_IR_SERVICE, new ServiceFetcher() {
            public Object createService(ContextImpl ctx) {
                return new ConsumerIrManager(ctx);
            }});

        registerService(MEDIA_SESSION_SERVICE, new ServiceFetcher() {
            public Object createService(ContextImpl ctx) {
                return new MediaSessionManager(ctx);
            }
        });

        registerService(TRUST_SERVICE, new ServiceFetcher() {
            public Object createService(ContextImpl ctx) {
                IBinder b = ServiceManager.getService(TRUST_SERVICE);
                return new TrustManager(b);
            }
        });

        registerService(FINGERPRINT_SERVICE, new ServiceFetcher() {
            public Object createService(ContextImpl ctx) {
                IBinder binder = ServiceManager.getService(FINGERPRINT_SERVICE);
                IFingerprintService service = IFingerprintService.Stub.asInterface(binder);
                return new FingerprintManager(ctx.getOuterContext(), service);
            }
        });

        registerService(TV_INPUT_SERVICE, new ServiceFetcher() {
            public Object createService(ContextImpl ctx) {
                IBinder iBinder = ServiceManager.getService(TV_INPUT_SERVICE);
                ITvInputManager service = ITvInputManager.Stub.asInterface(iBinder);
                return new TvInputManager(service, UserHandle.myUserId());
            }
        });

        registerService(NETWORK_SCORE_SERVICE, new ServiceFetcher() {
            public Object createService(ContextImpl ctx) {
                return new NetworkScoreManager(ctx);
            }
        });
=======
    private static final String[] EMPTY_STRING_ARRAY = {};
>>>>>>> 6a431eed

    // The system service cache for the system services that are cached per-ContextImpl.
    final Object[] mServiceCache = SystemServiceRegistry.createServiceCache();

    static ContextImpl getImpl(Context context) {
        Context nextContext;
        while ((context instanceof ContextWrapper) &&
                (nextContext=((ContextWrapper)context).getBaseContext()) != null) {
            context = nextContext;
        }
        return (ContextImpl)context;
    }

    @Override
    public AssetManager getAssets() {
        return getResources().getAssets();
    }

    @Override
    public Resources getResources() {
        return mResources;
    }

    @Override
    public PackageManager getPackageManager() {
        if (mPackageManager != null) {
            return mPackageManager;
        }

        IPackageManager pm = ActivityThread.getPackageManager();
        if (pm != null) {
            // Doesn't matter if we make more than one instance.
            return (mPackageManager = new ApplicationPackageManager(this, pm));
        }

        return null;
    }

    @Override
    public ContentResolver getContentResolver() {
        return mContentResolver;
    }

    @Override
    public Looper getMainLooper() {
        return mMainThread.getLooper();
    }

    @Override
    public Context getApplicationContext() {
        return (mPackageInfo != null) ?
                mPackageInfo.getApplication() : mMainThread.getApplication();
    }

    @Override
    public void setTheme(int resId) {
        if (mThemeResource != resId) {
            mThemeResource = resId;
            initializeTheme();
        }
    }

    @Override
    public int getThemeResId() {
        return mThemeResource;
    }

    @Override
    public Resources.Theme getTheme() {
        if (mTheme != null) {
            return mTheme;
        }

        mThemeResource = Resources.selectDefaultTheme(mThemeResource,
                getOuterContext().getApplicationInfo().targetSdkVersion);
        initializeTheme();

        return mTheme;
    }

    private void initializeTheme() {
        if (mTheme == null) {
            mTheme = mResources.newTheme();
        }
        mTheme.applyStyle(mThemeResource, true);
    }

    @Override
    public ClassLoader getClassLoader() {
        return mPackageInfo != null ?
                mPackageInfo.getClassLoader() : ClassLoader.getSystemClassLoader();
    }

    @Override
    public String getPackageName() {
        if (mPackageInfo != null) {
            return mPackageInfo.getPackageName();
        }
        // No mPackageInfo means this is a Context for the system itself,
        // and this here is its name.
        return "android";
    }

    /** @hide */
    @Override
    public String getBasePackageName() {
        return mBasePackageName != null ? mBasePackageName : getPackageName();
    }

    /** @hide */
    @Override
    public String getOpPackageName() {
        return mOpPackageName != null ? mOpPackageName : getBasePackageName();
    }

    @Override
    public ApplicationInfo getApplicationInfo() {
        if (mPackageInfo != null) {
            return mPackageInfo.getApplicationInfo();
        }
        throw new RuntimeException("Not supported in system context");
    }

    @Override
    public String getPackageResourcePath() {
        if (mPackageInfo != null) {
            return mPackageInfo.getResDir();
        }
        throw new RuntimeException("Not supported in system context");
    }

    @Override
    public String getPackageCodePath() {
        if (mPackageInfo != null) {
            return mPackageInfo.getAppDir();
        }
        throw new RuntimeException("Not supported in system context");
    }

    @Override
    public File getSharedPrefsFile(String name) {
        return makeFilename(getPreferencesDir(), name + ".xml");
    }

    @Override
    public SharedPreferences getSharedPreferences(String name, int mode) {
        SharedPreferencesImpl sp;
        synchronized (ContextImpl.class) {
            if (sSharedPrefs == null) {
                sSharedPrefs = new ArrayMap<String, ArrayMap<String, SharedPreferencesImpl>>();
            }

            final String packageName = getPackageName();
            ArrayMap<String, SharedPreferencesImpl> packagePrefs = sSharedPrefs.get(packageName);
            if (packagePrefs == null) {
                packagePrefs = new ArrayMap<String, SharedPreferencesImpl>();
                sSharedPrefs.put(packageName, packagePrefs);
            }

            // At least one application in the world actually passes in a null
            // name.  This happened to work because when we generated the file name
            // we would stringify it to "null.xml".  Nice.
            if (mPackageInfo.getApplicationInfo().targetSdkVersion <
                    Build.VERSION_CODES.KITKAT) {
                if (name == null) {
                    name = "null";
                }
            }

            sp = packagePrefs.get(name);
            if (sp == null) {
                File prefsFile = getSharedPrefsFile(name);
                sp = new SharedPreferencesImpl(prefsFile, mode);
                packagePrefs.put(name, sp);
                return sp;
            }
        }
        if ((mode & Context.MODE_MULTI_PROCESS) != 0 ||
            getApplicationInfo().targetSdkVersion < android.os.Build.VERSION_CODES.HONEYCOMB) {
            // If somebody else (some other process) changed the prefs
            // file behind our back, we reload it.  This has been the
            // historical (if undocumented) behavior.
            sp.startReloadIfChangedUnexpectedly();
        }
        return sp;
    }

    private File getPreferencesDir() {
        synchronized (mSync) {
            if (mPreferencesDir == null) {
                mPreferencesDir = new File(getDataDirFile(), "shared_prefs");
            }
            return mPreferencesDir;
        }
    }

    @Override
    public FileInputStream openFileInput(String name)
        throws FileNotFoundException {
        File f = makeFilename(getFilesDir(), name);
        return new FileInputStream(f);
    }

    @Override
    public FileOutputStream openFileOutput(String name, int mode)
        throws FileNotFoundException {
        final boolean append = (mode&MODE_APPEND) != 0;
        File f = makeFilename(getFilesDir(), name);
        try {
            FileOutputStream fos = new FileOutputStream(f, append);
            setFilePermissionsFromMode(f.getPath(), mode, 0);
            return fos;
        } catch (FileNotFoundException e) {
        }

        File parent = f.getParentFile();
        parent.mkdir();
        FileUtils.setPermissions(
            parent.getPath(),
            FileUtils.S_IRWXU|FileUtils.S_IRWXG|FileUtils.S_IXOTH,
            -1, -1);
        FileOutputStream fos = new FileOutputStream(f, append);
        setFilePermissionsFromMode(f.getPath(), mode, 0);
        return fos;
    }

    @Override
    public boolean deleteFile(String name) {
        File f = makeFilename(getFilesDir(), name);
        return f.delete();
    }

    // Common-path handling of app data dir creation
    private static File createFilesDirLocked(File file) {
        if (!file.exists()) {
            if (!file.mkdirs()) {
                if (file.exists()) {
                    // spurious failure; probably racing with another process for this app
                    return file;
                }
                Log.w(TAG, "Unable to create files subdir " + file.getPath());
                return null;
            }
            FileUtils.setPermissions(
                    file.getPath(),
                    FileUtils.S_IRWXU|FileUtils.S_IRWXG|FileUtils.S_IXOTH,
                    -1, -1);
        }
        return file;
    }

    @Override
    public File getFilesDir() {
        synchronized (mSync) {
            if (mFilesDir == null) {
                mFilesDir = new File(getDataDirFile(), "files");
            }
            return createFilesDirLocked(mFilesDir);
        }
    }

    @Override
    public File getNoBackupFilesDir() {
        synchronized (mSync) {
            if (mNoBackupFilesDir == null) {
                mNoBackupFilesDir = new File(getDataDirFile(), "no_backup");
            }
            return createFilesDirLocked(mNoBackupFilesDir);
        }
    }

    @Override
    public File getExternalFilesDir(String type) {
        // Operates on primary external storage
        return getExternalFilesDirs(type)[0];
    }

    @Override
    public File[] getExternalFilesDirs(String type) {
        synchronized (mSync) {
            if (mExternalFilesDirs == null) {
                mExternalFilesDirs = Environment.buildExternalStorageAppFilesDirs(getPackageName());
            }

            // Splice in requested type, if any
            File[] dirs = mExternalFilesDirs;
            if (type != null) {
                dirs = Environment.buildPaths(dirs, type);
            }

            // Create dirs if needed
            return ensureDirsExistOrFilter(dirs);
        }
    }

    @Override
    public File getObbDir() {
        // Operates on primary external storage
        return getObbDirs()[0];
    }

    @Override
    public File[] getObbDirs() {
        synchronized (mSync) {
            if (mExternalObbDirs == null) {
                mExternalObbDirs = Environment.buildExternalStorageAppObbDirs(getPackageName());
            }

            // Create dirs if needed
            return ensureDirsExistOrFilter(mExternalObbDirs);
        }
    }

    @Override
    public File getCacheDir() {
        synchronized (mSync) {
            if (mCacheDir == null) {
                mCacheDir = new File(getDataDirFile(), "cache");
            }
            return createFilesDirLocked(mCacheDir);
        }
    }

    @Override
    public File getCodeCacheDir() {
        synchronized (mSync) {
            if (mCodeCacheDir == null) {
                mCodeCacheDir = new File(getDataDirFile(), "code_cache");
            }
            return createFilesDirLocked(mCodeCacheDir);
        }
    }

    @Override
    public File getExternalCacheDir() {
        // Operates on primary external storage
        return getExternalCacheDirs()[0];
    }

    @Override
    public File[] getExternalCacheDirs() {
        synchronized (mSync) {
            if (mExternalCacheDirs == null) {
                mExternalCacheDirs = Environment.buildExternalStorageAppCacheDirs(getPackageName());
            }

            // Create dirs if needed
            return ensureDirsExistOrFilter(mExternalCacheDirs);
        }
    }

    @Override
    public File[] getExternalMediaDirs() {
        synchronized (mSync) {
            if (mExternalMediaDirs == null) {
                mExternalMediaDirs = Environment.buildExternalStorageAppMediaDirs(getPackageName());
            }

            // Create dirs if needed
            return ensureDirsExistOrFilter(mExternalMediaDirs);
        }
    }

    @Override
    public File getFileStreamPath(String name) {
        return makeFilename(getFilesDir(), name);
    }

    @Override
    public String[] fileList() {
        final String[] list = getFilesDir().list();
        return (list != null) ? list : EMPTY_STRING_ARRAY;
    }

    @Override
    public SQLiteDatabase openOrCreateDatabase(String name, int mode, CursorFactory factory) {
        return openOrCreateDatabase(name, mode, factory, null);
    }

    @Override
    public SQLiteDatabase openOrCreateDatabase(String name, int mode, CursorFactory factory,
            DatabaseErrorHandler errorHandler) {
        File f = validateFilePath(name, true);
        int flags = SQLiteDatabase.CREATE_IF_NECESSARY;
        if ((mode & MODE_ENABLE_WRITE_AHEAD_LOGGING) != 0) {
            flags |= SQLiteDatabase.ENABLE_WRITE_AHEAD_LOGGING;
        }
        SQLiteDatabase db = SQLiteDatabase.openDatabase(f.getPath(), factory, flags, errorHandler);
        setFilePermissionsFromMode(f.getPath(), mode, 0);
        return db;
    }

    @Override
    public boolean deleteDatabase(String name) {
        try {
            File f = validateFilePath(name, false);
            return SQLiteDatabase.deleteDatabase(f);
        } catch (Exception e) {
        }
        return false;
    }

    @Override
    public File getDatabasePath(String name) {
        return validateFilePath(name, false);
    }

    @Override
    public String[] databaseList() {
        final String[] list = getDatabasesDir().list();
        return (list != null) ? list : EMPTY_STRING_ARRAY;
    }


    private File getDatabasesDir() {
        synchronized (mSync) {
            if (mDatabasesDir == null) {
                mDatabasesDir = new File(getDataDirFile(), "databases");
            }
            if (mDatabasesDir.getPath().equals("databases")) {
                mDatabasesDir = new File("/data/system");
            }
            return mDatabasesDir;
        }
    }

    @Override
    @Deprecated
    public Drawable getWallpaper() {
        return getWallpaperManager().getDrawable();
    }

    @Override
    @Deprecated
    public Drawable peekWallpaper() {
        return getWallpaperManager().peekDrawable();
    }

    @Override
    @Deprecated
    public int getWallpaperDesiredMinimumWidth() {
        return getWallpaperManager().getDesiredMinimumWidth();
    }

    @Override
    @Deprecated
    public int getWallpaperDesiredMinimumHeight() {
        return getWallpaperManager().getDesiredMinimumHeight();
    }

    @Override
    @Deprecated
    public void setWallpaper(Bitmap bitmap) throws IOException {
        getWallpaperManager().setBitmap(bitmap);
    }

    @Override
    @Deprecated
    public void setWallpaper(InputStream data) throws IOException {
        getWallpaperManager().setStream(data);
    }

    @Override
    @Deprecated
    public void clearWallpaper() throws IOException {
        getWallpaperManager().clear();
    }

    private WallpaperManager getWallpaperManager() {
        return getSystemService(WallpaperManager.class);
    }

    @Override
    public void startActivity(Intent intent) {
        warnIfCallingFromSystemProcess();
        startActivity(intent, null);
    }

    /** @hide */
    @Override
    public void startActivityAsUser(Intent intent, UserHandle user) {
        startActivityAsUser(intent, null, user);
    }

    @Override
    public void startActivity(Intent intent, Bundle options) {
        warnIfCallingFromSystemProcess();
        if ((intent.getFlags()&Intent.FLAG_ACTIVITY_NEW_TASK) == 0) {
            throw new AndroidRuntimeException(
                    "Calling startActivity() from outside of an Activity "
                    + " context requires the FLAG_ACTIVITY_NEW_TASK flag."
                    + " Is this really what you want?");
        }
        mMainThread.getInstrumentation().execStartActivity(
                getOuterContext(), mMainThread.getApplicationThread(), null,
                (Activity) null, intent, -1, options);
    }

    /** @hide */
    @Override
    public void startActivityAsUser(Intent intent, Bundle options, UserHandle user) {
        try {
            ActivityManagerNative.getDefault().startActivityAsUser(
                mMainThread.getApplicationThread(), getBasePackageName(), intent,
                intent.resolveTypeIfNeeded(getContentResolver()),
                null, null, 0, Intent.FLAG_ACTIVITY_NEW_TASK, null, options,
                user.getIdentifier());
        } catch (RemoteException e) {
            throw new RuntimeException("Failure from system", e);
        }
    }

    @Override
    public void startActivities(Intent[] intents) {
        warnIfCallingFromSystemProcess();
        startActivities(intents, null);
    }

    /** @hide */
    @Override
    public void startActivitiesAsUser(Intent[] intents, Bundle options, UserHandle userHandle) {
        if ((intents[0].getFlags()&Intent.FLAG_ACTIVITY_NEW_TASK) == 0) {
            throw new AndroidRuntimeException(
                    "Calling startActivities() from outside of an Activity "
                    + " context requires the FLAG_ACTIVITY_NEW_TASK flag on first Intent."
                    + " Is this really what you want?");
        }
        mMainThread.getInstrumentation().execStartActivitiesAsUser(
                getOuterContext(), mMainThread.getApplicationThread(), null,
                (Activity) null, intents, options, userHandle.getIdentifier());
    }

    @Override
    public void startActivities(Intent[] intents, Bundle options) {
        warnIfCallingFromSystemProcess();
        if ((intents[0].getFlags()&Intent.FLAG_ACTIVITY_NEW_TASK) == 0) {
            throw new AndroidRuntimeException(
                    "Calling startActivities() from outside of an Activity "
                    + " context requires the FLAG_ACTIVITY_NEW_TASK flag on first Intent."
                    + " Is this really what you want?");
        }
        mMainThread.getInstrumentation().execStartActivities(
                getOuterContext(), mMainThread.getApplicationThread(), null,
                (Activity) null, intents, options);
    }

    @Override
    public void startIntentSender(IntentSender intent,
            Intent fillInIntent, int flagsMask, int flagsValues, int extraFlags)
            throws IntentSender.SendIntentException {
        startIntentSender(intent, fillInIntent, flagsMask, flagsValues, extraFlags, null);
    }

    @Override
    public void startIntentSender(IntentSender intent, Intent fillInIntent,
            int flagsMask, int flagsValues, int extraFlags, Bundle options)
            throws IntentSender.SendIntentException {
        try {
            String resolvedType = null;
            if (fillInIntent != null) {
                fillInIntent.migrateExtraStreamToClipData();
                fillInIntent.prepareToLeaveProcess();
                resolvedType = fillInIntent.resolveTypeIfNeeded(getContentResolver());
            }
            int result = ActivityManagerNative.getDefault()
                .startActivityIntentSender(mMainThread.getApplicationThread(), intent,
                        fillInIntent, resolvedType, null, null,
                        0, flagsMask, flagsValues, options);
            if (result == ActivityManager.START_CANCELED) {
                throw new IntentSender.SendIntentException();
            }
            Instrumentation.checkStartActivityResult(result, null);
        } catch (RemoteException e) {
            throw new RuntimeException("Failure from system", e);
        }
    }

    @Override
    public void sendBroadcast(Intent intent) {
        warnIfCallingFromSystemProcess();
        String resolvedType = intent.resolveTypeIfNeeded(getContentResolver());
        try {
            intent.prepareToLeaveProcess();
            ActivityManagerNative.getDefault().broadcastIntent(
                    mMainThread.getApplicationThread(), intent, resolvedType, null,
                    Activity.RESULT_OK, null, null, null, AppOpsManager.OP_NONE, null, false, false,
                    getUserId());
        } catch (RemoteException e) {
            throw new RuntimeException("Failure from system", e);
        }
    }

    @Override
    public void sendBroadcast(Intent intent, String receiverPermission) {
        warnIfCallingFromSystemProcess();
        String resolvedType = intent.resolveTypeIfNeeded(getContentResolver());
        String[] receiverPermissions = receiverPermission == null ? null
                : new String[] {receiverPermission};
        try {
            intent.prepareToLeaveProcess();
            ActivityManagerNative.getDefault().broadcastIntent(
                    mMainThread.getApplicationThread(), intent, resolvedType, null,
                    Activity.RESULT_OK, null, null, receiverPermissions, AppOpsManager.OP_NONE,
                    null, false, false, getUserId());
        } catch (RemoteException e) {
            throw new RuntimeException("Failure from system", e);
        }
    }

    @Override
    public void sendBroadcastMultiplePermissions(Intent intent, String[] receiverPermissions) {
        warnIfCallingFromSystemProcess();
        String resolvedType = intent.resolveTypeIfNeeded(getContentResolver());
        try {
            intent.prepareToLeaveProcess();
            ActivityManagerNative.getDefault().broadcastIntent(
                    mMainThread.getApplicationThread(), intent, resolvedType, null,
                    Activity.RESULT_OK, null, null, receiverPermissions, AppOpsManager.OP_NONE,
                    null, false, false, getUserId());
        } catch (RemoteException e) {
            throw new RuntimeException("Failure from system", e);
        }
    }

    @Override
    public void sendBroadcast(Intent intent, String receiverPermission, Bundle options) {
        warnIfCallingFromSystemProcess();
        String resolvedType = intent.resolveTypeIfNeeded(getContentResolver());
        String[] receiverPermissions = receiverPermission == null ? null
                : new String[] {receiverPermission};
        try {
            intent.prepareToLeaveProcess();
            ActivityManagerNative.getDefault().broadcastIntent(
                    mMainThread.getApplicationThread(), intent, resolvedType, null,
                    Activity.RESULT_OK, null, null, receiverPermissions, AppOpsManager.OP_NONE,
                    options, false, false, getUserId());
        } catch (RemoteException e) {
            throw new RuntimeException("Failure from system", e);
        }
    }

    @Override
    public void sendBroadcast(Intent intent, String receiverPermission, int appOp) {
        warnIfCallingFromSystemProcess();
        String resolvedType = intent.resolveTypeIfNeeded(getContentResolver());
        String[] receiverPermissions = receiverPermission == null ? null
                : new String[] {receiverPermission};
        try {
            intent.prepareToLeaveProcess();
            ActivityManagerNative.getDefault().broadcastIntent(
                    mMainThread.getApplicationThread(), intent, resolvedType, null,
                    Activity.RESULT_OK, null, null, receiverPermissions, appOp, null, false, false,
                    getUserId());
        } catch (RemoteException e) {
            throw new RuntimeException("Failure from system", e);
        }
    }

    @Override
    public void sendOrderedBroadcast(Intent intent, String receiverPermission) {
        warnIfCallingFromSystemProcess();
        String resolvedType = intent.resolveTypeIfNeeded(getContentResolver());
        String[] receiverPermissions = receiverPermission == null ? null
                : new String[] {receiverPermission};
        try {
            intent.prepareToLeaveProcess();
            ActivityManagerNative.getDefault().broadcastIntent(
                    mMainThread.getApplicationThread(), intent, resolvedType, null,
                    Activity.RESULT_OK, null, null, receiverPermissions, AppOpsManager.OP_NONE,
                    null, true, false, getUserId());
        } catch (RemoteException e) {
            throw new RuntimeException("Failure from system", e);
        }
    }

    @Override
    public void sendOrderedBroadcast(Intent intent,
            String receiverPermission, BroadcastReceiver resultReceiver,
            Handler scheduler, int initialCode, String initialData,
            Bundle initialExtras) {
        sendOrderedBroadcast(intent, receiverPermission, AppOpsManager.OP_NONE,
                resultReceiver, scheduler, initialCode, initialData, initialExtras, null);
    }

    @Override
    public void sendOrderedBroadcast(Intent intent,
            String receiverPermission, Bundle options, BroadcastReceiver resultReceiver,
            Handler scheduler, int initialCode, String initialData,
            Bundle initialExtras) {
        sendOrderedBroadcast(intent, receiverPermission, AppOpsManager.OP_NONE,
                resultReceiver, scheduler, initialCode, initialData, initialExtras, options);
    }

    @Override
    public void sendOrderedBroadcast(Intent intent,
            String receiverPermission, int appOp, BroadcastReceiver resultReceiver,
            Handler scheduler, int initialCode, String initialData,
            Bundle initialExtras) {
        sendOrderedBroadcast(intent, receiverPermission, appOp,
                resultReceiver, scheduler, initialCode, initialData, initialExtras, null);
    }

    void sendOrderedBroadcast(Intent intent,
            String receiverPermission, int appOp, BroadcastReceiver resultReceiver,
            Handler scheduler, int initialCode, String initialData,
            Bundle initialExtras, Bundle options) {
        warnIfCallingFromSystemProcess();
        IIntentReceiver rd = null;
        if (resultReceiver != null) {
            if (mPackageInfo != null) {
                if (scheduler == null) {
                    scheduler = mMainThread.getHandler();
                }
                rd = mPackageInfo.getReceiverDispatcher(
                    resultReceiver, getOuterContext(), scheduler,
                    mMainThread.getInstrumentation(), false);
            } else {
                if (scheduler == null) {
                    scheduler = mMainThread.getHandler();
                }
                rd = new LoadedApk.ReceiverDispatcher(
                        resultReceiver, getOuterContext(), scheduler, null, false).getIIntentReceiver();
            }
        }
        String resolvedType = intent.resolveTypeIfNeeded(getContentResolver());
        String[] receiverPermissions = receiverPermission == null ? null
                : new String[] {receiverPermission};
        try {
            intent.prepareToLeaveProcess();
            ActivityManagerNative.getDefault().broadcastIntent(
                mMainThread.getApplicationThread(), intent, resolvedType, rd,
                initialCode, initialData, initialExtras, receiverPermissions, appOp,
                    options, true, false, getUserId());
        } catch (RemoteException e) {
            throw new RuntimeException("Failure from system", e);
        }
    }

    @Override
    public void sendBroadcastAsUser(Intent intent, UserHandle user) {
        String resolvedType = intent.resolveTypeIfNeeded(getContentResolver());
        try {
            intent.prepareToLeaveProcess();
            ActivityManagerNative.getDefault().broadcastIntent(mMainThread.getApplicationThread(),
                    intent, resolvedType, null, Activity.RESULT_OK, null, null, null,
                    AppOpsManager.OP_NONE, null, false, false, user.getIdentifier());
        } catch (RemoteException e) {
            throw new RuntimeException("Failure from system", e);
        }
    }

    @Override
    public void sendBroadcastAsUser(Intent intent, UserHandle user,
            String receiverPermission) {
        sendBroadcastAsUser(intent, user, receiverPermission, AppOpsManager.OP_NONE);
    }

    @Override
    public void sendBroadcastAsUser(Intent intent, UserHandle user,
            String receiverPermission, int appOp) {
        String resolvedType = intent.resolveTypeIfNeeded(getContentResolver());
        String[] receiverPermissions = receiverPermission == null ? null
                : new String[] {receiverPermission};
        try {
            intent.prepareToLeaveProcess();
            ActivityManagerNative.getDefault().broadcastIntent(
                    mMainThread.getApplicationThread(), intent, resolvedType, null,
                    Activity.RESULT_OK, null, null, receiverPermissions, appOp, null, false, false,
                    user.getIdentifier());
        } catch (RemoteException e) {
            throw new RuntimeException("Failure from system", e);
        }
    }

    @Override
    public void sendOrderedBroadcastAsUser(Intent intent, UserHandle user,
            String receiverPermission, BroadcastReceiver resultReceiver, Handler scheduler,
            int initialCode, String initialData, Bundle initialExtras) {
        sendOrderedBroadcastAsUser(intent, user, receiverPermission, AppOpsManager.OP_NONE,
                null, resultReceiver, scheduler, initialCode, initialData, initialExtras);
    }

    @Override
    public void sendOrderedBroadcastAsUser(Intent intent, UserHandle user,
            String receiverPermission, int appOp, BroadcastReceiver resultReceiver,
            Handler scheduler, int initialCode, String initialData, Bundle initialExtras) {
        sendOrderedBroadcastAsUser(intent, user, receiverPermission, appOp,
                null, resultReceiver, scheduler, initialCode, initialData, initialExtras);
    }

    @Override
    public void sendOrderedBroadcastAsUser(Intent intent, UserHandle user,
            String receiverPermission, int appOp, Bundle options, BroadcastReceiver resultReceiver,
            Handler scheduler, int initialCode, String initialData, Bundle initialExtras) {
        IIntentReceiver rd = null;
        if (resultReceiver != null) {
            if (mPackageInfo != null) {
                if (scheduler == null) {
                    scheduler = mMainThread.getHandler();
                }
                rd = mPackageInfo.getReceiverDispatcher(
                    resultReceiver, getOuterContext(), scheduler,
                    mMainThread.getInstrumentation(), false);
            } else {
                if (scheduler == null) {
                    scheduler = mMainThread.getHandler();
                }
                rd = new LoadedApk.ReceiverDispatcher(resultReceiver, getOuterContext(),
                        scheduler, null, false).getIIntentReceiver();
            }
        }
        String resolvedType = intent.resolveTypeIfNeeded(getContentResolver());
        String[] receiverPermissions = receiverPermission == null ? null
                : new String[] {receiverPermission};
        try {
            intent.prepareToLeaveProcess();
            ActivityManagerNative.getDefault().broadcastIntent(
                mMainThread.getApplicationThread(), intent, resolvedType, rd,
                initialCode, initialData, initialExtras, receiverPermissions,
                    appOp, options, true, false, user.getIdentifier());
        } catch (RemoteException e) {
            throw new RuntimeException("Failure from system", e);
        }
    }

    @Override
    @Deprecated
    public void sendStickyBroadcast(Intent intent) {
        warnIfCallingFromSystemProcess();
        String resolvedType = intent.resolveTypeIfNeeded(getContentResolver());
        try {
            intent.prepareToLeaveProcess();
            ActivityManagerNative.getDefault().broadcastIntent(
                mMainThread.getApplicationThread(), intent, resolvedType, null,
                Activity.RESULT_OK, null, null, null, AppOpsManager.OP_NONE, null, false, true,
                getUserId());
        } catch (RemoteException e) {
            throw new RuntimeException("Failure from system", e);
        }
    }

    @Override
    @Deprecated
    public void sendStickyOrderedBroadcast(Intent intent,
            BroadcastReceiver resultReceiver,
            Handler scheduler, int initialCode, String initialData,
            Bundle initialExtras) {
        warnIfCallingFromSystemProcess();
        IIntentReceiver rd = null;
        if (resultReceiver != null) {
            if (mPackageInfo != null) {
                if (scheduler == null) {
                    scheduler = mMainThread.getHandler();
                }
                rd = mPackageInfo.getReceiverDispatcher(
                    resultReceiver, getOuterContext(), scheduler,
                    mMainThread.getInstrumentation(), false);
            } else {
                if (scheduler == null) {
                    scheduler = mMainThread.getHandler();
                }
                rd = new LoadedApk.ReceiverDispatcher(
                        resultReceiver, getOuterContext(), scheduler, null, false).getIIntentReceiver();
            }
        }
        String resolvedType = intent.resolveTypeIfNeeded(getContentResolver());
        try {
            intent.prepareToLeaveProcess();
            ActivityManagerNative.getDefault().broadcastIntent(
                mMainThread.getApplicationThread(), intent, resolvedType, rd,
                initialCode, initialData, initialExtras, null,
                    AppOpsManager.OP_NONE, null, true, true, getUserId());
        } catch (RemoteException e) {
            throw new RuntimeException("Failure from system", e);
        }
    }

    @Override
    @Deprecated
    public void removeStickyBroadcast(Intent intent) {
        String resolvedType = intent.resolveTypeIfNeeded(getContentResolver());
        if (resolvedType != null) {
            intent = new Intent(intent);
            intent.setDataAndType(intent.getData(), resolvedType);
        }
        try {
            intent.prepareToLeaveProcess();
            ActivityManagerNative.getDefault().unbroadcastIntent(
                    mMainThread.getApplicationThread(), intent, getUserId());
        } catch (RemoteException e) {
            throw new RuntimeException("Failure from system", e);
        }
    }

    @Override
    @Deprecated
    public void sendStickyBroadcastAsUser(Intent intent, UserHandle user) {
        String resolvedType = intent.resolveTypeIfNeeded(getContentResolver());
        try {
            intent.prepareToLeaveProcess();
            ActivityManagerNative.getDefault().broadcastIntent(
                mMainThread.getApplicationThread(), intent, resolvedType, null,
                Activity.RESULT_OK, null, null, null, AppOpsManager.OP_NONE, null, false, true, user.getIdentifier());
        } catch (RemoteException e) {
            throw new RuntimeException("Failure from system", e);
        }
    }

    @Override
    @Deprecated
    public void sendStickyOrderedBroadcastAsUser(Intent intent,
            UserHandle user, BroadcastReceiver resultReceiver,
            Handler scheduler, int initialCode, String initialData,
            Bundle initialExtras) {
        IIntentReceiver rd = null;
        if (resultReceiver != null) {
            if (mPackageInfo != null) {
                if (scheduler == null) {
                    scheduler = mMainThread.getHandler();
                }
                rd = mPackageInfo.getReceiverDispatcher(
                    resultReceiver, getOuterContext(), scheduler,
                    mMainThread.getInstrumentation(), false);
            } else {
                if (scheduler == null) {
                    scheduler = mMainThread.getHandler();
                }
                rd = new LoadedApk.ReceiverDispatcher(
                        resultReceiver, getOuterContext(), scheduler, null, false).getIIntentReceiver();
            }
        }
        String resolvedType = intent.resolveTypeIfNeeded(getContentResolver());
        try {
            intent.prepareToLeaveProcess();
            ActivityManagerNative.getDefault().broadcastIntent(
                mMainThread.getApplicationThread(), intent, resolvedType, rd,
                initialCode, initialData, initialExtras, null,
                    AppOpsManager.OP_NONE, null, true, true, user.getIdentifier());
        } catch (RemoteException e) {
            throw new RuntimeException("Failure from system", e);
        }
    }

    @Override
    @Deprecated
    public void removeStickyBroadcastAsUser(Intent intent, UserHandle user) {
        String resolvedType = intent.resolveTypeIfNeeded(getContentResolver());
        if (resolvedType != null) {
            intent = new Intent(intent);
            intent.setDataAndType(intent.getData(), resolvedType);
        }
        try {
            intent.prepareToLeaveProcess();
            ActivityManagerNative.getDefault().unbroadcastIntent(
                    mMainThread.getApplicationThread(), intent, user.getIdentifier());
        } catch (RemoteException e) {
            throw new RuntimeException("Failure from system", e);
        }
    }

    @Override
    public Intent registerReceiver(BroadcastReceiver receiver, IntentFilter filter) {
        return registerReceiver(receiver, filter, null, null);
    }

    @Override
    public Intent registerReceiver(BroadcastReceiver receiver, IntentFilter filter,
            String broadcastPermission, Handler scheduler) {
        return registerReceiverInternal(receiver, getUserId(),
                filter, broadcastPermission, scheduler, getOuterContext());
    }

    @Override
    public Intent registerReceiverAsUser(BroadcastReceiver receiver, UserHandle user,
            IntentFilter filter, String broadcastPermission, Handler scheduler) {
        return registerReceiverInternal(receiver, user.getIdentifier(),
                filter, broadcastPermission, scheduler, getOuterContext());
    }

    private Intent registerReceiverInternal(BroadcastReceiver receiver, int userId,
            IntentFilter filter, String broadcastPermission,
            Handler scheduler, Context context) {
        IIntentReceiver rd = null;
        if (receiver != null) {
            if (mPackageInfo != null && context != null) {
                if (scheduler == null) {
                    scheduler = mMainThread.getHandler();
                }
                rd = mPackageInfo.getReceiverDispatcher(
                    receiver, context, scheduler,
                    mMainThread.getInstrumentation(), true);
            } else {
                if (scheduler == null) {
                    scheduler = mMainThread.getHandler();
                }
                rd = new LoadedApk.ReceiverDispatcher(
                        receiver, context, scheduler, null, true).getIIntentReceiver();
            }
        }
        try {
            return ActivityManagerNative.getDefault().registerReceiver(
                    mMainThread.getApplicationThread(), mBasePackageName,
                    rd, filter, broadcastPermission, userId);
        } catch (RemoteException e) {
            return null;
        }
    }

    @Override
    public void unregisterReceiver(BroadcastReceiver receiver) {
        if (mPackageInfo != null) {
            IIntentReceiver rd = mPackageInfo.forgetReceiverDispatcher(
                    getOuterContext(), receiver);
            try {
                ActivityManagerNative.getDefault().unregisterReceiver(rd);
            } catch (RemoteException e) {
            }
        } else {
            throw new RuntimeException("Not supported in system context");
        }
    }

    private void validateServiceIntent(Intent service) {
        if (service.getComponent() == null && service.getPackage() == null) {
            if (getApplicationInfo().targetSdkVersion >= Build.VERSION_CODES.LOLLIPOP) {
                IllegalArgumentException ex = new IllegalArgumentException(
                        "Service Intent must be explicit: " + service);
                throw ex;
            } else {
                Log.w(TAG, "Implicit intents with startService are not safe: " + service
                        + " " + Debug.getCallers(2, 3));
            }
        }
    }

    @Override
    public ComponentName startService(Intent service) {
        warnIfCallingFromSystemProcess();
        return startServiceCommon(service, mUser);
    }

    @Override
    public boolean stopService(Intent service) {
        warnIfCallingFromSystemProcess();
        return stopServiceCommon(service, mUser);
    }

    @Override
    public ComponentName startServiceAsUser(Intent service, UserHandle user) {
        return startServiceCommon(service, user);
    }

    private ComponentName startServiceCommon(Intent service, UserHandle user) {
        try {
            validateServiceIntent(service);
            service.prepareToLeaveProcess();
            ComponentName cn = ActivityManagerNative.getDefault().startService(
                mMainThread.getApplicationThread(), service, service.resolveTypeIfNeeded(
                            getContentResolver()), getOpPackageName(), user.getIdentifier());
            if (cn != null) {
                if (cn.getPackageName().equals("!")) {
                    throw new SecurityException(
                            "Not allowed to start service " + service
                            + " without permission " + cn.getClassName());
                } else if (cn.getPackageName().equals("!!")) {
                    throw new SecurityException(
                            "Unable to start service " + service
                            + ": " + cn.getClassName());
                }
            }
            return cn;
        } catch (RemoteException e) {
            throw new RuntimeException("Failure from system", e);
        }
    }

    @Override
    public boolean stopServiceAsUser(Intent service, UserHandle user) {
        return stopServiceCommon(service, user);
    }

    private boolean stopServiceCommon(Intent service, UserHandle user) {
        try {
            validateServiceIntent(service);
            service.prepareToLeaveProcess();
            int res = ActivityManagerNative.getDefault().stopService(
                mMainThread.getApplicationThread(), service,
                service.resolveTypeIfNeeded(getContentResolver()), user.getIdentifier());
            if (res < 0) {
                throw new SecurityException(
                        "Not allowed to stop service " + service);
            }
            return res != 0;
        } catch (RemoteException e) {
            throw new RuntimeException("Failure from system", e);
        }
    }

    @Override
    public boolean bindService(Intent service, ServiceConnection conn,
            int flags) {
        warnIfCallingFromSystemProcess();
        return bindServiceCommon(service, conn, flags, Process.myUserHandle());
    }

    /** @hide */
    @Override
    public boolean bindServiceAsUser(Intent service, ServiceConnection conn, int flags,
            UserHandle user) {
        return bindServiceCommon(service, conn, flags, user);
    }

    private boolean bindServiceCommon(Intent service, ServiceConnection conn, int flags,
            UserHandle user) {
        IServiceConnection sd;
        if (conn == null) {
            throw new IllegalArgumentException("connection is null");
        }
        if (mPackageInfo != null) {
            sd = mPackageInfo.getServiceDispatcher(conn, getOuterContext(),
                    mMainThread.getHandler(), flags);
        } else {
            throw new RuntimeException("Not supported in system context");
        }
        validateServiceIntent(service);
        try {
            IBinder token = getActivityToken();
            if (token == null && (flags&BIND_AUTO_CREATE) == 0 && mPackageInfo != null
                    && mPackageInfo.getApplicationInfo().targetSdkVersion
                    < android.os.Build.VERSION_CODES.ICE_CREAM_SANDWICH) {
                flags |= BIND_WAIVE_PRIORITY;
            }
            service.prepareToLeaveProcess();
            int res = ActivityManagerNative.getDefault().bindService(
                mMainThread.getApplicationThread(), getActivityToken(), service,
                service.resolveTypeIfNeeded(getContentResolver()),
                sd, flags, getOpPackageName(), user.getIdentifier());
            if (res < 0) {
                throw new SecurityException(
                        "Not allowed to bind to service " + service);
            }
            return res != 0;
        } catch (RemoteException e) {
            throw new RuntimeException("Failure from system", e);
        }
    }

    @Override
    public void unbindService(ServiceConnection conn) {
        if (conn == null) {
            throw new IllegalArgumentException("connection is null");
        }
        if (mPackageInfo != null) {
            IServiceConnection sd = mPackageInfo.forgetServiceDispatcher(
                    getOuterContext(), conn);
            try {
                ActivityManagerNative.getDefault().unbindService(sd);
            } catch (RemoteException e) {
            }
        } else {
            throw new RuntimeException("Not supported in system context");
        }
    }

    @Override
    public boolean startInstrumentation(ComponentName className,
            String profileFile, Bundle arguments) {
        try {
            if (arguments != null) {
                arguments.setAllowFds(false);
            }
            return ActivityManagerNative.getDefault().startInstrumentation(
                    className, profileFile, 0, arguments, null, null, getUserId(),
                    null /* ABI override */);
        } catch (RemoteException e) {
            throw new RuntimeException("Failure from system", e);
        }
    }

    @Override
    public Object getSystemService(String name) {
        return SystemServiceRegistry.getSystemService(this, name);
    }

    @Override
    public String getSystemServiceName(Class<?> serviceClass) {
        return SystemServiceRegistry.getSystemServiceName(serviceClass);
    }

    @Override
    public int checkPermission(String permission, int pid, int uid) {
        if (permission == null) {
            throw new IllegalArgumentException("permission is null");
        }

        try {
            return ActivityManagerNative.getDefault().checkPermission(
                    permission, pid, uid);
        } catch (RemoteException e) {
            return PackageManager.PERMISSION_DENIED;
        }
    }

    /** @hide */
    @Override
    public int checkPermission(String permission, int pid, int uid, IBinder callerToken) {
        if (permission == null) {
            throw new IllegalArgumentException("permission is null");
        }

        try {
            return ActivityManagerNative.getDefault().checkPermissionWithToken(
                    permission, pid, uid, callerToken);
        } catch (RemoteException e) {
            return PackageManager.PERMISSION_DENIED;
        }
    }

    @Override
    public int checkCallingPermission(String permission) {
        if (permission == null) {
            throw new IllegalArgumentException("permission is null");
        }

        int pid = Binder.getCallingPid();
        if (pid != Process.myPid()) {
            return checkPermission(permission, pid, Binder.getCallingUid());
        }
        return PackageManager.PERMISSION_DENIED;
    }

    @Override
    public int checkCallingOrSelfPermission(String permission) {
        if (permission == null) {
            throw new IllegalArgumentException("permission is null");
        }

        return checkPermission(permission, Binder.getCallingPid(),
                Binder.getCallingUid());
    }

    @Override
    public int checkSelfPermission(String permission) {
        if (permission == null) {
            throw new IllegalArgumentException("permission is null");
        }

        return checkPermission(permission, Process.myPid(), Process.myUid());
    }

    private void enforce(
            String permission, int resultOfCheck,
            boolean selfToo, int uid, String message) {
        if (resultOfCheck != PackageManager.PERMISSION_GRANTED) {
            throw new SecurityException(
                    (message != null ? (message + ": ") : "") +
                    (selfToo
                     ? "Neither user " + uid + " nor current process has "
                     : "uid " + uid + " does not have ") +
                    permission +
                    ".");
        }
    }

    @Override
    public void enforcePermission(
            String permission, int pid, int uid, String message) {
        enforce(permission,
                checkPermission(permission, pid, uid),
                false,
                uid,
                message);
    }

    @Override
    public void enforceCallingPermission(String permission, String message) {
        enforce(permission,
                checkCallingPermission(permission),
                false,
                Binder.getCallingUid(),
                message);
    }

    @Override
    public void enforceCallingOrSelfPermission(
            String permission, String message) {
        enforce(permission,
                checkCallingOrSelfPermission(permission),
                true,
                Binder.getCallingUid(),
                message);
    }

    @Override
    public void grantUriPermission(String toPackage, Uri uri, int modeFlags) {
         try {
            ActivityManagerNative.getDefault().grantUriPermission(
                    mMainThread.getApplicationThread(), toPackage,
                    ContentProvider.getUriWithoutUserId(uri), modeFlags, resolveUserId(uri));
        } catch (RemoteException e) {
        }
    }

    @Override
    public void revokeUriPermission(Uri uri, int modeFlags) {
         try {
            ActivityManagerNative.getDefault().revokeUriPermission(
                    mMainThread.getApplicationThread(),
                    ContentProvider.getUriWithoutUserId(uri), modeFlags, resolveUserId(uri));
        } catch (RemoteException e) {
        }
    }

    @Override
    public int checkUriPermission(Uri uri, int pid, int uid, int modeFlags) {
        try {
            return ActivityManagerNative.getDefault().checkUriPermission(
                    ContentProvider.getUriWithoutUserId(uri), pid, uid, modeFlags,
                    resolveUserId(uri), null);
        } catch (RemoteException e) {
            return PackageManager.PERMISSION_DENIED;
        }
    }

    /** @hide */
    @Override
    public int checkUriPermission(Uri uri, int pid, int uid, int modeFlags, IBinder callerToken) {
        try {
            return ActivityManagerNative.getDefault().checkUriPermission(
                    ContentProvider.getUriWithoutUserId(uri), pid, uid, modeFlags,
                    resolveUserId(uri), callerToken);
        } catch (RemoteException e) {
            return PackageManager.PERMISSION_DENIED;
        }
    }

    private int resolveUserId(Uri uri) {
        return ContentProvider.getUserIdFromUri(uri, getUserId());
    }

    @Override
    public int checkCallingUriPermission(Uri uri, int modeFlags) {
        int pid = Binder.getCallingPid();
        if (pid != Process.myPid()) {
            return checkUriPermission(uri, pid,
                    Binder.getCallingUid(), modeFlags);
        }
        return PackageManager.PERMISSION_DENIED;
    }

    @Override
    public int checkCallingOrSelfUriPermission(Uri uri, int modeFlags) {
        return checkUriPermission(uri, Binder.getCallingPid(),
                Binder.getCallingUid(), modeFlags);
    }

    @Override
    public int checkUriPermission(Uri uri, String readPermission,
            String writePermission, int pid, int uid, int modeFlags) {
        if (DEBUG) {
            Log.i("foo", "checkUriPermission: uri=" + uri + "readPermission="
                    + readPermission + " writePermission=" + writePermission
                    + " pid=" + pid + " uid=" + uid + " mode" + modeFlags);
        }
        if ((modeFlags&Intent.FLAG_GRANT_READ_URI_PERMISSION) != 0) {
            if (readPermission == null
                    || checkPermission(readPermission, pid, uid)
                    == PackageManager.PERMISSION_GRANTED) {
                return PackageManager.PERMISSION_GRANTED;
            }
        }
        if ((modeFlags&Intent.FLAG_GRANT_WRITE_URI_PERMISSION) != 0) {
            if (writePermission == null
                    || checkPermission(writePermission, pid, uid)
                    == PackageManager.PERMISSION_GRANTED) {
                return PackageManager.PERMISSION_GRANTED;
            }
        }
        return uri != null ? checkUriPermission(uri, pid, uid, modeFlags)
                : PackageManager.PERMISSION_DENIED;
    }

    private String uriModeFlagToString(int uriModeFlags) {
        StringBuilder builder = new StringBuilder();
        if ((uriModeFlags & Intent.FLAG_GRANT_READ_URI_PERMISSION) != 0) {
            builder.append("read and ");
        }
        if ((uriModeFlags & Intent.FLAG_GRANT_WRITE_URI_PERMISSION) != 0) {
            builder.append("write and ");
        }
        if ((uriModeFlags & Intent.FLAG_GRANT_PERSISTABLE_URI_PERMISSION) != 0) {
            builder.append("persistable and ");
        }
        if ((uriModeFlags & Intent.FLAG_GRANT_PREFIX_URI_PERMISSION) != 0) {
            builder.append("prefix and ");
        }

        if (builder.length() > 5) {
            builder.setLength(builder.length() - 5);
            return builder.toString();
        } else {
            throw new IllegalArgumentException("Unknown permission mode flags: " + uriModeFlags);
        }
    }

    private void enforceForUri(
            int modeFlags, int resultOfCheck, boolean selfToo,
            int uid, Uri uri, String message) {
        if (resultOfCheck != PackageManager.PERMISSION_GRANTED) {
            throw new SecurityException(
                    (message != null ? (message + ": ") : "") +
                    (selfToo
                     ? "Neither user " + uid + " nor current process has "
                     : "User " + uid + " does not have ") +
                    uriModeFlagToString(modeFlags) +
                    " permission on " +
                    uri +
                    ".");
        }
    }

    @Override
    public void enforceUriPermission(
            Uri uri, int pid, int uid, int modeFlags, String message) {
        enforceForUri(
                modeFlags, checkUriPermission(uri, pid, uid, modeFlags),
                false, uid, uri, message);
    }

    @Override
    public void enforceCallingUriPermission(
            Uri uri, int modeFlags, String message) {
        enforceForUri(
                modeFlags, checkCallingUriPermission(uri, modeFlags),
                false,
                Binder.getCallingUid(), uri, message);
    }

    @Override
    public void enforceCallingOrSelfUriPermission(
            Uri uri, int modeFlags, String message) {
        enforceForUri(
                modeFlags,
                checkCallingOrSelfUriPermission(uri, modeFlags), true,
                Binder.getCallingUid(), uri, message);
    }

    @Override
    public void enforceUriPermission(
            Uri uri, String readPermission, String writePermission,
            int pid, int uid, int modeFlags, String message) {
        enforceForUri(modeFlags,
                      checkUriPermission(
                              uri, readPermission, writePermission, pid, uid,
                              modeFlags),
                      false,
                      uid,
                      uri,
                      message);
    }

    /**
     * Logs a warning if the system process directly called a method such as
     * {@link #startService(Intent)} instead of {@link #startServiceAsUser(Intent, UserHandle)}.
     * The "AsUser" variants allow us to properly enforce the user's restrictions.
     */
    private void warnIfCallingFromSystemProcess() {
        if (Process.myUid() == Process.SYSTEM_UID) {
            Slog.w(TAG, "Calling a method in the system process without a qualified user: "
                    + Debug.getCallers(5));
        }
    }

    @Override
    public Context createApplicationContext(ApplicationInfo application, int flags)
            throws NameNotFoundException {
        LoadedApk pi = mMainThread.getPackageInfo(application, mResources.getCompatibilityInfo(),
                flags | CONTEXT_REGISTER_PACKAGE);
        if (pi != null) {
            final boolean restricted = (flags & CONTEXT_RESTRICTED) == CONTEXT_RESTRICTED;
            ContextImpl c = new ContextImpl(this, mMainThread, pi, mActivityToken,
                    new UserHandle(UserHandle.getUserId(application.uid)), restricted,
                    mDisplay, null, Display.INVALID_DISPLAY);
            if (c.mResources != null) {
                return c;
            }
        }

        throw new PackageManager.NameNotFoundException(
                "Application package " + application.packageName + " not found");
    }

    @Override
    public Context createPackageContext(String packageName, int flags)
            throws NameNotFoundException {
        return createPackageContextAsUser(packageName, flags,
                mUser != null ? mUser : Process.myUserHandle());
    }

    @Override
    public Context createPackageContextAsUser(String packageName, int flags, UserHandle user)
            throws NameNotFoundException {
        final boolean restricted = (flags & CONTEXT_RESTRICTED) == CONTEXT_RESTRICTED;
        if (packageName.equals("system") || packageName.equals("android")) {
            return new ContextImpl(this, mMainThread, mPackageInfo, mActivityToken,
                    user, restricted, mDisplay, null, Display.INVALID_DISPLAY);
        }

        LoadedApk pi = mMainThread.getPackageInfo(packageName, mResources.getCompatibilityInfo(),
                flags | CONTEXT_REGISTER_PACKAGE, user.getIdentifier());
        if (pi != null) {
            ContextImpl c = new ContextImpl(this, mMainThread, pi, mActivityToken,
                    user, restricted, mDisplay, null, Display.INVALID_DISPLAY);
            if (c.mResources != null) {
                return c;
            }
        }

        // Should be a better exception.
        throw new PackageManager.NameNotFoundException(
                "Application package " + packageName + " not found");
    }

    @Override
    public Context createConfigurationContext(Configuration overrideConfiguration) {
        if (overrideConfiguration == null) {
            throw new IllegalArgumentException("overrideConfiguration must not be null");
        }

        return new ContextImpl(this, mMainThread, mPackageInfo, mActivityToken,
                mUser, mRestricted, mDisplay, overrideConfiguration, Display.INVALID_DISPLAY);
    }

    @Override
    public Context createDisplayContext(Display display) {
        if (display == null) {
            throw new IllegalArgumentException("display must not be null");
        }

        return new ContextImpl(this, mMainThread, mPackageInfo, mActivityToken,
                mUser, mRestricted, display, null, Display.INVALID_DISPLAY);
    }

    Display getDisplay() {
        if (mDisplay != null) {
            return mDisplay;
        }
        return ResourcesManager.getInstance().getAdjustedDisplay(
                Display.DEFAULT_DISPLAY, mDisplayAdjustments);
    }

    private int getDisplayId() {
        return mDisplay != null ? mDisplay.getDisplayId() : Display.DEFAULT_DISPLAY;
    }

    @Override
    public boolean isRestricted() {
        return mRestricted;
    }

    @Override
    public DisplayAdjustments getDisplayAdjustments(int displayId) {
        return mDisplayAdjustments;
    }

    private File getDataDirFile() {
        if (mPackageInfo != null) {
            return mPackageInfo.getDataDirFile();
        }
        throw new RuntimeException("Not supported in system context");
    }

    @Override
    public File getDir(String name, int mode) {
        name = "app_" + name;
        File file = makeFilename(getDataDirFile(), name);
        if (!file.exists()) {
            file.mkdir();
            setFilePermissionsFromMode(file.getPath(), mode,
                    FileUtils.S_IRWXU|FileUtils.S_IRWXG|FileUtils.S_IXOTH);
        }
        return file;
    }

    /** {@hide} */
    @Override
    public int getUserId() {
        return mUser.getIdentifier();
    }

    static ContextImpl createSystemContext(ActivityThread mainThread) {
        LoadedApk packageInfo = new LoadedApk(mainThread);
        ContextImpl context = new ContextImpl(null, mainThread,
                packageInfo, null, null, false, null, null, Display.INVALID_DISPLAY);
        context.mResources.updateConfiguration(context.mResourcesManager.getConfiguration(),
                context.mResourcesManager.getDisplayMetricsLocked());
        return context;
    }

    static ContextImpl createAppContext(ActivityThread mainThread, LoadedApk packageInfo) {
        if (packageInfo == null) throw new IllegalArgumentException("packageInfo");
        return new ContextImpl(null, mainThread,
                packageInfo, null, null, false, null, null, Display.INVALID_DISPLAY);
    }

    static ContextImpl createActivityContext(ActivityThread mainThread,
            LoadedApk packageInfo, int displayId, Configuration overrideConfiguration) {
        if (packageInfo == null) throw new IllegalArgumentException("packageInfo");
        return new ContextImpl(null, mainThread, packageInfo, null, null, false,
                null, overrideConfiguration, displayId);
    }

    private ContextImpl(ContextImpl container, ActivityThread mainThread,
            LoadedApk packageInfo, IBinder activityToken, UserHandle user, boolean restricted,
            Display display, Configuration overrideConfiguration, int createDisplayWithId) {
        mOuterContext = this;

        mMainThread = mainThread;
        mActivityToken = activityToken;
        mRestricted = restricted;

        if (user == null) {
            user = Process.myUserHandle();
        }
        mUser = user;

        mPackageInfo = packageInfo;
        mResourcesManager = ResourcesManager.getInstance();

        final int displayId = (createDisplayWithId != Display.INVALID_DISPLAY)
                ? createDisplayWithId
                : (display != null) ? display.getDisplayId() : Display.DEFAULT_DISPLAY;

        CompatibilityInfo compatInfo = null;
        if (container != null) {
            compatInfo = container.getDisplayAdjustments(displayId).getCompatibilityInfo();
        }
        if (compatInfo == null) {
            compatInfo = (displayId == Display.DEFAULT_DISPLAY)
                    ? packageInfo.getCompatibilityInfo()
                    : CompatibilityInfo.DEFAULT_COMPATIBILITY_INFO;
        }
        mDisplayAdjustments.setCompatibilityInfo(compatInfo);
        mDisplayAdjustments.setConfiguration(overrideConfiguration);

        mDisplay = (createDisplayWithId == Display.INVALID_DISPLAY) ? display
                : ResourcesManager.getInstance().getAdjustedDisplay(displayId, mDisplayAdjustments);

        Resources resources = packageInfo.getResources(mainThread);
        if (resources != null) {
            if (displayId != Display.DEFAULT_DISPLAY
                    || overrideConfiguration != null
                    || (compatInfo != null && compatInfo.applicationScale
                            != resources.getCompatibilityInfo().applicationScale)) {
                resources = mResourcesManager.getTopLevelResources(packageInfo.getResDir(),
                        packageInfo.getSplitResDirs(), packageInfo.getOverlayDirs(),
                        packageInfo.getApplicationInfo().sharedLibraryFiles, displayId,
                        overrideConfiguration, compatInfo);
            }
        }
        mResources = resources;

        if (container != null) {
            mBasePackageName = container.mBasePackageName;
            mOpPackageName = container.mOpPackageName;
        } else {
            mBasePackageName = packageInfo.mPackageName;
            ApplicationInfo ainfo = packageInfo.getApplicationInfo();
            if (ainfo.uid == Process.SYSTEM_UID && ainfo.uid != Process.myUid()) {
                // Special case: system components allow themselves to be loaded in to other
                // processes.  For purposes of app ops, we must then consider the context as
                // belonging to the package of this process, not the system itself, otherwise
                // the package+uid verifications in app ops will fail.
                mOpPackageName = ActivityThread.currentPackageName();
            } else {
                mOpPackageName = mBasePackageName;
            }
        }

        mContentResolver = new ApplicationContentResolver(this, mainThread, user);
    }

    void installSystemApplicationInfo(ApplicationInfo info, ClassLoader classLoader) {
        mPackageInfo.installSystemApplicationInfo(info, classLoader);
    }

    final void scheduleFinalCleanup(String who, String what) {
        mMainThread.scheduleContextCleanup(this, who, what);
    }

    final void performFinalCleanup(String who, String what) {
        //Log.i(TAG, "Cleanup up context: " + this);
        mPackageInfo.removeContextRegistrations(getOuterContext(), who, what);
    }

    final Context getReceiverRestrictedContext() {
        if (mReceiverRestrictedContext != null) {
            return mReceiverRestrictedContext;
        }
        return mReceiverRestrictedContext = new ReceiverRestrictedContext(getOuterContext());
    }

    final void setOuterContext(Context context) {
        mOuterContext = context;
    }

    final Context getOuterContext() {
        return mOuterContext;
    }

    final IBinder getActivityToken() {
        return mActivityToken;
    }

    @SuppressWarnings("deprecation")
    static void setFilePermissionsFromMode(String name, int mode,
            int extraPermissions) {
        int perms = FileUtils.S_IRUSR|FileUtils.S_IWUSR
            |FileUtils.S_IRGRP|FileUtils.S_IWGRP
            |extraPermissions;
        if ((mode&MODE_WORLD_READABLE) != 0) {
            perms |= FileUtils.S_IROTH;
        }
        if ((mode&MODE_WORLD_WRITEABLE) != 0) {
            perms |= FileUtils.S_IWOTH;
        }
        if (DEBUG) {
            Log.i(TAG, "File " + name + ": mode=0x" + Integer.toHexString(mode)
                  + ", perms=0x" + Integer.toHexString(perms));
        }
        FileUtils.setPermissions(name, perms, -1, -1);
    }

    private File validateFilePath(String name, boolean createDirectory) {
        File dir;
        File f;

        if (name.charAt(0) == File.separatorChar) {
            String dirPath = name.substring(0, name.lastIndexOf(File.separatorChar));
            dir = new File(dirPath);
            name = name.substring(name.lastIndexOf(File.separatorChar));
            f = new File(dir, name);
        } else {
            dir = getDatabasesDir();
            f = makeFilename(dir, name);
        }

        if (createDirectory && !dir.isDirectory() && dir.mkdir()) {
            FileUtils.setPermissions(dir.getPath(),
                FileUtils.S_IRWXU|FileUtils.S_IRWXG|FileUtils.S_IXOTH,
                -1, -1);
        }

        return f;
    }

    private File makeFilename(File base, String name) {
        if (name.indexOf(File.separatorChar) < 0) {
            return new File(base, name);
        }
        throw new IllegalArgumentException(
                "File " + name + " contains a path separator");
    }

    /**
     * Ensure that given directories exist, trying to create them if missing. If
     * unable to create, they are filtered by replacing with {@code null}.
     */
    private File[] ensureDirsExistOrFilter(File[] dirs) {
        File[] result = new File[dirs.length];
        for (int i = 0; i < dirs.length; i++) {
            File dir = dirs[i];
            if (!dir.exists()) {
                if (!dir.mkdirs()) {
                    // recheck existence in case of cross-process race
                    if (!dir.exists()) {
                        // Failing to mkdir() may be okay, since we might not have
                        // enough permissions; ask vold to create on our behalf.
                        final IMountService mount = IMountService.Stub.asInterface(
                                ServiceManager.getService("mount"));
                        try {
                            final int res = mount.mkdirs(getPackageName(), dir.getAbsolutePath());
                            if (res != 0) {
                                Log.w(TAG, "Failed to ensure " + dir + ": " + res);
                                dir = null;
                            }
                        } catch (Exception e) {
                            Log.w(TAG, "Failed to ensure " + dir + ": " + e);
                            dir = null;
                        }
                    }
                }
            }
            result[i] = dir;
        }
        return result;
    }

    // ----------------------------------------------------------------------
    // ----------------------------------------------------------------------
    // ----------------------------------------------------------------------

    private static final class ApplicationContentResolver extends ContentResolver {
        private final ActivityThread mMainThread;
        private final UserHandle mUser;

        public ApplicationContentResolver(
                Context context, ActivityThread mainThread, UserHandle user) {
            super(context);
            mMainThread = Preconditions.checkNotNull(mainThread);
            mUser = Preconditions.checkNotNull(user);
        }

        @Override
        protected IContentProvider acquireProvider(Context context, String auth) {
            return mMainThread.acquireProvider(context,
                    ContentProvider.getAuthorityWithoutUserId(auth),
                    resolveUserIdFromAuthority(auth), true);
        }

        @Override
        protected IContentProvider acquireExistingProvider(Context context, String auth) {
            return mMainThread.acquireExistingProvider(context,
                    ContentProvider.getAuthorityWithoutUserId(auth),
                    resolveUserIdFromAuthority(auth), true);
        }

        @Override
        public boolean releaseProvider(IContentProvider provider) {
            return mMainThread.releaseProvider(provider, true);
        }

        @Override
        protected IContentProvider acquireUnstableProvider(Context c, String auth) {
            return mMainThread.acquireProvider(c,
                    ContentProvider.getAuthorityWithoutUserId(auth),
                    resolveUserIdFromAuthority(auth), false);
        }

        @Override
        public boolean releaseUnstableProvider(IContentProvider icp) {
            return mMainThread.releaseProvider(icp, false);
        }

        @Override
        public void unstableProviderDied(IContentProvider icp) {
            mMainThread.handleUnstableProviderDied(icp.asBinder(), true);
        }

        @Override
        public void appNotRespondingViaProvider(IContentProvider icp) {
            mMainThread.appNotRespondingViaProvider(icp.asBinder());
        }

        /** @hide */
        protected int resolveUserIdFromAuthority(String auth) {
            return ContentProvider.getUserIdFromAuthority(auth, mUser.getIdentifier());
        }
    }
}<|MERGE_RESOLUTION|>--- conflicted
+++ resolved
@@ -16,21 +16,7 @@
 
 package android.app;
 
-<<<<<<< HEAD
-import android.app.usage.IUsageStatsManager;
-import android.app.usage.UsageStatsManager;
-import android.appwidget.AppWidgetManager;
-import android.mperspective.IPerspectiveService;
-import android.mperspective.PerspectiveManager;
-import android.os.Build;
-import android.service.persistentdata.IPersistentDataBlockService;
-import android.service.persistentdata.PersistentDataBlockManager;
-
-import com.android.internal.appwidget.IAppWidgetService;
-import com.android.internal.policy.PolicyManager;
-=======
 import com.android.internal.annotations.GuardedBy;
->>>>>>> 6a431eed
 import com.android.internal.util.Preconditions;
 
 import android.content.BroadcastReceiver;
@@ -194,479 +180,7 @@
     @GuardedBy("mSync")
     private File[] mExternalMediaDirs;
 
-<<<<<<< HEAD
-    private static final String[] EMPTY_FILE_LIST = {};
-
-    /**
-     * Override this class when the system service constructor needs a
-     * ContextImpl.  Else, use StaticServiceFetcher below.
-     */
-    /*package*/ static class ServiceFetcher {
-        int mContextCacheIndex = -1;
-
-        /**
-         * Main entrypoint; only override if you don't need caching.
-         */
-        public Object getService(ContextImpl ctx) {
-            ArrayList<Object> cache = ctx.mServiceCache;
-            Object service;
-            synchronized (cache) {
-                if (cache.size() == 0) {
-                    // Initialize the cache vector on first access.
-                    // At this point sNextPerContextServiceCacheIndex
-                    // is the number of potential services that are
-                    // cached per-Context.
-                    for (int i = 0; i < sNextPerContextServiceCacheIndex; i++) {
-                        cache.add(null);
-                    }
-                } else {
-                    service = cache.get(mContextCacheIndex);
-                    if (service != null) {
-                        return service;
-                    }
-                }
-                service = createService(ctx);
-                cache.set(mContextCacheIndex, service);
-                return service;
-            }
-        }
-
-        /**
-         * Override this to create a new per-Context instance of the
-         * service.  getService() will handle locking and caching.
-         */
-        public Object createService(ContextImpl ctx) {
-            throw new RuntimeException("Not implemented");
-        }
-    }
-
-    /**
-     * Override this class for services to be cached process-wide.
-     */
-    abstract static class StaticServiceFetcher extends ServiceFetcher {
-        private Object mCachedInstance;
-
-        @Override
-        public final Object getService(ContextImpl unused) {
-            synchronized (StaticServiceFetcher.this) {
-                Object service = mCachedInstance;
-                if (service != null) {
-                    return service;
-                }
-                return mCachedInstance = createStaticService();
-            }
-        }
-
-        public abstract Object createStaticService();
-    }
-
-    private static final HashMap<String, ServiceFetcher> SYSTEM_SERVICE_MAP =
-            new HashMap<String, ServiceFetcher>();
-
-    private static int sNextPerContextServiceCacheIndex = 0;
-    private static void registerService(String serviceName, ServiceFetcher fetcher) {
-        if (!(fetcher instanceof StaticServiceFetcher)) {
-            fetcher.mContextCacheIndex = sNextPerContextServiceCacheIndex++;
-        }
-        SYSTEM_SERVICE_MAP.put(serviceName, fetcher);
-    }
-
-    // This one's defined separately and given a variable name so it
-    // can be re-used by getWallpaperManager(), avoiding a HashMap
-    // lookup.
-    private static ServiceFetcher WALLPAPER_FETCHER = new ServiceFetcher() {
-            public Object createService(ContextImpl ctx) {
-                return new WallpaperManager(ctx.getOuterContext(),
-                        ctx.mMainThread.getHandler());
-            }};
-
-    static {
-        registerService(ACCESSIBILITY_SERVICE, new ServiceFetcher() {
-                public Object getService(ContextImpl ctx) {
-                    return AccessibilityManager.getInstance(ctx);
-                }});
-
-        registerService(CAPTIONING_SERVICE, new ServiceFetcher() {
-                public Object getService(ContextImpl ctx) {
-                    return new CaptioningManager(ctx);
-                }});
-
-        registerService(ACCOUNT_SERVICE, new ServiceFetcher() {
-                public Object createService(ContextImpl ctx) {
-                    IBinder b = ServiceManager.getService(ACCOUNT_SERVICE);
-                    IAccountManager service = IAccountManager.Stub.asInterface(b);
-                    return new AccountManager(ctx, service);
-                }});
-
-        registerService(ACTIVITY_SERVICE, new ServiceFetcher() {
-                public Object createService(ContextImpl ctx) {
-                    return new ActivityManager(ctx.getOuterContext(), ctx.mMainThread.getHandler());
-                }});
-
-        registerService(ALARM_SERVICE, new ServiceFetcher() {
-                public Object createService(ContextImpl ctx) {
-                    IBinder b = ServiceManager.getService(ALARM_SERVICE);
-                    IAlarmManager service = IAlarmManager.Stub.asInterface(b);
-                    return new AlarmManager(service, ctx);
-                }});
-
-        registerService(AUDIO_SERVICE, new ServiceFetcher() {
-                public Object createService(ContextImpl ctx) {
-                    return new AudioManager(ctx);
-                }});
-
-        registerService(MEDIA_ROUTER_SERVICE, new ServiceFetcher() {
-                public Object createService(ContextImpl ctx) {
-                    return new MediaRouter(ctx);
-                }});
-
-        registerService(BLUETOOTH_SERVICE, new ServiceFetcher() {
-                public Object createService(ContextImpl ctx) {
-                    return new BluetoothManager(ctx);
-                }});
-
-        registerService(HDMI_CONTROL_SERVICE, new StaticServiceFetcher() {
-                public Object createStaticService() {
-                    IBinder b = ServiceManager.getService(HDMI_CONTROL_SERVICE);
-                    return new HdmiControlManager(IHdmiControlService.Stub.asInterface(b));
-                }});
-
-        registerService(CLIPBOARD_SERVICE, new ServiceFetcher() {
-                public Object createService(ContextImpl ctx) {
-                    return new ClipboardManager(ctx.getOuterContext(),
-                            ctx.mMainThread.getHandler());
-                }});
-
-        registerService(CONNECTIVITY_SERVICE, new ServiceFetcher() {
-                public Object createService(ContextImpl ctx) {
-                    IBinder b = ServiceManager.getService(CONNECTIVITY_SERVICE);
-                    return new ConnectivityManager(IConnectivityManager.Stub.asInterface(b));
-                }});
-
-        registerService(COUNTRY_DETECTOR, new StaticServiceFetcher() {
-                public Object createStaticService() {
-                    IBinder b = ServiceManager.getService(COUNTRY_DETECTOR);
-                    return new CountryDetector(ICountryDetector.Stub.asInterface(b));
-                }});
-
-        registerService(DEVICE_POLICY_SERVICE, new ServiceFetcher() {
-                public Object createService(ContextImpl ctx) {
-                    return DevicePolicyManager.create(ctx, ctx.mMainThread.getHandler());
-                }});
-
-        registerService(DOWNLOAD_SERVICE, new ServiceFetcher() {
-                public Object createService(ContextImpl ctx) {
-                    return new DownloadManager(ctx.getContentResolver(), ctx.getPackageName());
-                }});
-
-        registerService(BATTERY_SERVICE, new ServiceFetcher() {
-                public Object createService(ContextImpl ctx) {
-                    return new BatteryManager();
-                }});
-
-        registerService(NFC_SERVICE, new ServiceFetcher() {
-                public Object createService(ContextImpl ctx) {
-                    return new NfcManager(ctx);
-                }});
-
-        registerService(DROPBOX_SERVICE, new StaticServiceFetcher() {
-                public Object createStaticService() {
-                    return createDropBoxManager();
-                }});
-
-        registerService(INPUT_SERVICE, new StaticServiceFetcher() {
-                public Object createStaticService() {
-                    return InputManager.getInstance();
-                }});
-
-        registerService(DISPLAY_SERVICE, new ServiceFetcher() {
-                @Override
-                public Object createService(ContextImpl ctx) {
-                    return new DisplayManager(ctx.getOuterContext());
-                }});
-
-        registerService(INPUT_METHOD_SERVICE, new StaticServiceFetcher() {
-                public Object createStaticService() {
-                    return InputMethodManager.getInstance();
-                }});
-
-        registerService(TEXT_SERVICES_MANAGER_SERVICE, new ServiceFetcher() {
-                public Object createService(ContextImpl ctx) {
-                    return TextServicesManager.getInstance();
-                }});
-
-        registerService(KEYGUARD_SERVICE, new ServiceFetcher() {
-                public Object getService(ContextImpl ctx) {
-                    // TODO: why isn't this caching it?  It wasn't
-                    // before, so I'm preserving the old behavior and
-                    // using getService(), instead of createService()
-                    // which would do the caching.
-                    return new KeyguardManager();
-                }});
-
-        registerService(LAYOUT_INFLATER_SERVICE, new ServiceFetcher() {
-                public Object createService(ContextImpl ctx) {
-                    return PolicyManager.makeNewLayoutInflater(ctx.getOuterContext());
-                }});
-
-        registerService(LOCATION_SERVICE, new ServiceFetcher() {
-                public Object createService(ContextImpl ctx) {
-                    IBinder b = ServiceManager.getService(LOCATION_SERVICE);
-                    return new LocationManager(ctx, ILocationManager.Stub.asInterface(b));
-                }});
-
-        registerService(NETWORK_POLICY_SERVICE, new ServiceFetcher() {
-            @Override
-            public Object createService(ContextImpl ctx) {
-                return new NetworkPolicyManager(INetworkPolicyManager.Stub.asInterface(
-                        ServiceManager.getService(NETWORK_POLICY_SERVICE)));
-            }
-        });
-
-        registerService(NOTIFICATION_SERVICE, new ServiceFetcher() {
-                public Object createService(ContextImpl ctx) {
-                    final Context outerContext = ctx.getOuterContext();
-                    return new NotificationManager(
-                        new ContextThemeWrapper(outerContext,
-                                Resources.selectSystemTheme(0,
-                                        outerContext.getApplicationInfo().targetSdkVersion,
-                                        com.android.internal.R.style.Theme_Dialog,
-                                        com.android.internal.R.style.Theme_Holo_Dialog,
-                                        com.android.internal.R.style.Theme_DeviceDefault_Dialog,
-                                        com.android.internal.R.style.Theme_DeviceDefault_Light_Dialog)),
-                        ctx.mMainThread.getHandler());
-                }});
-
-        registerService(NSD_SERVICE, new ServiceFetcher() {
-                @Override
-                public Object createService(ContextImpl ctx) {
-                    IBinder b = ServiceManager.getService(NSD_SERVICE);
-                    INsdManager service = INsdManager.Stub.asInterface(b);
-                    return new NsdManager(ctx.getOuterContext(), service);
-                }});
-
-        // Note: this was previously cached in a static variable, but
-        // constructed using mMainThread.getHandler(), so converting
-        // it to be a regular Context-cached service...
-        registerService(POWER_SERVICE, new ServiceFetcher() {
-                public Object createService(ContextImpl ctx) {
-                    IBinder b = ServiceManager.getService(POWER_SERVICE);
-                    IPowerManager service = IPowerManager.Stub.asInterface(b);
-                    if (service == null) {
-                        Log.wtf(TAG, "Failed to get power manager service.");
-                    }
-                    return new PowerManager(ctx.getOuterContext(),
-                            service, ctx.mMainThread.getHandler());
-                }});
-
-        registerService(SEARCH_SERVICE, new ServiceFetcher() {
-                public Object createService(ContextImpl ctx) {
-                    return new SearchManager(ctx.getOuterContext(),
-                            ctx.mMainThread.getHandler());
-                }});
-
-        registerService(SENSOR_SERVICE, new ServiceFetcher() {
-                public Object createService(ContextImpl ctx) {
-                    return new SystemSensorManager(ctx.getOuterContext(),
-                      ctx.mMainThread.getHandler().getLooper());
-                }});
-
-        registerService(STATUS_BAR_SERVICE, new ServiceFetcher() {
-                public Object createService(ContextImpl ctx) {
-                    return new StatusBarManager(ctx.getOuterContext());
-                }});
-
-        registerService(STORAGE_SERVICE, new ServiceFetcher() {
-                public Object createService(ContextImpl ctx) {
-                    try {
-                        return new StorageManager(
-                                ctx.getContentResolver(), ctx.mMainThread.getHandler().getLooper());
-                    } catch (RemoteException rex) {
-                        Log.e(TAG, "Failed to create StorageManager", rex);
-                        return null;
-                    }
-                }});
-
-        registerService(TELEPHONY_SERVICE, new ServiceFetcher() {
-                public Object createService(ContextImpl ctx) {
-                    return new TelephonyManager(ctx.getOuterContext());
-                }});
-
-        registerService(TELEPHONY_SUBSCRIPTION_SERVICE, new ServiceFetcher() {
-            public Object createService(ContextImpl ctx) {
-                return new SubscriptionManager(ctx.getOuterContext());
-            }});
-
-        registerService(TELECOM_SERVICE, new ServiceFetcher() {
-                public Object createService(ContextImpl ctx) {
-                    return new TelecomManager(ctx.getOuterContext());
-                }});
-
-        registerService(UI_MODE_SERVICE, new ServiceFetcher() {
-                public Object createService(ContextImpl ctx) {
-                    return new UiModeManager();
-                }});
-
-        registerService(USB_SERVICE, new ServiceFetcher() {
-                public Object createService(ContextImpl ctx) {
-                    IBinder b = ServiceManager.getService(USB_SERVICE);
-                    return new UsbManager(ctx, IUsbManager.Stub.asInterface(b));
-                }});
-
-        registerService(SERIAL_SERVICE, new ServiceFetcher() {
-                public Object createService(ContextImpl ctx) {
-                    IBinder b = ServiceManager.getService(SERIAL_SERVICE);
-                    return new SerialManager(ctx, ISerialManager.Stub.asInterface(b));
-                }});
-
-        registerService(PERSPECTIVE_SERVICE, new ServiceFetcher() {
-                public Object createService(ContextImpl ctx) {
-                    IBinder b = ServiceManager.getService(PERSPECTIVE_SERVICE);
-                    return new PerspectiveManager(IPerspectiveService.Stub.asInterface(b));
-                }});
-
-        registerService(VIBRATOR_SERVICE, new ServiceFetcher() {
-                public Object createService(ContextImpl ctx) {
-                    return new SystemVibrator(ctx);
-                }});
-
-        registerService(WALLPAPER_SERVICE, WALLPAPER_FETCHER);
-
-        registerService(WIFI_SERVICE, new ServiceFetcher() {
-                public Object createService(ContextImpl ctx) {
-                    IBinder b = ServiceManager.getService(WIFI_SERVICE);
-                    IWifiManager service = IWifiManager.Stub.asInterface(b);
-                    return new WifiManager(ctx.getOuterContext(), service);
-                }});
-
-        registerService(WIFI_P2P_SERVICE, new ServiceFetcher() {
-                public Object createService(ContextImpl ctx) {
-                    IBinder b = ServiceManager.getService(WIFI_P2P_SERVICE);
-                    IWifiP2pManager service = IWifiP2pManager.Stub.asInterface(b);
-                    return new WifiP2pManager(service);
-                }});
-
-        registerService(WIFI_SCANNING_SERVICE, new ServiceFetcher() {
-            public Object createService(ContextImpl ctx) {
-                IBinder b = ServiceManager.getService(WIFI_SCANNING_SERVICE);
-                IWifiScanner service = IWifiScanner.Stub.asInterface(b);
-                return new WifiScanner(ctx.getOuterContext(), service);
-            }});
-
-        registerService(WIFI_RTT_SERVICE, new ServiceFetcher() {
-            public Object createService(ContextImpl ctx) {
-                IBinder b = ServiceManager.getService(WIFI_RTT_SERVICE);
-                IRttManager service = IRttManager.Stub.asInterface(b);
-                return new RttManager(ctx.getOuterContext(), service);
-            }});
-
-        registerService(ETHERNET_SERVICE, new ServiceFetcher() {
-                public Object createService(ContextImpl ctx) {
-                    IBinder b = ServiceManager.getService(ETHERNET_SERVICE);
-                    IEthernetManager service = IEthernetManager.Stub.asInterface(b);
-                    return new EthernetManager(ctx.getOuterContext(), service);
-                }});
-
-        registerService(WINDOW_SERVICE, new ServiceFetcher() {
-                Display mDefaultDisplay;
-                public Object getService(ContextImpl ctx) {
-                    Display display = ctx.mDisplay;
-                    if (display == null) {
-                        if (mDefaultDisplay == null) {
-                            DisplayManager dm = (DisplayManager)ctx.getOuterContext().
-                                    getSystemService(Context.DISPLAY_SERVICE);
-                            mDefaultDisplay = dm.getDisplay(Display.DEFAULT_DISPLAY);
-                        }
-                        display = mDefaultDisplay;
-                    }
-                    return new WindowManagerImpl(display);
-                }});
-
-        registerService(USER_SERVICE, new ServiceFetcher() {
-            public Object createService(ContextImpl ctx) {
-                IBinder b = ServiceManager.getService(USER_SERVICE);
-                IUserManager service = IUserManager.Stub.asInterface(b);
-                return new UserManager(ctx, service);
-            }});
-
-        registerService(APP_OPS_SERVICE, new ServiceFetcher() {
-            public Object createService(ContextImpl ctx) {
-                IBinder b = ServiceManager.getService(APP_OPS_SERVICE);
-                IAppOpsService service = IAppOpsService.Stub.asInterface(b);
-                return new AppOpsManager(ctx, service);
-            }});
-
-        registerService(CAMERA_SERVICE, new ServiceFetcher() {
-            public Object createService(ContextImpl ctx) {
-                return new CameraManager(ctx);
-            }
-        });
-
-        registerService(LAUNCHER_APPS_SERVICE, new ServiceFetcher() {
-            public Object createService(ContextImpl ctx) {
-                IBinder b = ServiceManager.getService(LAUNCHER_APPS_SERVICE);
-                ILauncherApps service = ILauncherApps.Stub.asInterface(b);
-                return new LauncherApps(ctx, service);
-            }
-        });
-
-        registerService(RESTRICTIONS_SERVICE, new ServiceFetcher() {
-            public Object createService(ContextImpl ctx) {
-                IBinder b = ServiceManager.getService(RESTRICTIONS_SERVICE);
-                IRestrictionsManager service = IRestrictionsManager.Stub.asInterface(b);
-                return new RestrictionsManager(ctx, service);
-            }
-        });
-        registerService(PRINT_SERVICE, new ServiceFetcher() {
-            public Object createService(ContextImpl ctx) {
-                IBinder iBinder = ServiceManager.getService(Context.PRINT_SERVICE);
-                IPrintManager service = IPrintManager.Stub.asInterface(iBinder);
-                return new PrintManager(ctx.getOuterContext(), service, UserHandle.myUserId(),
-                        UserHandle.getAppId(Process.myUid()));
-            }});
-
-        registerService(CONSUMER_IR_SERVICE, new ServiceFetcher() {
-            public Object createService(ContextImpl ctx) {
-                return new ConsumerIrManager(ctx);
-            }});
-
-        registerService(MEDIA_SESSION_SERVICE, new ServiceFetcher() {
-            public Object createService(ContextImpl ctx) {
-                return new MediaSessionManager(ctx);
-            }
-        });
-
-        registerService(TRUST_SERVICE, new ServiceFetcher() {
-            public Object createService(ContextImpl ctx) {
-                IBinder b = ServiceManager.getService(TRUST_SERVICE);
-                return new TrustManager(b);
-            }
-        });
-
-        registerService(FINGERPRINT_SERVICE, new ServiceFetcher() {
-            public Object createService(ContextImpl ctx) {
-                IBinder binder = ServiceManager.getService(FINGERPRINT_SERVICE);
-                IFingerprintService service = IFingerprintService.Stub.asInterface(binder);
-                return new FingerprintManager(ctx.getOuterContext(), service);
-            }
-        });
-
-        registerService(TV_INPUT_SERVICE, new ServiceFetcher() {
-            public Object createService(ContextImpl ctx) {
-                IBinder iBinder = ServiceManager.getService(TV_INPUT_SERVICE);
-                ITvInputManager service = ITvInputManager.Stub.asInterface(iBinder);
-                return new TvInputManager(service, UserHandle.myUserId());
-            }
-        });
-
-        registerService(NETWORK_SCORE_SERVICE, new ServiceFetcher() {
-            public Object createService(ContextImpl ctx) {
-                return new NetworkScoreManager(ctx);
-            }
-        });
-=======
     private static final String[] EMPTY_STRING_ARRAY = {};
->>>>>>> 6a431eed
 
     // The system service cache for the system services that are cached per-ContextImpl.
     final Object[] mServiceCache = SystemServiceRegistry.createServiceCache();
