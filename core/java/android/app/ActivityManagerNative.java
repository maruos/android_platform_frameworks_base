/*
 * Copyright (C) 2006 The Android Open Source Project
 *
 * Licensed under the Apache License, Version 2.0 (the "License");
 * you may not use this file except in compliance with the License.
 * You may obtain a copy of the License at
 *
 *      http://www.apache.org/licenses/LICENSE-2.0
 *
 * Unless required by applicable law or agreed to in writing, software
 * distributed under the License is distributed on an "AS IS" BASIS,
 * WITHOUT WARRANTIES OR CONDITIONS OF ANY KIND, either express or implied.
 * See the License for the specific language governing permissions and
 * limitations under the License.
 */

package android.app;

import android.app.ActivityManager.StackInfo;
<<<<<<< HEAD
=======
import android.app.assist.AssistContent;
import android.app.assist.AssistStructure;
>>>>>>> 6a431eed
import android.content.ComponentName;
import android.content.IIntentReceiver;
import android.content.IIntentSender;
import android.content.Intent;
import android.content.IntentFilter;
import android.content.IntentSender;
import android.content.UriPermission;
import android.content.pm.ApplicationInfo;
import android.content.pm.ConfigurationInfo;
import android.content.pm.IPackageDataObserver;
import android.content.pm.ParceledListSlice;
import android.content.pm.UserInfo;
import android.content.res.Configuration;
import android.graphics.Bitmap;
import android.graphics.Point;
import android.graphics.Rect;
import android.net.Uri;
import android.os.Binder;
import android.os.Bundle;
import android.os.Debug;
import android.os.IBinder;
import android.os.Parcel;
import android.os.ParcelFileDescriptor;
import android.os.Parcelable;
import android.os.PersistableBundle;
import android.os.RemoteException;
import android.os.ServiceManager;
import android.os.StrictMode;
import android.service.voice.IVoiceInteractionSession;
import android.text.TextUtils;
import android.util.Log;
import android.util.Singleton;
import com.android.internal.app.IVoiceInteractor;
import com.android.internal.os.IResultReceiver;

import java.util.ArrayList;
import java.util.List;

/** {@hide} */
public abstract class ActivityManagerNative extends Binder implements IActivityManager
{
    /**
     * Cast a Binder object into an activity manager interface, generating
     * a proxy if needed.
     */
    static public IActivityManager asInterface(IBinder obj) {
        if (obj == null) {
            return null;
        }
        IActivityManager in =
            (IActivityManager)obj.queryLocalInterface(descriptor);
        if (in != null) {
            return in;
        }

        return new ActivityManagerProxy(obj);
    }

    /**
     * Retrieve the system's default/global activity manager.
     */
    static public IActivityManager getDefault() {
        return gDefault.get();
    }

    /**
     * Convenience for checking whether the system is ready.  For internal use only.
     */
    static public boolean isSystemReady() {
        if (!sSystemReady) {
            sSystemReady = getDefault().testIsSystemReady();
        }
        return sSystemReady;
    }
    static boolean sSystemReady = false;

    static public void broadcastStickyIntent(Intent intent, String permission, int userId) {
        broadcastStickyIntent(intent, permission, AppOpsManager.OP_NONE, userId);
    }

    /**
     * Convenience for sending a sticky broadcast.  For internal use only.
     * If you don't care about permission, use null.
     */
    static public void broadcastStickyIntent(Intent intent, String permission, int appOp,
            int userId) {
        try {
            getDefault().broadcastIntent(
                null, intent, null, null, Activity.RESULT_OK, null, null,
                null /*permission*/, appOp, null, false, true, userId);
        } catch (RemoteException ex) {
        }
    }

    static public void noteWakeupAlarm(PendingIntent ps, int sourceUid, String sourcePkg,
            String tag) {
        try {
            getDefault().noteWakeupAlarm(ps.getTarget(), sourceUid, sourcePkg, tag);
        } catch (RemoteException ex) {
        }
    }

    static public void noteAlarmStart(PendingIntent ps, int sourceUid, String tag) {
        try {
            getDefault().noteAlarmStart(ps.getTarget(), sourceUid, tag);
        } catch (RemoteException ex) {
        }
    }

    static public void noteAlarmFinish(PendingIntent ps, int sourceUid, String tag) {
        try {
            getDefault().noteAlarmFinish(ps.getTarget(), sourceUid, tag);
        } catch (RemoteException ex) {
        }
    }

    public ActivityManagerNative() {
        attachInterface(this, descriptor);
    }

    @Override
    public boolean onTransact(int code, Parcel data, Parcel reply, int flags)
            throws RemoteException {
        switch (code) {
        case START_ACTIVITY_TRANSACTION:
        {
            data.enforceInterface(IActivityManager.descriptor);
            IBinder b = data.readStrongBinder();
            IApplicationThread app = ApplicationThreadNative.asInterface(b);
            String callingPackage = data.readString();
            Intent intent = Intent.CREATOR.createFromParcel(data);
            String resolvedType = data.readString();
            IBinder resultTo = data.readStrongBinder();
            String resultWho = data.readString();
            int requestCode = data.readInt();
            int startFlags = data.readInt();
            ProfilerInfo profilerInfo = data.readInt() != 0
                    ? ProfilerInfo.CREATOR.createFromParcel(data) : null;
            Bundle options = data.readInt() != 0
                    ? Bundle.CREATOR.createFromParcel(data) : null;
            int result = startActivity(app, callingPackage, intent, resolvedType,
                    resultTo, resultWho, requestCode, startFlags, profilerInfo, options);
            reply.writeNoException();
            reply.writeInt(result);
            return true;
        }

        case START_ACTIVITY_AS_USER_TRANSACTION:
        {
            data.enforceInterface(IActivityManager.descriptor);
            IBinder b = data.readStrongBinder();
            IApplicationThread app = ApplicationThreadNative.asInterface(b);
            String callingPackage = data.readString();
            Intent intent = Intent.CREATOR.createFromParcel(data);
            String resolvedType = data.readString();
            IBinder resultTo = data.readStrongBinder();
            String resultWho = data.readString();
            int requestCode = data.readInt();
            int startFlags = data.readInt();
            ProfilerInfo profilerInfo = data.readInt() != 0
                    ? ProfilerInfo.CREATOR.createFromParcel(data) : null;
            Bundle options = data.readInt() != 0
                    ? Bundle.CREATOR.createFromParcel(data) : null;
            int userId = data.readInt();
            int result = startActivityAsUser(app, callingPackage, intent, resolvedType,
                    resultTo, resultWho, requestCode, startFlags, profilerInfo, options, userId);
            reply.writeNoException();
            reply.writeInt(result);
            return true;
        }

        case START_ACTIVITY_AS_CALLER_TRANSACTION:
        {
            data.enforceInterface(IActivityManager.descriptor);
            IBinder b = data.readStrongBinder();
            IApplicationThread app = ApplicationThreadNative.asInterface(b);
            String callingPackage = data.readString();
            Intent intent = Intent.CREATOR.createFromParcel(data);
            String resolvedType = data.readString();
            IBinder resultTo = data.readStrongBinder();
            String resultWho = data.readString();
            int requestCode = data.readInt();
            int startFlags = data.readInt();
            ProfilerInfo profilerInfo = data.readInt() != 0
                    ? ProfilerInfo.CREATOR.createFromParcel(data) : null;
            Bundle options = data.readInt() != 0
                    ? Bundle.CREATOR.createFromParcel(data) : null;
            boolean ignoreTargetSecurity = data.readInt() != 0;
            int userId = data.readInt();
            int result = startActivityAsCaller(app, callingPackage, intent, resolvedType,
                    resultTo, resultWho, requestCode, startFlags, profilerInfo, options,
                    ignoreTargetSecurity, userId);
            reply.writeNoException();
            reply.writeInt(result);
            return true;
        }

        case START_ACTIVITY_AND_WAIT_TRANSACTION:
        {
            data.enforceInterface(IActivityManager.descriptor);
            IBinder b = data.readStrongBinder();
            IApplicationThread app = ApplicationThreadNative.asInterface(b);
            String callingPackage = data.readString();
            Intent intent = Intent.CREATOR.createFromParcel(data);
            String resolvedType = data.readString();
            IBinder resultTo = data.readStrongBinder();
            String resultWho = data.readString();
            int requestCode = data.readInt();
            int startFlags = data.readInt();
            ProfilerInfo profilerInfo = data.readInt() != 0
                    ? ProfilerInfo.CREATOR.createFromParcel(data) : null;
            Bundle options = data.readInt() != 0
                    ? Bundle.CREATOR.createFromParcel(data) : null;
            int userId = data.readInt();
            WaitResult result = startActivityAndWait(app, callingPackage, intent, resolvedType,
                    resultTo, resultWho, requestCode, startFlags, profilerInfo, options, userId);
            reply.writeNoException();
            result.writeToParcel(reply, 0);
            return true;
        }

        case START_ACTIVITY_WITH_CONFIG_TRANSACTION:
        {
            data.enforceInterface(IActivityManager.descriptor);
            IBinder b = data.readStrongBinder();
            IApplicationThread app = ApplicationThreadNative.asInterface(b);
            String callingPackage = data.readString();
            Intent intent = Intent.CREATOR.createFromParcel(data);
            String resolvedType = data.readString();
            IBinder resultTo = data.readStrongBinder();
            String resultWho = data.readString();
            int requestCode = data.readInt();
            int startFlags = data.readInt();
            Configuration config = Configuration.CREATOR.createFromParcel(data);
            Bundle options = data.readInt() != 0
                    ? Bundle.CREATOR.createFromParcel(data) : null;
            int userId = data.readInt();
            int result = startActivityWithConfig(app, callingPackage, intent, resolvedType,
                    resultTo, resultWho, requestCode, startFlags, config, options, userId);
            reply.writeNoException();
            reply.writeInt(result);
            return true;
        }

        case START_ACTIVITY_INTENT_SENDER_TRANSACTION:
        {
            data.enforceInterface(IActivityManager.descriptor);
            IBinder b = data.readStrongBinder();
            IApplicationThread app = ApplicationThreadNative.asInterface(b);
            IntentSender intent = IntentSender.CREATOR.createFromParcel(data);
            Intent fillInIntent = null;
            if (data.readInt() != 0) {
                fillInIntent = Intent.CREATOR.createFromParcel(data);
            }
            String resolvedType = data.readString();
            IBinder resultTo = data.readStrongBinder();
            String resultWho = data.readString();
            int requestCode = data.readInt();
            int flagsMask = data.readInt();
            int flagsValues = data.readInt();
            Bundle options = data.readInt() != 0
                    ? Bundle.CREATOR.createFromParcel(data) : null;
            int result = startActivityIntentSender(app, intent,
                    fillInIntent, resolvedType, resultTo, resultWho,
                    requestCode, flagsMask, flagsValues, options);
            reply.writeNoException();
            reply.writeInt(result);
            return true;
        }

        case START_VOICE_ACTIVITY_TRANSACTION:
        {
            data.enforceInterface(IActivityManager.descriptor);
            String callingPackage = data.readString();
            int callingPid = data.readInt();
            int callingUid = data.readInt();
            Intent intent = Intent.CREATOR.createFromParcel(data);
            String resolvedType = data.readString();
            IVoiceInteractionSession session = IVoiceInteractionSession.Stub.asInterface(
                    data.readStrongBinder());
            IVoiceInteractor interactor = IVoiceInteractor.Stub.asInterface(
                    data.readStrongBinder());
            int startFlags = data.readInt();
            ProfilerInfo profilerInfo = data.readInt() != 0
                    ? ProfilerInfo.CREATOR.createFromParcel(data) : null;
            Bundle options = data.readInt() != 0
                    ? Bundle.CREATOR.createFromParcel(data) : null;
            int userId = data.readInt();
            int result = startVoiceActivity(callingPackage, callingPid, callingUid, intent,
                    resolvedType, session, interactor, startFlags, profilerInfo, options, userId);
            reply.writeNoException();
            reply.writeInt(result);
            return true;
        }

        case START_NEXT_MATCHING_ACTIVITY_TRANSACTION:
        {
            data.enforceInterface(IActivityManager.descriptor);
            IBinder callingActivity = data.readStrongBinder();
            Intent intent = Intent.CREATOR.createFromParcel(data);
            Bundle options = data.readInt() != 0
                    ? Bundle.CREATOR.createFromParcel(data) : null;
            boolean result = startNextMatchingActivity(callingActivity, intent, options);
            reply.writeNoException();
            reply.writeInt(result ? 1 : 0);
            return true;
        }

        case START_ACTIVITY_FROM_RECENTS_TRANSACTION:
        {
            data.enforceInterface(IActivityManager.descriptor);
            int taskId = data.readInt();
            Bundle options = data.readInt() == 0 ? null : Bundle.CREATOR.createFromParcel(data);
            int result = startActivityFromRecents(taskId, options);
            reply.writeNoException();
            reply.writeInt(result);
            return true;
        }

        case FINISH_ACTIVITY_TRANSACTION: {
            data.enforceInterface(IActivityManager.descriptor);
            IBinder token = data.readStrongBinder();
            Intent resultData = null;
            int resultCode = data.readInt();
            if (data.readInt() != 0) {
                resultData = Intent.CREATOR.createFromParcel(data);
            }
            boolean finishTask = (data.readInt() != 0);
            boolean res = finishActivity(token, resultCode, resultData, finishTask);
            reply.writeNoException();
            reply.writeInt(res ? 1 : 0);
            return true;
        }

        case FINISH_SUB_ACTIVITY_TRANSACTION: {
            data.enforceInterface(IActivityManager.descriptor);
            IBinder token = data.readStrongBinder();
            String resultWho = data.readString();
            int requestCode = data.readInt();
            finishSubActivity(token, resultWho, requestCode);
            reply.writeNoException();
            return true;
        }

        case FINISH_ACTIVITY_AFFINITY_TRANSACTION: {
            data.enforceInterface(IActivityManager.descriptor);
            IBinder token = data.readStrongBinder();
            boolean res = finishActivityAffinity(token);
            reply.writeNoException();
            reply.writeInt(res ? 1 : 0);
            return true;
        }

        case FINISH_VOICE_TASK_TRANSACTION: {
            data.enforceInterface(IActivityManager.descriptor);
            IVoiceInteractionSession session = IVoiceInteractionSession.Stub.asInterface(
                    data.readStrongBinder());
            finishVoiceTask(session);
            reply.writeNoException();
            return true;
        }

        case RELEASE_ACTIVITY_INSTANCE_TRANSACTION: {
            data.enforceInterface(IActivityManager.descriptor);
            IBinder token = data.readStrongBinder();
            boolean res = releaseActivityInstance(token);
            reply.writeNoException();
            reply.writeInt(res ? 1 : 0);
            return true;
        }

        case RELEASE_SOME_ACTIVITIES_TRANSACTION: {
            data.enforceInterface(IActivityManager.descriptor);
            IApplicationThread app = ApplicationThreadNative.asInterface(data.readStrongBinder());
            releaseSomeActivities(app);
            reply.writeNoException();
            return true;
        }

        case WILL_ACTIVITY_BE_VISIBLE_TRANSACTION: {
            data.enforceInterface(IActivityManager.descriptor);
            IBinder token = data.readStrongBinder();
            boolean res = willActivityBeVisible(token);
            reply.writeNoException();
            reply.writeInt(res ? 1 : 0);
            return true;
        }

        case REGISTER_RECEIVER_TRANSACTION:
        {
            data.enforceInterface(IActivityManager.descriptor);
            IBinder b = data.readStrongBinder();
            IApplicationThread app =
                b != null ? ApplicationThreadNative.asInterface(b) : null;
            String packageName = data.readString();
            b = data.readStrongBinder();
            IIntentReceiver rec
                = b != null ? IIntentReceiver.Stub.asInterface(b) : null;
            IntentFilter filter = IntentFilter.CREATOR.createFromParcel(data);
            String perm = data.readString();
            int userId = data.readInt();
            Intent intent = registerReceiver(app, packageName, rec, filter, perm, userId);
            reply.writeNoException();
            if (intent != null) {
                reply.writeInt(1);
                intent.writeToParcel(reply, 0);
            } else {
                reply.writeInt(0);
            }
            return true;
        }

        case UNREGISTER_RECEIVER_TRANSACTION:
        {
            data.enforceInterface(IActivityManager.descriptor);
            IBinder b = data.readStrongBinder();
            if (b == null) {
                return true;
            }
            IIntentReceiver rec = IIntentReceiver.Stub.asInterface(b);
            unregisterReceiver(rec);
            reply.writeNoException();
            return true;
        }

        case BROADCAST_INTENT_TRANSACTION:
        {
            data.enforceInterface(IActivityManager.descriptor);
            IBinder b = data.readStrongBinder();
            IApplicationThread app =
                b != null ? ApplicationThreadNative.asInterface(b) : null;
            Intent intent = Intent.CREATOR.createFromParcel(data);
            String resolvedType = data.readString();
            b = data.readStrongBinder();
            IIntentReceiver resultTo =
                b != null ? IIntentReceiver.Stub.asInterface(b) : null;
            int resultCode = data.readInt();
            String resultData = data.readString();
            Bundle resultExtras = data.readBundle();
            String[] perms = data.readStringArray();
            int appOp = data.readInt();
            Bundle options = data.readBundle();
            boolean serialized = data.readInt() != 0;
            boolean sticky = data.readInt() != 0;
            int userId = data.readInt();
            int res = broadcastIntent(app, intent, resolvedType, resultTo,
                    resultCode, resultData, resultExtras, perms, appOp,
                    options, serialized, sticky, userId);
            reply.writeNoException();
            reply.writeInt(res);
            return true;
        }

        case UNBROADCAST_INTENT_TRANSACTION:
        {
            data.enforceInterface(IActivityManager.descriptor);
            IBinder b = data.readStrongBinder();
            IApplicationThread app = b != null ? ApplicationThreadNative.asInterface(b) : null;
            Intent intent = Intent.CREATOR.createFromParcel(data);
            int userId = data.readInt();
            unbroadcastIntent(app, intent, userId);
            reply.writeNoException();
            return true;
        }

        case FINISH_RECEIVER_TRANSACTION: {
            data.enforceInterface(IActivityManager.descriptor);
            IBinder who = data.readStrongBinder();
            int resultCode = data.readInt();
            String resultData = data.readString();
            Bundle resultExtras = data.readBundle();
            boolean resultAbort = data.readInt() != 0;
            int intentFlags = data.readInt();
            if (who != null) {
                finishReceiver(who, resultCode, resultData, resultExtras, resultAbort, intentFlags);
            }
            reply.writeNoException();
            return true;
        }

        case ATTACH_APPLICATION_TRANSACTION: {
            data.enforceInterface(IActivityManager.descriptor);
            IApplicationThread app = ApplicationThreadNative.asInterface(
                    data.readStrongBinder());
            if (app != null) {
                attachApplication(app);
            }
            reply.writeNoException();
            return true;
        }

        case ACTIVITY_IDLE_TRANSACTION: {
            data.enforceInterface(IActivityManager.descriptor);
            IBinder token = data.readStrongBinder();
            Configuration config = null;
            if (data.readInt() != 0) {
                config = Configuration.CREATOR.createFromParcel(data);
            }
            boolean stopProfiling = data.readInt() != 0;
            if (token != null) {
                activityIdle(token, config, stopProfiling);
            }
            reply.writeNoException();
            return true;
        }

        case ACTIVITY_RESUMED_TRANSACTION: {
            data.enforceInterface(IActivityManager.descriptor);
            IBinder token = data.readStrongBinder();
            activityResumed(token);
            reply.writeNoException();
            return true;
        }

        case ACTIVITY_PAUSED_TRANSACTION: {
            data.enforceInterface(IActivityManager.descriptor);
            IBinder token = data.readStrongBinder();
            activityPaused(token);
            reply.writeNoException();
            return true;
        }

        case ACTIVITY_STOPPED_TRANSACTION: {
            data.enforceInterface(IActivityManager.descriptor);
            IBinder token = data.readStrongBinder();
            Bundle map = data.readBundle();
            PersistableBundle persistentState = data.readPersistableBundle();
            CharSequence description = TextUtils.CHAR_SEQUENCE_CREATOR.createFromParcel(data);
            activityStopped(token, map, persistentState, description);
            reply.writeNoException();
            return true;
        }

        case ACTIVITY_SLEPT_TRANSACTION: {
            data.enforceInterface(IActivityManager.descriptor);
            IBinder token = data.readStrongBinder();
            activitySlept(token);
            reply.writeNoException();
            return true;
        }

        case ACTIVITY_DESTROYED_TRANSACTION: {
            data.enforceInterface(IActivityManager.descriptor);
            IBinder token = data.readStrongBinder();
            activityDestroyed(token);
            reply.writeNoException();
            return true;
        }

        case GET_CALLING_PACKAGE_TRANSACTION: {
            data.enforceInterface(IActivityManager.descriptor);
            IBinder token = data.readStrongBinder();
            String res = token != null ? getCallingPackage(token) : null;
            reply.writeNoException();
            reply.writeString(res);
            return true;
        }

        case GET_CALLING_ACTIVITY_TRANSACTION: {
            data.enforceInterface(IActivityManager.descriptor);
            IBinder token = data.readStrongBinder();
            ComponentName cn = getCallingActivity(token);
            reply.writeNoException();
            ComponentName.writeToParcel(cn, reply);
            return true;
        }

        case GET_APP_TASKS_TRANSACTION: {
            data.enforceInterface(IActivityManager.descriptor);
            String callingPackage = data.readString();
            List<IAppTask> list = getAppTasks(callingPackage);
            reply.writeNoException();
            int N = list != null ? list.size() : -1;
            reply.writeInt(N);
            int i;
            for (i=0; i<N; i++) {
                IAppTask task = list.get(i);
                reply.writeStrongBinder(task.asBinder());
            }
            return true;
        }

        case ADD_APP_TASK_TRANSACTION: {
            data.enforceInterface(IActivityManager.descriptor);
            IBinder activityToken = data.readStrongBinder();
            Intent intent = Intent.CREATOR.createFromParcel(data);
            ActivityManager.TaskDescription descr
                    = ActivityManager.TaskDescription.CREATOR.createFromParcel(data);
            Bitmap thumbnail = Bitmap.CREATOR.createFromParcel(data);
            int res = addAppTask(activityToken, intent, descr, thumbnail);
            reply.writeNoException();
            reply.writeInt(res);
            return true;
        }

        case GET_APP_TASK_THUMBNAIL_SIZE_TRANSACTION: {
            data.enforceInterface(IActivityManager.descriptor);
            Point size = getAppTaskThumbnailSize();
            reply.writeNoException();
            size.writeToParcel(reply, 0);
            return true;
        }

        case GET_TASKS_TRANSACTION: {
            data.enforceInterface(IActivityManager.descriptor);
            int maxNum = data.readInt();
            int fl = data.readInt();
            List<ActivityManager.RunningTaskInfo> list = getTasks(maxNum, fl);
            reply.writeNoException();
            int N = list != null ? list.size() : -1;
            reply.writeInt(N);
            int i;
            for (i=0; i<N; i++) {
                ActivityManager.RunningTaskInfo info = list.get(i);
                info.writeToParcel(reply, 0);
            }
            return true;
        }

        case GET_RECENT_TASKS_TRANSACTION: {
            data.enforceInterface(IActivityManager.descriptor);
            int maxNum = data.readInt();
            int fl = data.readInt();
            int userId = data.readInt();
            List<ActivityManager.RecentTaskInfo> list = getRecentTasks(maxNum,
                    fl, userId);
            reply.writeNoException();
            reply.writeTypedList(list);
            return true;
        }

        case GET_TASK_THUMBNAIL_TRANSACTION: {
            data.enforceInterface(IActivityManager.descriptor);
            int id = data.readInt();
            ActivityManager.TaskThumbnail taskThumbnail = getTaskThumbnail(id);
            reply.writeNoException();
            if (taskThumbnail != null) {
                reply.writeInt(1);
                taskThumbnail.writeToParcel(reply, Parcelable.PARCELABLE_WRITE_RETURN_VALUE);
            } else {
                reply.writeInt(0);
            }
            return true;
        }

        case GET_SERVICES_TRANSACTION: {
            data.enforceInterface(IActivityManager.descriptor);
            int maxNum = data.readInt();
            int fl = data.readInt();
            List<ActivityManager.RunningServiceInfo> list = getServices(maxNum, fl);
            reply.writeNoException();
            int N = list != null ? list.size() : -1;
            reply.writeInt(N);
            int i;
            for (i=0; i<N; i++) {
                ActivityManager.RunningServiceInfo info = list.get(i);
                info.writeToParcel(reply, 0);
            }
            return true;
        }

        case GET_PROCESSES_IN_ERROR_STATE_TRANSACTION: {
            data.enforceInterface(IActivityManager.descriptor);
            List<ActivityManager.ProcessErrorStateInfo> list = getProcessesInErrorState();
            reply.writeNoException();
            reply.writeTypedList(list);
            return true;
        }

        case GET_RUNNING_APP_PROCESSES_TRANSACTION: {
            data.enforceInterface(IActivityManager.descriptor);
            List<ActivityManager.RunningAppProcessInfo> list = getRunningAppProcesses();
            reply.writeNoException();
            reply.writeTypedList(list);
            return true;
        }

        case GET_RUNNING_EXTERNAL_APPLICATIONS_TRANSACTION: {
            data.enforceInterface(IActivityManager.descriptor);
            List<ApplicationInfo> list = getRunningExternalApplications();
            reply.writeNoException();
            reply.writeTypedList(list);
            return true;
        }

        case MOVE_TASK_TO_FRONT_TRANSACTION: {
            data.enforceInterface(IActivityManager.descriptor);
            int task = data.readInt();
            int fl = data.readInt();
            Bundle options = data.readInt() != 0
                    ? Bundle.CREATOR.createFromParcel(data) : null;
            moveTaskToFront(task, fl, options);
            reply.writeNoException();
            return true;
        }

        case MOVE_ACTIVITY_TASK_TO_BACK_TRANSACTION: {
            data.enforceInterface(IActivityManager.descriptor);
            IBinder token = data.readStrongBinder();
            boolean nonRoot = data.readInt() != 0;
            boolean res = moveActivityTaskToBack(token, nonRoot);
            reply.writeNoException();
            reply.writeInt(res ? 1 : 0);
            return true;
        }

        case MOVE_TASK_BACKWARDS_TRANSACTION: {
            data.enforceInterface(IActivityManager.descriptor);
            int task = data.readInt();
            moveTaskBackwards(task);
            reply.writeNoException();
            return true;
        }

        case MOVE_TASK_TO_STACK_TRANSACTION: {
            data.enforceInterface(IActivityManager.descriptor);
            int taskId = data.readInt();
            int stackId = data.readInt();
            boolean toTop = data.readInt() != 0;
            moveTaskToStack(taskId, stackId, toTop);
            reply.writeNoException();
            return true;
        }

        case RESIZE_STACK_TRANSACTION: {
            data.enforceInterface(IActivityManager.descriptor);
            int stackId = data.readInt();
            Rect r = Rect.CREATOR.createFromParcel(data);
            resizeStack(stackId, r);
            reply.writeNoException();
            return true;
        }

        case GET_ALL_STACK_INFOS_TRANSACTION: {
            data.enforceInterface(IActivityManager.descriptor);
            List<StackInfo> list = getAllStackInfos();
            reply.writeNoException();
            reply.writeTypedList(list);
            return true;
        }

        case GET_STACK_INFO_TRANSACTION: {
            data.enforceInterface(IActivityManager.descriptor);
            int stackId = data.readInt();
            StackInfo info = getStackInfo(stackId);
            reply.writeNoException();
            if (info != null) {
                reply.writeInt(1);
                info.writeToParcel(reply, 0);
            } else {
                reply.writeInt(0);
            }
            return true;
        }

        case IS_IN_HOME_STACK_TRANSACTION: {
            data.enforceInterface(IActivityManager.descriptor);
            int taskId = data.readInt();
            boolean isInHomeStack = isInHomeStack(taskId);
            reply.writeNoException();
            reply.writeInt(isInHomeStack ? 1 : 0);
            return true;
        }

        case SET_FOCUSED_STACK_TRANSACTION: {
            data.enforceInterface(IActivityManager.descriptor);
            int stackId = data.readInt();
            setFocusedStack(stackId);
            reply.writeNoException();
            return true;
        }

        case GET_FOCUSED_STACK_ID_TRANSACTION: {
            data.enforceInterface(IActivityManager.descriptor);
            int focusedStackId = getFocusedStackId();
            reply.writeNoException();
            reply.writeInt(focusedStackId);
            return true;
        }

        case REGISTER_TASK_STACK_LISTENER_TRANSACTION: {
            data.enforceInterface(IActivityManager.descriptor);
            IBinder token = data.readStrongBinder();
            registerTaskStackListener(ITaskStackListener.Stub.asInterface(token));
            reply.writeNoException();
            return true;
        }

        case GET_TASK_FOR_ACTIVITY_TRANSACTION: {
            data.enforceInterface(IActivityManager.descriptor);
            IBinder token = data.readStrongBinder();
            boolean onlyRoot = data.readInt() != 0;
            int res = token != null
                ? getTaskForActivity(token, onlyRoot) : -1;
                reply.writeNoException();
            reply.writeInt(res);
            return true;
        }

        case GET_CONTENT_PROVIDER_TRANSACTION: {
            data.enforceInterface(IActivityManager.descriptor);
            IBinder b = data.readStrongBinder();
            IApplicationThread app = ApplicationThreadNative.asInterface(b);
            String name = data.readString();
            int userId = data.readInt();
            boolean stable = data.readInt() != 0;
            ContentProviderHolder cph = getContentProvider(app, name, userId, stable);
            reply.writeNoException();
            if (cph != null) {
                reply.writeInt(1);
                cph.writeToParcel(reply, 0);
            } else {
                reply.writeInt(0);
            }
            return true;
        }

        case GET_CONTENT_PROVIDER_EXTERNAL_TRANSACTION: {
            data.enforceInterface(IActivityManager.descriptor);
            String name = data.readString();
            int userId = data.readInt();
            IBinder token = data.readStrongBinder();
            ContentProviderHolder cph = getContentProviderExternal(name, userId, token);
            reply.writeNoException();
            if (cph != null) {
                reply.writeInt(1);
                cph.writeToParcel(reply, 0);
            } else {
                reply.writeInt(0);
            }
            return true;
        }

        case PUBLISH_CONTENT_PROVIDERS_TRANSACTION: {
            data.enforceInterface(IActivityManager.descriptor);
            IBinder b = data.readStrongBinder();
            IApplicationThread app = ApplicationThreadNative.asInterface(b);
            ArrayList<ContentProviderHolder> providers =
                data.createTypedArrayList(ContentProviderHolder.CREATOR);
            publishContentProviders(app, providers);
            reply.writeNoException();
            return true;
        }

        case REF_CONTENT_PROVIDER_TRANSACTION: {
            data.enforceInterface(IActivityManager.descriptor);
            IBinder b = data.readStrongBinder();
            int stable = data.readInt();
            int unstable = data.readInt();
            boolean res = refContentProvider(b, stable, unstable);
            reply.writeNoException();
            reply.writeInt(res ? 1 : 0);
            return true;
        }

        case UNSTABLE_PROVIDER_DIED_TRANSACTION: {
            data.enforceInterface(IActivityManager.descriptor);
            IBinder b = data.readStrongBinder();
            unstableProviderDied(b);
            reply.writeNoException();
            return true;
        }

        case APP_NOT_RESPONDING_VIA_PROVIDER_TRANSACTION: {
            data.enforceInterface(IActivityManager.descriptor);
            IBinder b = data.readStrongBinder();
            appNotRespondingViaProvider(b);
            reply.writeNoException();
            return true;
        }

        case REMOVE_CONTENT_PROVIDER_TRANSACTION: {
            data.enforceInterface(IActivityManager.descriptor);
            IBinder b = data.readStrongBinder();
            boolean stable = data.readInt() != 0;
            removeContentProvider(b, stable);
            reply.writeNoException();
            return true;
        }

        case REMOVE_CONTENT_PROVIDER_EXTERNAL_TRANSACTION: {
            data.enforceInterface(IActivityManager.descriptor);
            String name = data.readString();
            IBinder token = data.readStrongBinder();
            removeContentProviderExternal(name, token);
            reply.writeNoException();
            return true;
        }

        case GET_RUNNING_SERVICE_CONTROL_PANEL_TRANSACTION: {
            data.enforceInterface(IActivityManager.descriptor);
            ComponentName comp = ComponentName.CREATOR.createFromParcel(data);
            PendingIntent pi = getRunningServiceControlPanel(comp);
            reply.writeNoException();
            PendingIntent.writePendingIntentOrNullToParcel(pi, reply);
            return true;
        }

        case START_SERVICE_TRANSACTION: {
            data.enforceInterface(IActivityManager.descriptor);
            IBinder b = data.readStrongBinder();
            IApplicationThread app = ApplicationThreadNative.asInterface(b);
            Intent service = Intent.CREATOR.createFromParcel(data);
            String resolvedType = data.readString();
            String callingPackage = data.readString();
            int userId = data.readInt();
            ComponentName cn = startService(app, service, resolvedType, callingPackage, userId);
            reply.writeNoException();
            ComponentName.writeToParcel(cn, reply);
            return true;
        }

        case STOP_SERVICE_TRANSACTION: {
            data.enforceInterface(IActivityManager.descriptor);
            IBinder b = data.readStrongBinder();
            IApplicationThread app = ApplicationThreadNative.asInterface(b);
            Intent service = Intent.CREATOR.createFromParcel(data);
            String resolvedType = data.readString();
            int userId = data.readInt();
            int res = stopService(app, service, resolvedType, userId);
            reply.writeNoException();
            reply.writeInt(res);
            return true;
        }

        case STOP_SERVICE_TOKEN_TRANSACTION: {
            data.enforceInterface(IActivityManager.descriptor);
            ComponentName className = ComponentName.readFromParcel(data);
            IBinder token = data.readStrongBinder();
            int startId = data.readInt();
            boolean res = stopServiceToken(className, token, startId);
            reply.writeNoException();
            reply.writeInt(res ? 1 : 0);
            return true;
        }

        case SET_SERVICE_FOREGROUND_TRANSACTION: {
            data.enforceInterface(IActivityManager.descriptor);
            ComponentName className = ComponentName.readFromParcel(data);
            IBinder token = data.readStrongBinder();
            int id = data.readInt();
            Notification notification = null;
            if (data.readInt() != 0) {
                notification = Notification.CREATOR.createFromParcel(data);
            }
            boolean removeNotification = data.readInt() != 0;
            setServiceForeground(className, token, id, notification, removeNotification);
            reply.writeNoException();
            return true;
        }

        case BIND_SERVICE_TRANSACTION: {
            data.enforceInterface(IActivityManager.descriptor);
            IBinder b = data.readStrongBinder();
            IApplicationThread app = ApplicationThreadNative.asInterface(b);
            IBinder token = data.readStrongBinder();
            Intent service = Intent.CREATOR.createFromParcel(data);
            String resolvedType = data.readString();
            b = data.readStrongBinder();
            int fl = data.readInt();
            String callingPackage = data.readString();
            int userId = data.readInt();
            IServiceConnection conn = IServiceConnection.Stub.asInterface(b);
            int res = bindService(app, token, service, resolvedType, conn, fl,
                    callingPackage, userId);
            reply.writeNoException();
            reply.writeInt(res);
            return true;
        }

        case UNBIND_SERVICE_TRANSACTION: {
            data.enforceInterface(IActivityManager.descriptor);
            IBinder b = data.readStrongBinder();
            IServiceConnection conn = IServiceConnection.Stub.asInterface(b);
            boolean res = unbindService(conn);
            reply.writeNoException();
            reply.writeInt(res ? 1 : 0);
            return true;
        }

        case PUBLISH_SERVICE_TRANSACTION: {
            data.enforceInterface(IActivityManager.descriptor);
            IBinder token = data.readStrongBinder();
            Intent intent = Intent.CREATOR.createFromParcel(data);
            IBinder service = data.readStrongBinder();
            publishService(token, intent, service);
            reply.writeNoException();
            return true;
        }

        case UNBIND_FINISHED_TRANSACTION: {
            data.enforceInterface(IActivityManager.descriptor);
            IBinder token = data.readStrongBinder();
            Intent intent = Intent.CREATOR.createFromParcel(data);
            boolean doRebind = data.readInt() != 0;
            unbindFinished(token, intent, doRebind);
            reply.writeNoException();
            return true;
        }

        case SERVICE_DONE_EXECUTING_TRANSACTION: {
            data.enforceInterface(IActivityManager.descriptor);
            IBinder token = data.readStrongBinder();
            int type = data.readInt();
            int startId = data.readInt();
            int res = data.readInt();
            serviceDoneExecuting(token, type, startId, res);
            reply.writeNoException();
            return true;
        }

        case START_INSTRUMENTATION_TRANSACTION: {
            data.enforceInterface(IActivityManager.descriptor);
            ComponentName className = ComponentName.readFromParcel(data);
            String profileFile = data.readString();
            int fl = data.readInt();
            Bundle arguments = data.readBundle();
            IBinder b = data.readStrongBinder();
            IInstrumentationWatcher w = IInstrumentationWatcher.Stub.asInterface(b);
            b = data.readStrongBinder();
            IUiAutomationConnection c = IUiAutomationConnection.Stub.asInterface(b);
            int userId = data.readInt();
            String abiOverride = data.readString();
            boolean res = startInstrumentation(className, profileFile, fl, arguments, w, c, userId,
                    abiOverride);
            reply.writeNoException();
            reply.writeInt(res ? 1 : 0);
            return true;
        }


        case FINISH_INSTRUMENTATION_TRANSACTION: {
            data.enforceInterface(IActivityManager.descriptor);
            IBinder b = data.readStrongBinder();
            IApplicationThread app = ApplicationThreadNative.asInterface(b);
            int resultCode = data.readInt();
            Bundle results = data.readBundle();
            finishInstrumentation(app, resultCode, results);
            reply.writeNoException();
            return true;
        }

        case GET_CONFIGURATION_TRANSACTION: {
            data.enforceInterface(IActivityManager.descriptor);
            Configuration config = getConfiguration();
            reply.writeNoException();
            config.writeToParcel(reply, 0);
            return true;
        }

        case UPDATE_CONFIGURATION_TRANSACTION: {
            data.enforceInterface(IActivityManager.descriptor);
            Configuration config = Configuration.CREATOR.createFromParcel(data);
            updateConfiguration(config);
            reply.writeNoException();
            return true;
        }

        case SET_REQUESTED_ORIENTATION_TRANSACTION: {
            data.enforceInterface(IActivityManager.descriptor);
            IBinder token = data.readStrongBinder();
            int requestedOrientation = data.readInt();
            setRequestedOrientation(token, requestedOrientation);
            reply.writeNoException();
            return true;
        }

        case GET_REQUESTED_ORIENTATION_TRANSACTION: {
            data.enforceInterface(IActivityManager.descriptor);
            IBinder token = data.readStrongBinder();
            int req = getRequestedOrientation(token);
            reply.writeNoException();
            reply.writeInt(req);
            return true;
        }

        case GET_ACTIVITY_CLASS_FOR_TOKEN_TRANSACTION: {
            data.enforceInterface(IActivityManager.descriptor);
            IBinder token = data.readStrongBinder();
            ComponentName cn = getActivityClassForToken(token);
            reply.writeNoException();
            ComponentName.writeToParcel(cn, reply);
            return true;
        }

        case GET_PACKAGE_FOR_TOKEN_TRANSACTION: {
            data.enforceInterface(IActivityManager.descriptor);
            IBinder token = data.readStrongBinder();
            reply.writeNoException();
            reply.writeString(getPackageForToken(token));
            return true;
        }

        case GET_INTENT_SENDER_TRANSACTION: {
            data.enforceInterface(IActivityManager.descriptor);
            int type = data.readInt();
            String packageName = data.readString();
            IBinder token = data.readStrongBinder();
            String resultWho = data.readString();
            int requestCode = data.readInt();
            Intent[] requestIntents;
            String[] requestResolvedTypes;
            if (data.readInt() != 0) {
                requestIntents = data.createTypedArray(Intent.CREATOR);
                requestResolvedTypes = data.createStringArray();
            } else {
                requestIntents = null;
                requestResolvedTypes = null;
            }
            int fl = data.readInt();
            Bundle options = data.readInt() != 0
                    ? Bundle.CREATOR.createFromParcel(data) : null;
            int userId = data.readInt();
            IIntentSender res = getIntentSender(type, packageName, token,
                    resultWho, requestCode, requestIntents,
                    requestResolvedTypes, fl, options, userId);
            reply.writeNoException();
            reply.writeStrongBinder(res != null ? res.asBinder() : null);
            return true;
        }

        case CANCEL_INTENT_SENDER_TRANSACTION: {
            data.enforceInterface(IActivityManager.descriptor);
            IIntentSender r = IIntentSender.Stub.asInterface(
                data.readStrongBinder());
            cancelIntentSender(r);
            reply.writeNoException();
            return true;
        }

        case GET_PACKAGE_FOR_INTENT_SENDER_TRANSACTION: {
            data.enforceInterface(IActivityManager.descriptor);
            IIntentSender r = IIntentSender.Stub.asInterface(
                data.readStrongBinder());
            String res = getPackageForIntentSender(r);
            reply.writeNoException();
            reply.writeString(res);
            return true;
        }

        case GET_UID_FOR_INTENT_SENDER_TRANSACTION: {
            data.enforceInterface(IActivityManager.descriptor);
            IIntentSender r = IIntentSender.Stub.asInterface(
                data.readStrongBinder());
            int res = getUidForIntentSender(r);
            reply.writeNoException();
            reply.writeInt(res);
            return true;
        }

        case HANDLE_INCOMING_USER_TRANSACTION: {
            data.enforceInterface(IActivityManager.descriptor);
            int callingPid = data.readInt();
            int callingUid = data.readInt();
            int userId = data.readInt();
            boolean allowAll = data.readInt() != 0 ;
            boolean requireFull = data.readInt() != 0;
            String name = data.readString();
            String callerPackage = data.readString();
            int res = handleIncomingUser(callingPid, callingUid, userId, allowAll,
                    requireFull, name, callerPackage);
            reply.writeNoException();
            reply.writeInt(res);
            return true;
        }

        case SET_PROCESS_LIMIT_TRANSACTION: {
            data.enforceInterface(IActivityManager.descriptor);
            int max = data.readInt();
            setProcessLimit(max);
            reply.writeNoException();
            return true;
        }

        case GET_PROCESS_LIMIT_TRANSACTION: {
            data.enforceInterface(IActivityManager.descriptor);
            int limit = getProcessLimit();
            reply.writeNoException();
            reply.writeInt(limit);
            return true;
        }

        case SET_PROCESS_FOREGROUND_TRANSACTION: {
            data.enforceInterface(IActivityManager.descriptor);
            IBinder token = data.readStrongBinder();
            int pid = data.readInt();
            boolean isForeground = data.readInt() != 0;
            setProcessForeground(token, pid, isForeground);
            reply.writeNoException();
            return true;
        }

        case CHECK_PERMISSION_TRANSACTION: {
            data.enforceInterface(IActivityManager.descriptor);
            String perm = data.readString();
            int pid = data.readInt();
            int uid = data.readInt();
            int res = checkPermission(perm, pid, uid);
            reply.writeNoException();
            reply.writeInt(res);
            return true;
        }

        case CHECK_PERMISSION_WITH_TOKEN_TRANSACTION: {
            data.enforceInterface(IActivityManager.descriptor);
            String perm = data.readString();
            int pid = data.readInt();
            int uid = data.readInt();
            IBinder token = data.readStrongBinder();
            int res = checkPermissionWithToken(perm, pid, uid, token);
            reply.writeNoException();
            reply.writeInt(res);
            return true;
        }

        case CHECK_URI_PERMISSION_TRANSACTION: {
            data.enforceInterface(IActivityManager.descriptor);
            Uri uri = Uri.CREATOR.createFromParcel(data);
            int pid = data.readInt();
            int uid = data.readInt();
            int mode = data.readInt();
            int userId = data.readInt();
            IBinder callerToken = data.readStrongBinder();
            int res = checkUriPermission(uri, pid, uid, mode, userId, callerToken);
            reply.writeNoException();
            reply.writeInt(res);
            return true;
        }

        case CLEAR_APP_DATA_TRANSACTION: {
            data.enforceInterface(IActivityManager.descriptor);
            String packageName = data.readString();
            IPackageDataObserver observer = IPackageDataObserver.Stub.asInterface(
                    data.readStrongBinder());
            int userId = data.readInt();
            boolean res = clearApplicationUserData(packageName, observer, userId);
            reply.writeNoException();
            reply.writeInt(res ? 1 : 0);
            return true;
        }

        case GRANT_URI_PERMISSION_TRANSACTION: {
            data.enforceInterface(IActivityManager.descriptor);
            IBinder b = data.readStrongBinder();
            IApplicationThread app = ApplicationThreadNative.asInterface(b);
            String targetPkg = data.readString();
            Uri uri = Uri.CREATOR.createFromParcel(data);
            int mode = data.readInt();
            int userId = data.readInt();
            grantUriPermission(app, targetPkg, uri, mode, userId);
            reply.writeNoException();
            return true;
        }

        case REVOKE_URI_PERMISSION_TRANSACTION: {
            data.enforceInterface(IActivityManager.descriptor);
            IBinder b = data.readStrongBinder();
            IApplicationThread app = ApplicationThreadNative.asInterface(b);
            Uri uri = Uri.CREATOR.createFromParcel(data);
            int mode = data.readInt();
            int userId = data.readInt();
            revokeUriPermission(app, uri, mode, userId);
            reply.writeNoException();
            return true;
        }

        case TAKE_PERSISTABLE_URI_PERMISSION_TRANSACTION: {
            data.enforceInterface(IActivityManager.descriptor);
            Uri uri = Uri.CREATOR.createFromParcel(data);
            int mode = data.readInt();
            int userId = data.readInt();
            takePersistableUriPermission(uri, mode, userId);
            reply.writeNoException();
            return true;
        }

        case RELEASE_PERSISTABLE_URI_PERMISSION_TRANSACTION: {
            data.enforceInterface(IActivityManager.descriptor);
            Uri uri = Uri.CREATOR.createFromParcel(data);
            int mode = data.readInt();
            int userId = data.readInt();
            releasePersistableUriPermission(uri, mode, userId);
            reply.writeNoException();
            return true;
        }

        case GET_PERSISTED_URI_PERMISSIONS_TRANSACTION: {
            data.enforceInterface(IActivityManager.descriptor);
            final String packageName = data.readString();
            final boolean incoming = data.readInt() != 0;
            final ParceledListSlice<UriPermission> perms = getPersistedUriPermissions(
                    packageName, incoming);
            reply.writeNoException();
            perms.writeToParcel(reply, Parcelable.PARCELABLE_WRITE_RETURN_VALUE);
            return true;
        }

        case SHOW_WAITING_FOR_DEBUGGER_TRANSACTION: {
            data.enforceInterface(IActivityManager.descriptor);
            IBinder b = data.readStrongBinder();
            IApplicationThread app = ApplicationThreadNative.asInterface(b);
            boolean waiting = data.readInt() != 0;
            showWaitingForDebugger(app, waiting);
            reply.writeNoException();
            return true;
        }

        case GET_MEMORY_INFO_TRANSACTION: {
            data.enforceInterface(IActivityManager.descriptor);
            ActivityManager.MemoryInfo mi = new ActivityManager.MemoryInfo();
            getMemoryInfo(mi);
            reply.writeNoException();
            mi.writeToParcel(reply, 0);
            return true;
        }

        case UNHANDLED_BACK_TRANSACTION: {
            data.enforceInterface(IActivityManager.descriptor);
            unhandledBack();
            reply.writeNoException();
            return true;
        }

        case OPEN_CONTENT_URI_TRANSACTION: {
            data.enforceInterface(IActivityManager.descriptor);
            Uri uri = Uri.parse(data.readString());
            ParcelFileDescriptor pfd = openContentUri(uri);
            reply.writeNoException();
            if (pfd != null) {
                reply.writeInt(1);
                pfd.writeToParcel(reply, Parcelable.PARCELABLE_WRITE_RETURN_VALUE);
            } else {
                reply.writeInt(0);
            }
            return true;
        }

        case SET_LOCK_SCREEN_SHOWN_TRANSACTION: {
            data.enforceInterface(IActivityManager.descriptor);
            setLockScreenShown(data.readInt() != 0);
            reply.writeNoException();
            return true;
        }

        case SET_DEBUG_APP_TRANSACTION: {
            data.enforceInterface(IActivityManager.descriptor);
            String pn = data.readString();
            boolean wfd = data.readInt() != 0;
            boolean per = data.readInt() != 0;
            setDebugApp(pn, wfd, per);
            reply.writeNoException();
            return true;
        }

        case SET_ALWAYS_FINISH_TRANSACTION: {
            data.enforceInterface(IActivityManager.descriptor);
            boolean enabled = data.readInt() != 0;
            setAlwaysFinish(enabled);
            reply.writeNoException();
            return true;
        }

        case SET_ACTIVITY_CONTROLLER_TRANSACTION: {
            data.enforceInterface(IActivityManager.descriptor);
            IActivityController watcher = IActivityController.Stub.asInterface(
                    data.readStrongBinder());
            setActivityController(watcher);
            reply.writeNoException();
            return true;
        }

        case ENTER_SAFE_MODE_TRANSACTION: {
            data.enforceInterface(IActivityManager.descriptor);
            enterSafeMode();
            reply.writeNoException();
            return true;
        }

        case NOTE_WAKEUP_ALARM_TRANSACTION: {
            data.enforceInterface(IActivityManager.descriptor);
            IIntentSender is = IIntentSender.Stub.asInterface(
                    data.readStrongBinder());
            int sourceUid = data.readInt();
            String sourcePkg = data.readString();
            String tag = data.readString();
            noteWakeupAlarm(is, sourceUid, sourcePkg, tag);
            reply.writeNoException();
            return true;
        }

        case NOTE_ALARM_START_TRANSACTION: {
            data.enforceInterface(IActivityManager.descriptor);
            IIntentSender is = IIntentSender.Stub.asInterface(
                    data.readStrongBinder());
            int sourceUid = data.readInt();
            String tag = data.readString();
            noteAlarmStart(is, sourceUid, tag);
            reply.writeNoException();
            return true;
        }

        case NOTE_ALARM_FINISH_TRANSACTION: {
            data.enforceInterface(IActivityManager.descriptor);
            IIntentSender is = IIntentSender.Stub.asInterface(
                    data.readStrongBinder());
            int sourceUid = data.readInt();
            String tag = data.readString();
            noteAlarmFinish(is, sourceUid, tag);
            reply.writeNoException();
            return true;
        }

        case KILL_PIDS_TRANSACTION: {
            data.enforceInterface(IActivityManager.descriptor);
            int[] pids = data.createIntArray();
            String reason = data.readString();
            boolean secure = data.readInt() != 0;
            boolean res = killPids(pids, reason, secure);
            reply.writeNoException();
            reply.writeInt(res ? 1 : 0);
            return true;
        }

        case KILL_PROCESSES_BELOW_FOREGROUND_TRANSACTION: {
            data.enforceInterface(IActivityManager.descriptor);
            String reason = data.readString();
            boolean res = killProcessesBelowForeground(reason);
            reply.writeNoException();
            reply.writeInt(res ? 1 : 0);
            return true;
        }

        case HANDLE_APPLICATION_CRASH_TRANSACTION: {
            data.enforceInterface(IActivityManager.descriptor);
            IBinder app = data.readStrongBinder();
            ApplicationErrorReport.CrashInfo ci = new ApplicationErrorReport.CrashInfo(data);
            handleApplicationCrash(app, ci);
            reply.writeNoException();
            return true;
        }

        case HANDLE_APPLICATION_WTF_TRANSACTION: {
            data.enforceInterface(IActivityManager.descriptor);
            IBinder app = data.readStrongBinder();
            String tag = data.readString();
            boolean system = data.readInt() != 0;
            ApplicationErrorReport.CrashInfo ci = new ApplicationErrorReport.CrashInfo(data);
            boolean res = handleApplicationWtf(app, tag, system, ci);
            reply.writeNoException();
            reply.writeInt(res ? 1 : 0);
            return true;
        }

        case HANDLE_APPLICATION_STRICT_MODE_VIOLATION_TRANSACTION: {
            data.enforceInterface(IActivityManager.descriptor);
            IBinder app = data.readStrongBinder();
            int violationMask = data.readInt();
            StrictMode.ViolationInfo info = new StrictMode.ViolationInfo(data);
            handleApplicationStrictModeViolation(app, violationMask, info);
            reply.writeNoException();
            return true;
        }

        case SIGNAL_PERSISTENT_PROCESSES_TRANSACTION: {
            data.enforceInterface(IActivityManager.descriptor);
            int sig = data.readInt();
            signalPersistentProcesses(sig);
            reply.writeNoException();
            return true;
        }

        case KILL_BACKGROUND_PROCESSES_TRANSACTION: {
            data.enforceInterface(IActivityManager.descriptor);
            String packageName = data.readString();
            int userId = data.readInt();
            killBackgroundProcesses(packageName, userId);
            reply.writeNoException();
            return true;
        }

        case KILL_ALL_BACKGROUND_PROCESSES_TRANSACTION: {
            data.enforceInterface(IActivityManager.descriptor);
            killAllBackgroundProcesses();
            reply.writeNoException();
            return true;
        }

        case FORCE_STOP_PACKAGE_TRANSACTION: {
            data.enforceInterface(IActivityManager.descriptor);
            String packageName = data.readString();
            int userId = data.readInt();
            forceStopPackage(packageName, userId);
            reply.writeNoException();
            return true;
        }

        case GET_MY_MEMORY_STATE_TRANSACTION: {
            data.enforceInterface(IActivityManager.descriptor);
            ActivityManager.RunningAppProcessInfo info =
                    new ActivityManager.RunningAppProcessInfo();
            getMyMemoryState(info);
            reply.writeNoException();
            info.writeToParcel(reply, 0);
            return true;
        }

        case GET_DEVICE_CONFIGURATION_TRANSACTION: {
            data.enforceInterface(IActivityManager.descriptor);
            ConfigurationInfo config = getDeviceConfigurationInfo();
            reply.writeNoException();
            config.writeToParcel(reply, 0);
            return true;
        }

        case PROFILE_CONTROL_TRANSACTION: {
            data.enforceInterface(IActivityManager.descriptor);
            String process = data.readString();
            int userId = data.readInt();
            boolean start = data.readInt() != 0;
            int profileType = data.readInt();
            ProfilerInfo profilerInfo = data.readInt() != 0
                    ? ProfilerInfo.CREATOR.createFromParcel(data) : null;
            boolean res = profileControl(process, userId, start, profilerInfo, profileType);
            reply.writeNoException();
            reply.writeInt(res ? 1 : 0);
            return true;
        }

        case SHUTDOWN_TRANSACTION: {
            data.enforceInterface(IActivityManager.descriptor);
            boolean res = shutdown(data.readInt());
            reply.writeNoException();
            reply.writeInt(res ? 1 : 0);
            return true;
        }

        case STOP_APP_SWITCHES_TRANSACTION: {
            data.enforceInterface(IActivityManager.descriptor);
            stopAppSwitches();
            reply.writeNoException();
            return true;
        }

        case RESUME_APP_SWITCHES_TRANSACTION: {
            data.enforceInterface(IActivityManager.descriptor);
            resumeAppSwitches();
            reply.writeNoException();
            return true;
        }

        case PEEK_SERVICE_TRANSACTION: {
            data.enforceInterface(IActivityManager.descriptor);
            Intent service = Intent.CREATOR.createFromParcel(data);
            String resolvedType = data.readString();
            String callingPackage = data.readString();
            IBinder binder = peekService(service, resolvedType, callingPackage);
            reply.writeNoException();
            reply.writeStrongBinder(binder);
            return true;
        }

        case START_BACKUP_AGENT_TRANSACTION: {
            data.enforceInterface(IActivityManager.descriptor);
            ApplicationInfo info = ApplicationInfo.CREATOR.createFromParcel(data);
            int backupRestoreMode = data.readInt();
            boolean success = bindBackupAgent(info, backupRestoreMode);
            reply.writeNoException();
            reply.writeInt(success ? 1 : 0);
            return true;
        }

        case BACKUP_AGENT_CREATED_TRANSACTION: {
            data.enforceInterface(IActivityManager.descriptor);
            String packageName = data.readString();
            IBinder agent = data.readStrongBinder();
            backupAgentCreated(packageName, agent);
            reply.writeNoException();
            return true;
        }

        case UNBIND_BACKUP_AGENT_TRANSACTION: {
            data.enforceInterface(IActivityManager.descriptor);
            ApplicationInfo info = ApplicationInfo.CREATOR.createFromParcel(data);
            unbindBackupAgent(info);
            reply.writeNoException();
            return true;
        }

        case ADD_PACKAGE_DEPENDENCY_TRANSACTION: {
            data.enforceInterface(IActivityManager.descriptor);
            String packageName = data.readString();
            addPackageDependency(packageName);
            reply.writeNoException();
            return true;
        }

        case KILL_APPLICATION_WITH_APPID_TRANSACTION: {
            data.enforceInterface(IActivityManager.descriptor);
            String pkg = data.readString();
            int appid = data.readInt();
            String reason = data.readString();
            killApplicationWithAppId(pkg, appid, reason);
            reply.writeNoException();
            return true;
        }

        case CLOSE_SYSTEM_DIALOGS_TRANSACTION: {
            data.enforceInterface(IActivityManager.descriptor);
            String reason = data.readString();
            closeSystemDialogs(reason);
            reply.writeNoException();
            return true;
        }

        case GET_PROCESS_MEMORY_INFO_TRANSACTION: {
            data.enforceInterface(IActivityManager.descriptor);
            int[] pids = data.createIntArray();
            Debug.MemoryInfo[] res =  getProcessMemoryInfo(pids);
            reply.writeNoException();
            reply.writeTypedArray(res, Parcelable.PARCELABLE_WRITE_RETURN_VALUE);
            return true;
        }

        case KILL_APPLICATION_PROCESS_TRANSACTION: {
            data.enforceInterface(IActivityManager.descriptor);
            String processName = data.readString();
            int uid = data.readInt();
            killApplicationProcess(processName, uid);
            reply.writeNoException();
            return true;
        }

        case OVERRIDE_PENDING_TRANSITION_TRANSACTION: {
            data.enforceInterface(IActivityManager.descriptor);
            IBinder token = data.readStrongBinder();
            String packageName = data.readString();
            int enterAnim = data.readInt();
            int exitAnim = data.readInt();
            overridePendingTransition(token, packageName, enterAnim, exitAnim);
            reply.writeNoException();
            return true;
        }

        case IS_USER_A_MONKEY_TRANSACTION: {
            data.enforceInterface(IActivityManager.descriptor);
            boolean areThey = isUserAMonkey();
            reply.writeNoException();
            reply.writeInt(areThey ? 1 : 0);
            return true;
        }

        case SET_USER_IS_MONKEY_TRANSACTION: {
            data.enforceInterface(IActivityManager.descriptor);
            final boolean monkey = (data.readInt() == 1);
            setUserIsMonkey(monkey);
            reply.writeNoException();
            return true;
        }

        case FINISH_HEAVY_WEIGHT_APP_TRANSACTION: {
            data.enforceInterface(IActivityManager.descriptor);
            finishHeavyWeightApp();
            reply.writeNoException();
            return true;
        }

        case IS_IMMERSIVE_TRANSACTION: {
            data.enforceInterface(IActivityManager.descriptor);
            IBinder token = data.readStrongBinder();
            boolean isit = isImmersive(token);
            reply.writeNoException();
            reply.writeInt(isit ? 1 : 0);
            return true;
        }

        case IS_TOP_OF_TASK_TRANSACTION: {
            data.enforceInterface(IActivityManager.descriptor);
            IBinder token = data.readStrongBinder();
            final boolean isTopOfTask = isTopOfTask(token);
            reply.writeNoException();
            reply.writeInt(isTopOfTask ? 1 : 0);
            return true;
        }

        case CONVERT_FROM_TRANSLUCENT_TRANSACTION: {
            data.enforceInterface(IActivityManager.descriptor);
            IBinder token = data.readStrongBinder();
            boolean converted = convertFromTranslucent(token);
            reply.writeNoException();
            reply.writeInt(converted ? 1 : 0);
            return true;
        }

        case CONVERT_TO_TRANSLUCENT_TRANSACTION: {
            data.enforceInterface(IActivityManager.descriptor);
            IBinder token = data.readStrongBinder();
            final Bundle bundle;
            if (data.readInt() == 0) {
                bundle = null;
            } else {
                bundle = data.readBundle();
            }
            final ActivityOptions options = bundle == null ? null : new ActivityOptions(bundle);
            boolean converted = convertToTranslucent(token, options);
            reply.writeNoException();
            reply.writeInt(converted ? 1 : 0);
            return true;
        }

        case GET_ACTIVITY_OPTIONS_TRANSACTION: {
            data.enforceInterface(IActivityManager.descriptor);
            IBinder token = data.readStrongBinder();
            final ActivityOptions options = getActivityOptions(token);
            reply.writeNoException();
            reply.writeBundle(options == null ? null : options.toBundle());
            return true;
        }

        case SET_IMMERSIVE_TRANSACTION: {
            data.enforceInterface(IActivityManager.descriptor);
            IBinder token = data.readStrongBinder();
            boolean imm = data.readInt() == 1;
            setImmersive(token, imm);
            reply.writeNoException();
            return true;
        }

        case IS_TOP_ACTIVITY_IMMERSIVE_TRANSACTION: {
            data.enforceInterface(IActivityManager.descriptor);
            boolean isit = isTopActivityImmersive();
            reply.writeNoException();
            reply.writeInt(isit ? 1 : 0);
            return true;
        }

        case CRASH_APPLICATION_TRANSACTION: {
            data.enforceInterface(IActivityManager.descriptor);
            int uid = data.readInt();
            int initialPid = data.readInt();
            String packageName = data.readString();
            String message = data.readString();
            crashApplication(uid, initialPid, packageName, message);
            reply.writeNoException();
            return true;
        }

        case GET_PROVIDER_MIME_TYPE_TRANSACTION: {
            data.enforceInterface(IActivityManager.descriptor);
            Uri uri = Uri.CREATOR.createFromParcel(data);
            int userId = data.readInt();
            String type = getProviderMimeType(uri, userId);
            reply.writeNoException();
            reply.writeString(type);
            return true;
        }

        case NEW_URI_PERMISSION_OWNER_TRANSACTION: {
            data.enforceInterface(IActivityManager.descriptor);
            String name = data.readString();
            IBinder perm = newUriPermissionOwner(name);
            reply.writeNoException();
            reply.writeStrongBinder(perm);
            return true;
        }

        case GRANT_URI_PERMISSION_FROM_OWNER_TRANSACTION: {
            data.enforceInterface(IActivityManager.descriptor);
            IBinder owner = data.readStrongBinder();
            int fromUid = data.readInt();
            String targetPkg = data.readString();
            Uri uri = Uri.CREATOR.createFromParcel(data);
            int mode = data.readInt();
            int sourceUserId = data.readInt();
            int targetUserId = data.readInt();
            grantUriPermissionFromOwner(owner, fromUid, targetPkg, uri, mode, sourceUserId,
                    targetUserId);
            reply.writeNoException();
            return true;
        }

        case REVOKE_URI_PERMISSION_FROM_OWNER_TRANSACTION: {
            data.enforceInterface(IActivityManager.descriptor);
            IBinder owner = data.readStrongBinder();
            Uri uri = null;
            if (data.readInt() != 0) {
                uri = Uri.CREATOR.createFromParcel(data);
            }
            int mode = data.readInt();
            int userId = data.readInt();
            revokeUriPermissionFromOwner(owner, uri, mode, userId);
            reply.writeNoException();
            return true;
        }

        case CHECK_GRANT_URI_PERMISSION_TRANSACTION: {
            data.enforceInterface(IActivityManager.descriptor);
            int callingUid = data.readInt();
            String targetPkg = data.readString();
            Uri uri = Uri.CREATOR.createFromParcel(data);
            int modeFlags = data.readInt();
            int userId = data.readInt();
            int res = checkGrantUriPermission(callingUid, targetPkg, uri, modeFlags, userId);
            reply.writeNoException();
            reply.writeInt(res);
            return true;
        }

        case DUMP_HEAP_TRANSACTION: {
            data.enforceInterface(IActivityManager.descriptor);
            String process = data.readString();
            int userId = data.readInt();
            boolean managed = data.readInt() != 0;
            String path = data.readString();
            ParcelFileDescriptor fd = data.readInt() != 0
                    ? ParcelFileDescriptor.CREATOR.createFromParcel(data) : null;
            boolean res = dumpHeap(process, userId, managed, path, fd);
            reply.writeNoException();
            reply.writeInt(res ? 1 : 0);
            return true;
        }

        case START_ACTIVITIES_TRANSACTION:
        {
            data.enforceInterface(IActivityManager.descriptor);
            IBinder b = data.readStrongBinder();
            IApplicationThread app = ApplicationThreadNative.asInterface(b);
            String callingPackage = data.readString();
            Intent[] intents = data.createTypedArray(Intent.CREATOR);
            String[] resolvedTypes = data.createStringArray();
            IBinder resultTo = data.readStrongBinder();
            Bundle options = data.readInt() != 0
                    ? Bundle.CREATOR.createFromParcel(data) : null;
            int userId = data.readInt();
            int result = startActivities(app, callingPackage, intents, resolvedTypes, resultTo,
                    options, userId);
            reply.writeNoException();
            reply.writeInt(result);
            return true;
        }

        case GET_FRONT_ACTIVITY_SCREEN_COMPAT_MODE_TRANSACTION:
        {
            data.enforceInterface(IActivityManager.descriptor);
            int mode = getFrontActivityScreenCompatMode();
            reply.writeNoException();
            reply.writeInt(mode);
            return true;
        }

        case SET_FRONT_ACTIVITY_SCREEN_COMPAT_MODE_TRANSACTION:
        {
            data.enforceInterface(IActivityManager.descriptor);
            int mode = data.readInt();
            setFrontActivityScreenCompatMode(mode);
            reply.writeNoException();
            reply.writeInt(mode);
            return true;
        }

        case GET_PACKAGE_SCREEN_COMPAT_MODE_TRANSACTION:
        {
            data.enforceInterface(IActivityManager.descriptor);
            String pkg = data.readString();
            int mode = getPackageScreenCompatMode(pkg);
            reply.writeNoException();
            reply.writeInt(mode);
            return true;
        }

        case SET_PACKAGE_SCREEN_COMPAT_MODE_TRANSACTION:
        {
            data.enforceInterface(IActivityManager.descriptor);
            String pkg = data.readString();
            int mode = data.readInt();
            setPackageScreenCompatMode(pkg, mode);
            reply.writeNoException();
            return true;
        }

        case SWITCH_USER_TRANSACTION: {
            data.enforceInterface(IActivityManager.descriptor);
            int userid = data.readInt();
            boolean result = switchUser(userid);
            reply.writeNoException();
            reply.writeInt(result ? 1 : 0);
            return true;
        }

        case START_USER_IN_BACKGROUND_TRANSACTION: {
            data.enforceInterface(IActivityManager.descriptor);
            int userid = data.readInt();
            boolean result = startUserInBackground(userid);
            reply.writeNoException();
            reply.writeInt(result ? 1 : 0);
            return true;
        }

        case STOP_USER_TRANSACTION: {
            data.enforceInterface(IActivityManager.descriptor);
            int userid = data.readInt();
            IStopUserCallback callback = IStopUserCallback.Stub.asInterface(
                    data.readStrongBinder());
            int result = stopUser(userid, callback);
            reply.writeNoException();
            reply.writeInt(result);
            return true;
        }

        case GET_CURRENT_USER_TRANSACTION: {
            data.enforceInterface(IActivityManager.descriptor);
            UserInfo userInfo = getCurrentUser();
            reply.writeNoException();
            userInfo.writeToParcel(reply, 0);
            return true;
        }

        case IS_USER_RUNNING_TRANSACTION: {
            data.enforceInterface(IActivityManager.descriptor);
            int userid = data.readInt();
            boolean orStopping = data.readInt() != 0;
            boolean result = isUserRunning(userid, orStopping);
            reply.writeNoException();
            reply.writeInt(result ? 1 : 0);
            return true;
        }

        case GET_RUNNING_USER_IDS_TRANSACTION: {
            data.enforceInterface(IActivityManager.descriptor);
            int[] result = getRunningUserIds();
            reply.writeNoException();
            reply.writeIntArray(result);
            return true;
        }

        case REMOVE_TASK_TRANSACTION:
        {
            data.enforceInterface(IActivityManager.descriptor);
            int taskId = data.readInt();
            boolean result = removeTask(taskId);
            reply.writeNoException();
            reply.writeInt(result ? 1 : 0);
            return true;
        }

        case REGISTER_PROCESS_OBSERVER_TRANSACTION: {
            data.enforceInterface(IActivityManager.descriptor);
            IProcessObserver observer = IProcessObserver.Stub.asInterface(
                    data.readStrongBinder());
            registerProcessObserver(observer);
            return true;
        }

        case UNREGISTER_PROCESS_OBSERVER_TRANSACTION: {
            data.enforceInterface(IActivityManager.descriptor);
            IProcessObserver observer = IProcessObserver.Stub.asInterface(
                    data.readStrongBinder());
            unregisterProcessObserver(observer);
            return true;
        }

        case REGISTER_UID_OBSERVER_TRANSACTION: {
            data.enforceInterface(IActivityManager.descriptor);
            IUidObserver observer = IUidObserver.Stub.asInterface(
                    data.readStrongBinder());
            registerUidObserver(observer);
            return true;
        }

        case UNREGISTER_UID_OBSERVER_TRANSACTION: {
            data.enforceInterface(IActivityManager.descriptor);
            IUidObserver observer = IUidObserver.Stub.asInterface(
                    data.readStrongBinder());
            unregisterUidObserver(observer);
            return true;
        }

        case GET_PACKAGE_ASK_SCREEN_COMPAT_TRANSACTION:
        {
            data.enforceInterface(IActivityManager.descriptor);
            String pkg = data.readString();
            boolean ask = getPackageAskScreenCompat(pkg);
            reply.writeNoException();
            reply.writeInt(ask ? 1 : 0);
            return true;
        }

        case SET_PACKAGE_ASK_SCREEN_COMPAT_TRANSACTION:
        {
            data.enforceInterface(IActivityManager.descriptor);
            String pkg = data.readString();
            boolean ask = data.readInt() != 0;
            setPackageAskScreenCompat(pkg, ask);
            reply.writeNoException();
            return true;
        }

        case IS_INTENT_SENDER_TARGETED_TO_PACKAGE_TRANSACTION: {
            data.enforceInterface(IActivityManager.descriptor);
            IIntentSender r = IIntentSender.Stub.asInterface(
                    data.readStrongBinder());
            boolean res = isIntentSenderTargetedToPackage(r);
            reply.writeNoException();
            reply.writeInt(res ? 1 : 0);
            return true;
        }

        case IS_INTENT_SENDER_AN_ACTIVITY_TRANSACTION: {
            data.enforceInterface(IActivityManager.descriptor);
            IIntentSender r = IIntentSender.Stub.asInterface(
                data.readStrongBinder());
            boolean res = isIntentSenderAnActivity(r);
            reply.writeNoException();
            reply.writeInt(res ? 1 : 0);
            return true;
        }

        case GET_INTENT_FOR_INTENT_SENDER_TRANSACTION: {
            data.enforceInterface(IActivityManager.descriptor);
            IIntentSender r = IIntentSender.Stub.asInterface(
                data.readStrongBinder());
            Intent intent = getIntentForIntentSender(r);
            reply.writeNoException();
            if (intent != null) {
                reply.writeInt(1);
                intent.writeToParcel(reply, Parcelable.PARCELABLE_WRITE_RETURN_VALUE);
            } else {
                reply.writeInt(0);
            }
            return true;
        }

        case GET_TAG_FOR_INTENT_SENDER_TRANSACTION: {
            data.enforceInterface(IActivityManager.descriptor);
            IIntentSender r = IIntentSender.Stub.asInterface(
                data.readStrongBinder());
            String prefix = data.readString();
            String tag = getTagForIntentSender(r, prefix);
            reply.writeNoException();
            reply.writeString(tag);
            return true;
        }

        case UPDATE_PERSISTENT_CONFIGURATION_TRANSACTION: {
            data.enforceInterface(IActivityManager.descriptor);
            Configuration config = Configuration.CREATOR.createFromParcel(data);
            updatePersistentConfiguration(config);
            reply.writeNoException();
            return true;
        }

        case GET_PROCESS_PSS_TRANSACTION: {
            data.enforceInterface(IActivityManager.descriptor);
            int[] pids = data.createIntArray();
            long[] pss = getProcessPss(pids);
            reply.writeNoException();
            reply.writeLongArray(pss);
            return true;
        }

        case SHOW_BOOT_MESSAGE_TRANSACTION: {
            data.enforceInterface(IActivityManager.descriptor);
            CharSequence msg = TextUtils.CHAR_SEQUENCE_CREATOR.createFromParcel(data);
            boolean always = data.readInt() != 0;
            showBootMessage(msg, always);
            reply.writeNoException();
            return true;
        }

        case KEYGUARD_WAITING_FOR_ACTIVITY_DRAWN_TRANSACTION: {
            data.enforceInterface(IActivityManager.descriptor);
            keyguardWaitingForActivityDrawn();
            reply.writeNoException();
            return true;
        }

        case KEYGUARD_GOING_AWAY_TRANSACTION: {
            data.enforceInterface(IActivityManager.descriptor);
            keyguardGoingAway(data.readInt() != 0, data.readInt() != 0);
            reply.writeNoException();
            return true;
        }

        case SHOULD_UP_RECREATE_TASK_TRANSACTION: {
            data.enforceInterface(IActivityManager.descriptor);
            IBinder token = data.readStrongBinder();
            String destAffinity = data.readString();
            boolean res = shouldUpRecreateTask(token, destAffinity);
            reply.writeNoException();
            reply.writeInt(res ? 1 : 0);
            return true;
        }

        case NAVIGATE_UP_TO_TRANSACTION: {
            data.enforceInterface(IActivityManager.descriptor);
            IBinder token = data.readStrongBinder();
            Intent target = Intent.CREATOR.createFromParcel(data);
            int resultCode = data.readInt();
            Intent resultData = null;
            if (data.readInt() != 0) {
                resultData = Intent.CREATOR.createFromParcel(data);
            }
            boolean res = navigateUpTo(token, target, resultCode, resultData);
            reply.writeNoException();
            reply.writeInt(res ? 1 : 0);
            return true;
        }

        case GET_LAUNCHED_FROM_UID_TRANSACTION: {
            data.enforceInterface(IActivityManager.descriptor);
            IBinder token = data.readStrongBinder();
            int res = getLaunchedFromUid(token);
            reply.writeNoException();
            reply.writeInt(res);
            return true;
        }

        case GET_LAUNCHED_FROM_PACKAGE_TRANSACTION: {
            data.enforceInterface(IActivityManager.descriptor);
            IBinder token = data.readStrongBinder();
            String res = getLaunchedFromPackage(token);
            reply.writeNoException();
            reply.writeString(res);
            return true;
        }

        case REGISTER_USER_SWITCH_OBSERVER_TRANSACTION: {
            data.enforceInterface(IActivityManager.descriptor);
            IUserSwitchObserver observer = IUserSwitchObserver.Stub.asInterface(
                    data.readStrongBinder());
            registerUserSwitchObserver(observer);
            reply.writeNoException();
            return true;
        }

        case UNREGISTER_USER_SWITCH_OBSERVER_TRANSACTION: {
            data.enforceInterface(IActivityManager.descriptor);
            IUserSwitchObserver observer = IUserSwitchObserver.Stub.asInterface(
                    data.readStrongBinder());
            unregisterUserSwitchObserver(observer);
            reply.writeNoException();
            return true;
        }

        case REQUEST_BUG_REPORT_TRANSACTION: {
            data.enforceInterface(IActivityManager.descriptor);
            requestBugReport();
            reply.writeNoException();
            return true;
        }

        case INPUT_DISPATCHING_TIMED_OUT_TRANSACTION: {
            data.enforceInterface(IActivityManager.descriptor);
            int pid = data.readInt();
            boolean aboveSystem = data.readInt() != 0;
            String reason = data.readString();
            long res = inputDispatchingTimedOut(pid, aboveSystem, reason);
            reply.writeNoException();
            reply.writeLong(res);
            return true;
        }

        case GET_ASSIST_CONTEXT_EXTRAS_TRANSACTION: {
            data.enforceInterface(IActivityManager.descriptor);
            int requestType = data.readInt();
            Bundle res = getAssistContextExtras(requestType);
            reply.writeNoException();
            reply.writeBundle(res);
            return true;
        }

        case REQUEST_ASSIST_CONTEXT_EXTRAS_TRANSACTION: {
            data.enforceInterface(IActivityManager.descriptor);
            int requestType = data.readInt();
            IResultReceiver receiver = IResultReceiver.Stub.asInterface(data.readStrongBinder());
            IBinder activityToken = data.readStrongBinder();
            boolean res = requestAssistContextExtras(requestType, receiver, activityToken);
            reply.writeNoException();
            reply.writeInt(res ? 1 : 0);
            return true;
        }

        case REPORT_ASSIST_CONTEXT_EXTRAS_TRANSACTION: {
            data.enforceInterface(IActivityManager.descriptor);
            IBinder token = data.readStrongBinder();
            Bundle extras = data.readBundle();
            AssistStructure structure = AssistStructure.CREATOR.createFromParcel(data);
            AssistContent content = AssistContent.CREATOR.createFromParcel(data);
            Uri referrer = data.readInt() != 0 ? Uri.CREATOR.createFromParcel(data) : null;
            reportAssistContextExtras(token, extras, structure, content, referrer);
            reply.writeNoException();
            return true;
        }

        case LAUNCH_ASSIST_INTENT_TRANSACTION: {
            data.enforceInterface(IActivityManager.descriptor);
            Intent intent = Intent.CREATOR.createFromParcel(data);
            int requestType = data.readInt();
            String hint = data.readString();
            int userHandle = data.readInt();
            Bundle args = data.readBundle();
            boolean res = launchAssistIntent(intent, requestType, hint, userHandle, args);
            reply.writeNoException();
            reply.writeInt(res ? 1 : 0);
            return true;
        }

        case IS_SCREEN_CAPTURE_ALLOWED_ON_CURRENT_ACTIVITY_TRANSACTION: {
            data.enforceInterface(IActivityManager.descriptor);
            boolean res = isAssistDataAllowedOnCurrentActivity();
            reply.writeNoException();
            reply.writeInt(res ? 1 : 0);
            return true;
        }

        case SHOW_ASSIST_FROM_ACTIVITY_TRANSACTION: {
            data.enforceInterface(IActivityManager.descriptor);
            IBinder token = data.readStrongBinder();
            Bundle args = data.readBundle();
            boolean res = showAssistFromActivity(token, args);
            reply.writeNoException();
            reply.writeInt(res ? 1 : 0);
            return true;
        }

        case KILL_UID_TRANSACTION: {
            data.enforceInterface(IActivityManager.descriptor);
            int appId = data.readInt();
            int userId = data.readInt();
            String reason = data.readString();
            killUid(appId, userId, reason);
            reply.writeNoException();
            return true;
        }

        case HANG_TRANSACTION: {
            data.enforceInterface(IActivityManager.descriptor);
            IBinder who = data.readStrongBinder();
            boolean allowRestart = data.readInt() != 0;
            hang(who, allowRestart);
            reply.writeNoException();
            return true;
        }

        case REPORT_ACTIVITY_FULLY_DRAWN_TRANSACTION: {
            data.enforceInterface(IActivityManager.descriptor);
            IBinder token = data.readStrongBinder();
            reportActivityFullyDrawn(token);
            reply.writeNoException();
            return true;
        }

        case NOTIFY_ACTIVITY_DRAWN_TRANSACTION: {
            data.enforceInterface(IActivityManager.descriptor);
            IBinder token = data.readStrongBinder();
            notifyActivityDrawn(token);
            reply.writeNoException();
            return true;
        }

        case RESTART_TRANSACTION: {
            data.enforceInterface(IActivityManager.descriptor);
            restart();
            reply.writeNoException();
            return true;
        }

        case PERFORM_IDLE_MAINTENANCE_TRANSACTION: {
            data.enforceInterface(IActivityManager.descriptor);
            performIdleMaintenance();
            reply.writeNoException();
            return true;
        }

        case CREATE_VIRTUAL_ACTIVITY_CONTAINER_TRANSACTION: {
            data.enforceInterface(IActivityManager.descriptor);
            IBinder parentActivityToken = data.readStrongBinder();
            IActivityContainerCallback callback =
                    IActivityContainerCallback.Stub.asInterface(data.readStrongBinder());
            IActivityContainer activityContainer =
                    createVirtualActivityContainer(parentActivityToken, callback);
            reply.writeNoException();
            if (activityContainer != null) {
                reply.writeInt(1);
                reply.writeStrongBinder(activityContainer.asBinder());
            } else {
                reply.writeInt(0);
            }
            return true;
        }

        case DELETE_ACTIVITY_CONTAINER_TRANSACTION:  {
            data.enforceInterface(IActivityManager.descriptor);
            IActivityContainer activityContainer =
                    IActivityContainer.Stub.asInterface(data.readStrongBinder());
            deleteActivityContainer(activityContainer);
            reply.writeNoException();
            return true;
        }

<<<<<<< HEAD
        case GET_ACTIVITY_DISPLAY_ID_TRANSACTION: {
            data.enforceInterface(IActivityManager.descriptor);
            IBinder activityToken = data.readStrongBinder();
            int displayId = getActivityDisplayId(activityToken);
=======
        case CREATE_STACK_ON_DISPLAY: {
            data.enforceInterface(IActivityManager.descriptor);
            int displayId = data.readInt();
            IActivityContainer activityContainer = createStackOnDisplay(displayId);
>>>>>>> 6a431eed
            reply.writeNoException();
            reply.writeInt(displayId);
            return true;
        }

        case GET_ACTIVITY_DISPLAY_ID_TRANSACTION: {
            data.enforceInterface(IActivityManager.descriptor);
            IBinder activityToken = data.readStrongBinder();
            int displayId = getActivityDisplayId(activityToken);
            reply.writeNoException();
            reply.writeInt(displayId);
            return true;
        }

        case START_LOCK_TASK_BY_TASK_ID_TRANSACTION: {
            data.enforceInterface(IActivityManager.descriptor);
            final int taskId = data.readInt();
            startLockTaskMode(taskId);
            reply.writeNoException();
            return true;
        }

        case START_LOCK_TASK_BY_TOKEN_TRANSACTION: {
            data.enforceInterface(IActivityManager.descriptor);
            IBinder token = data.readStrongBinder();
            startLockTaskMode(token);
            reply.writeNoException();
            return true;
        }

        case START_LOCK_TASK_BY_CURRENT_TRANSACTION: {
            data.enforceInterface(IActivityManager.descriptor);
            startLockTaskModeOnCurrent();
            reply.writeNoException();
            return true;
        }

        case STOP_LOCK_TASK_MODE_TRANSACTION: {
            data.enforceInterface(IActivityManager.descriptor);
            stopLockTaskMode();
            reply.writeNoException();
            return true;
        }

        case STOP_LOCK_TASK_BY_CURRENT_TRANSACTION: {
            data.enforceInterface(IActivityManager.descriptor);
            stopLockTaskModeOnCurrent();
            reply.writeNoException();
            return true;
        }

        case IS_IN_LOCK_TASK_MODE_TRANSACTION: {
            data.enforceInterface(IActivityManager.descriptor);
            final boolean isInLockTaskMode = isInLockTaskMode();
            reply.writeNoException();
            reply.writeInt(isInLockTaskMode ? 1 : 0);
            return true;
        }

        case GET_LOCK_TASK_MODE_STATE_TRANSACTION: {
            data.enforceInterface(IActivityManager.descriptor);
            final int lockTaskModeState = getLockTaskModeState();
            reply.writeNoException();
            reply.writeInt(lockTaskModeState);
            return true;
        }

        case SHOW_LOCK_TASK_ESCAPE_MESSAGE_TRANSACTION: {
            data.enforceInterface(IActivityManager.descriptor);
            final IBinder token = data.readStrongBinder();
            showLockTaskEscapeMessage(token);
            reply.writeNoException();
            return true;
        }

        case SET_TASK_DESCRIPTION_TRANSACTION: {
            data.enforceInterface(IActivityManager.descriptor);
            IBinder token = data.readStrongBinder();
            ActivityManager.TaskDescription values =
                    ActivityManager.TaskDescription.CREATOR.createFromParcel(data);
            setTaskDescription(token, values);
            reply.writeNoException();
            return true;
        }

        case SET_TASK_RESIZEABLE_TRANSACTION: {
            data.enforceInterface(IActivityManager.descriptor);
            int taskId = data.readInt();
            boolean resizeable = (data.readInt() == 1) ? true : false;
            setTaskResizeable(taskId, resizeable);
            reply.writeNoException();
            return true;
        }

        case RESIZE_TASK_TRANSACTION: {
            data.enforceInterface(IActivityManager.descriptor);
            int taskId = data.readInt();
            Rect r = Rect.CREATOR.createFromParcel(data);
            resizeTask(taskId, r);
            reply.writeNoException();
            return true;
        }

        case GET_TASK_DESCRIPTION_ICON_TRANSACTION: {
            data.enforceInterface(IActivityManager.descriptor);
            String filename = data.readString();
            Bitmap icon = getTaskDescriptionIcon(filename);
            reply.writeNoException();
            if (icon == null) {
                reply.writeInt(0);
            } else {
                reply.writeInt(1);
                icon.writeToParcel(reply, 0);
            }
            return true;
        }

        case START_IN_PLACE_ANIMATION_TRANSACTION: {
            data.enforceInterface(IActivityManager.descriptor);
            final Bundle bundle;
            if (data.readInt() == 0) {
                bundle = null;
            } else {
                bundle = data.readBundle();
            }
            final ActivityOptions options = bundle == null ? null : new ActivityOptions(bundle);
            startInPlaceAnimationOnFrontMostApplication(options);
            reply.writeNoException();
            return true;
        }

        case REQUEST_VISIBLE_BEHIND_TRANSACTION: {
            data.enforceInterface(IActivityManager.descriptor);
            IBinder token = data.readStrongBinder();
            boolean enable = data.readInt() > 0;
            boolean success = requestVisibleBehind(token, enable);
            reply.writeNoException();
            reply.writeInt(success ? 1 : 0);
            return true;
        }

        case IS_BACKGROUND_VISIBLE_BEHIND_TRANSACTION: {
            data.enforceInterface(IActivityManager.descriptor);
            IBinder token = data.readStrongBinder();
            final boolean enabled = isBackgroundVisibleBehind(token);
            reply.writeNoException();
            reply.writeInt(enabled ? 1 : 0);
            return true;
        }

        case BACKGROUND_RESOURCES_RELEASED_TRANSACTION: {
            data.enforceInterface(IActivityManager.descriptor);
            IBinder token = data.readStrongBinder();
            backgroundResourcesReleased(token);
            reply.writeNoException();
            return true;
        }

        case NOTIFY_LAUNCH_TASK_BEHIND_COMPLETE_TRANSACTION: {
            data.enforceInterface(IActivityManager.descriptor);
            IBinder token = data.readStrongBinder();
            notifyLaunchTaskBehindComplete(token);
            reply.writeNoException();
            return true;
        }

        case NOTIFY_ENTER_ANIMATION_COMPLETE_TRANSACTION: {
            data.enforceInterface(IActivityManager.descriptor);
            IBinder token = data.readStrongBinder();
            notifyEnterAnimationComplete(token);
            reply.writeNoException();
            return true;
        }

        case BOOT_ANIMATION_COMPLETE_TRANSACTION: {
            data.enforceInterface(IActivityManager.descriptor);
            bootAnimationComplete();
            reply.writeNoException();
            return true;
        }

        case NOTIFY_CLEARTEXT_NETWORK_TRANSACTION: {
            data.enforceInterface(IActivityManager.descriptor);
            final int uid = data.readInt();
            final byte[] firstPacket = data.createByteArray();
            notifyCleartextNetwork(uid, firstPacket);
            reply.writeNoException();
            return true;
        }

        case SET_DUMP_HEAP_DEBUG_LIMIT_TRANSACTION: {
            data.enforceInterface(IActivityManager.descriptor);
            String procName = data.readString();
            int uid = data.readInt();
            long maxMemSize = data.readLong();
            String reportPackage = data.readString();
            setDumpHeapDebugLimit(procName, uid, maxMemSize, reportPackage);
            reply.writeNoException();
            return true;
        }

        case DUMP_HEAP_FINISHED_TRANSACTION: {
            data.enforceInterface(IActivityManager.descriptor);
            String path = data.readString();
            dumpHeapFinished(path);
            reply.writeNoException();
            return true;
        }

        case SET_VOICE_KEEP_AWAKE_TRANSACTION: {
            data.enforceInterface(IActivityManager.descriptor);
            IVoiceInteractionSession session = IVoiceInteractionSession.Stub.asInterface(
                    data.readStrongBinder());
            boolean keepAwake = data.readInt() != 0;
            setVoiceKeepAwake(session, keepAwake);
            reply.writeNoException();
            return true;
        }

        case UPDATE_LOCK_TASK_PACKAGES_TRANSACTION: {
            data.enforceInterface(IActivityManager.descriptor);
            int userId = data.readInt();
            String[] packages = data.readStringArray();
            updateLockTaskPackages(userId, packages);
            reply.writeNoException();
            return true;
        }

        case UPDATE_DEVICE_OWNER_TRANSACTION: {
            data.enforceInterface(IActivityManager.descriptor);
            String packageName = data.readString();
            updateDeviceOwner(packageName);
            reply.writeNoException();
            return true;
        }

        case GET_PACKAGE_PROCESS_STATE_TRANSACTION: {
            data.enforceInterface(IActivityManager.descriptor);
            String pkg = data.readString();
            String callingPackage = data.readString();
            int res = getPackageProcessState(pkg, callingPackage);
            reply.writeNoException();
            reply.writeInt(res);
            return true;
        }

        case SET_PROCESS_MEMORY_TRIM_TRANSACTION: {
            data.enforceInterface(IActivityManager.descriptor);
            String process = data.readString();
            int userId = data.readInt();
            int level = data.readInt();
            boolean res = setProcessMemoryTrimLevel(process, userId, level);
            reply.writeNoException();
            reply.writeInt(res ? 1 : 0);
            return true;
        }

        case IS_ROOT_VOICE_INTERACTION_TRANSACTION: {
            data.enforceInterface(IActivityManager.descriptor);
            IBinder token = data.readStrongBinder();
            boolean res = isRootVoiceInteraction(token);
            reply.writeNoException();
            reply.writeInt(res ? 1 : 0);
            return true;
        }
        }

        return super.onTransact(code, data, reply, flags);
    }

    public IBinder asBinder() {
        return this;
    }

    private static final Singleton<IActivityManager> gDefault = new Singleton<IActivityManager>() {
        protected IActivityManager create() {
            IBinder b = ServiceManager.getService("activity");
            if (false) {
                Log.v("ActivityManager", "default service binder = " + b);
            }
            IActivityManager am = asInterface(b);
            if (false) {
                Log.v("ActivityManager", "default service = " + am);
            }
            return am;
        }
    };
}

class ActivityManagerProxy implements IActivityManager
{
    public ActivityManagerProxy(IBinder remote)
    {
        mRemote = remote;
    }

    public IBinder asBinder()
    {
        return mRemote;
    }

    public int startActivity(IApplicationThread caller, String callingPackage, Intent intent,
            String resolvedType, IBinder resultTo, String resultWho, int requestCode,
            int startFlags, ProfilerInfo profilerInfo, Bundle options) throws RemoteException {
        Parcel data = Parcel.obtain();
        Parcel reply = Parcel.obtain();
        data.writeInterfaceToken(IActivityManager.descriptor);
        data.writeStrongBinder(caller != null ? caller.asBinder() : null);
        data.writeString(callingPackage);
        intent.writeToParcel(data, 0);
        data.writeString(resolvedType);
        data.writeStrongBinder(resultTo);
        data.writeString(resultWho);
        data.writeInt(requestCode);
        data.writeInt(startFlags);
        if (profilerInfo != null) {
            data.writeInt(1);
            profilerInfo.writeToParcel(data, Parcelable.PARCELABLE_WRITE_RETURN_VALUE);
        } else {
            data.writeInt(0);
        }
        if (options != null) {
            data.writeInt(1);
            options.writeToParcel(data, 0);
        } else {
            data.writeInt(0);
        }
        mRemote.transact(START_ACTIVITY_TRANSACTION, data, reply, 0);
        reply.readException();
        int result = reply.readInt();
        reply.recycle();
        data.recycle();
        return result;
    }

    public int startActivityAsUser(IApplicationThread caller, String callingPackage, Intent intent,
            String resolvedType, IBinder resultTo, String resultWho, int requestCode,
            int startFlags, ProfilerInfo profilerInfo, Bundle options,
            int userId) throws RemoteException {
        Parcel data = Parcel.obtain();
        Parcel reply = Parcel.obtain();
        data.writeInterfaceToken(IActivityManager.descriptor);
        data.writeStrongBinder(caller != null ? caller.asBinder() : null);
        data.writeString(callingPackage);
        intent.writeToParcel(data, 0);
        data.writeString(resolvedType);
        data.writeStrongBinder(resultTo);
        data.writeString(resultWho);
        data.writeInt(requestCode);
        data.writeInt(startFlags);
        if (profilerInfo != null) {
            data.writeInt(1);
            profilerInfo.writeToParcel(data, Parcelable.PARCELABLE_WRITE_RETURN_VALUE);
        } else {
            data.writeInt(0);
        }
        if (options != null) {
            data.writeInt(1);
            options.writeToParcel(data, 0);
        } else {
            data.writeInt(0);
        }
        data.writeInt(userId);
        mRemote.transact(START_ACTIVITY_AS_USER_TRANSACTION, data, reply, 0);
        reply.readException();
        int result = reply.readInt();
        reply.recycle();
        data.recycle();
        return result;
    }
    public int startActivityAsCaller(IApplicationThread caller, String callingPackage,
            Intent intent, String resolvedType, IBinder resultTo, String resultWho, int requestCode,
            int startFlags, ProfilerInfo profilerInfo, Bundle options, boolean ignoreTargetSecurity,
            int userId) throws RemoteException {
        Parcel data = Parcel.obtain();
        Parcel reply = Parcel.obtain();
        data.writeInterfaceToken(IActivityManager.descriptor);
        data.writeStrongBinder(caller != null ? caller.asBinder() : null);
        data.writeString(callingPackage);
        intent.writeToParcel(data, 0);
        data.writeString(resolvedType);
        data.writeStrongBinder(resultTo);
        data.writeString(resultWho);
        data.writeInt(requestCode);
        data.writeInt(startFlags);
        if (profilerInfo != null) {
            data.writeInt(1);
            profilerInfo.writeToParcel(data, Parcelable.PARCELABLE_WRITE_RETURN_VALUE);
        } else {
            data.writeInt(0);
        }
        if (options != null) {
            data.writeInt(1);
            options.writeToParcel(data, 0);
        } else {
            data.writeInt(0);
        }
        data.writeInt(ignoreTargetSecurity ? 1 : 0);
        data.writeInt(userId);
        mRemote.transact(START_ACTIVITY_AS_CALLER_TRANSACTION, data, reply, 0);
        reply.readException();
        int result = reply.readInt();
        reply.recycle();
        data.recycle();
        return result;
    }
    public WaitResult startActivityAndWait(IApplicationThread caller, String callingPackage,
            Intent intent, String resolvedType, IBinder resultTo, String resultWho,
            int requestCode, int startFlags, ProfilerInfo profilerInfo, Bundle options,
            int userId) throws RemoteException {
        Parcel data = Parcel.obtain();
        Parcel reply = Parcel.obtain();
        data.writeInterfaceToken(IActivityManager.descriptor);
        data.writeStrongBinder(caller != null ? caller.asBinder() : null);
        data.writeString(callingPackage);
        intent.writeToParcel(data, 0);
        data.writeString(resolvedType);
        data.writeStrongBinder(resultTo);
        data.writeString(resultWho);
        data.writeInt(requestCode);
        data.writeInt(startFlags);
        if (profilerInfo != null) {
            data.writeInt(1);
            profilerInfo.writeToParcel(data, Parcelable.PARCELABLE_WRITE_RETURN_VALUE);
        } else {
            data.writeInt(0);
        }
        if (options != null) {
            data.writeInt(1);
            options.writeToParcel(data, 0);
        } else {
            data.writeInt(0);
        }
        data.writeInt(userId);
        mRemote.transact(START_ACTIVITY_AND_WAIT_TRANSACTION, data, reply, 0);
        reply.readException();
        WaitResult result = WaitResult.CREATOR.createFromParcel(reply);
        reply.recycle();
        data.recycle();
        return result;
    }
    public int startActivityWithConfig(IApplicationThread caller, String callingPackage,
            Intent intent, String resolvedType, IBinder resultTo, String resultWho,
            int requestCode, int startFlags, Configuration config,
            Bundle options, int userId) throws RemoteException {
        Parcel data = Parcel.obtain();
        Parcel reply = Parcel.obtain();
        data.writeInterfaceToken(IActivityManager.descriptor);
        data.writeStrongBinder(caller != null ? caller.asBinder() : null);
        data.writeString(callingPackage);
        intent.writeToParcel(data, 0);
        data.writeString(resolvedType);
        data.writeStrongBinder(resultTo);
        data.writeString(resultWho);
        data.writeInt(requestCode);
        data.writeInt(startFlags);
        config.writeToParcel(data, 0);
        if (options != null) {
            data.writeInt(1);
            options.writeToParcel(data, 0);
        } else {
            data.writeInt(0);
        }
        data.writeInt(userId);
        mRemote.transact(START_ACTIVITY_TRANSACTION, data, reply, 0);
        reply.readException();
        int result = reply.readInt();
        reply.recycle();
        data.recycle();
        return result;
    }
    public int startActivityIntentSender(IApplicationThread caller,
            IntentSender intent, Intent fillInIntent, String resolvedType,
            IBinder resultTo, String resultWho, int requestCode,
            int flagsMask, int flagsValues, Bundle options) throws RemoteException {
        Parcel data = Parcel.obtain();
        Parcel reply = Parcel.obtain();
        data.writeInterfaceToken(IActivityManager.descriptor);
        data.writeStrongBinder(caller != null ? caller.asBinder() : null);
        intent.writeToParcel(data, 0);
        if (fillInIntent != null) {
            data.writeInt(1);
            fillInIntent.writeToParcel(data, 0);
        } else {
            data.writeInt(0);
        }
        data.writeString(resolvedType);
        data.writeStrongBinder(resultTo);
        data.writeString(resultWho);
        data.writeInt(requestCode);
        data.writeInt(flagsMask);
        data.writeInt(flagsValues);
        if (options != null) {
            data.writeInt(1);
            options.writeToParcel(data, 0);
        } else {
            data.writeInt(0);
        }
        mRemote.transact(START_ACTIVITY_INTENT_SENDER_TRANSACTION, data, reply, 0);
        reply.readException();
        int result = reply.readInt();
        reply.recycle();
        data.recycle();
        return result;
    }
    public int startVoiceActivity(String callingPackage, int callingPid, int callingUid,
            Intent intent, String resolvedType, IVoiceInteractionSession session,
            IVoiceInteractor interactor, int startFlags, ProfilerInfo profilerInfo,
            Bundle options, int userId) throws RemoteException {
        Parcel data = Parcel.obtain();
        Parcel reply = Parcel.obtain();
        data.writeInterfaceToken(IActivityManager.descriptor);
        data.writeString(callingPackage);
        data.writeInt(callingPid);
        data.writeInt(callingUid);
        intent.writeToParcel(data, 0);
        data.writeString(resolvedType);
        data.writeStrongBinder(session.asBinder());
        data.writeStrongBinder(interactor.asBinder());
        data.writeInt(startFlags);
        if (profilerInfo != null) {
            data.writeInt(1);
            profilerInfo.writeToParcel(data, Parcelable.PARCELABLE_WRITE_RETURN_VALUE);
        } else {
            data.writeInt(0);
        }
        if (options != null) {
            data.writeInt(1);
            options.writeToParcel(data, 0);
        } else {
            data.writeInt(0);
        }
        data.writeInt(userId);
        mRemote.transact(START_VOICE_ACTIVITY_TRANSACTION, data, reply, 0);
        reply.readException();
        int result = reply.readInt();
        reply.recycle();
        data.recycle();
        return result;
    }
    public boolean startNextMatchingActivity(IBinder callingActivity,
            Intent intent, Bundle options) throws RemoteException {
        Parcel data = Parcel.obtain();
        Parcel reply = Parcel.obtain();
        data.writeInterfaceToken(IActivityManager.descriptor);
        data.writeStrongBinder(callingActivity);
        intent.writeToParcel(data, 0);
        if (options != null) {
            data.writeInt(1);
            options.writeToParcel(data, 0);
        } else {
            data.writeInt(0);
        }
        mRemote.transact(START_NEXT_MATCHING_ACTIVITY_TRANSACTION, data, reply, 0);
        reply.readException();
        int result = reply.readInt();
        reply.recycle();
        data.recycle();
        return result != 0;
    }
    public int startActivityFromRecents(int taskId, Bundle options) throws RemoteException {
        Parcel data = Parcel.obtain();
        Parcel reply = Parcel.obtain();
        data.writeInterfaceToken(IActivityManager.descriptor);
        data.writeInt(taskId);
        if (options == null) {
            data.writeInt(0);
        } else {
            data.writeInt(1);
            options.writeToParcel(data, 0);
        }
        mRemote.transact(START_ACTIVITY_FROM_RECENTS_TRANSACTION, data, reply, 0);
        reply.readException();
        int result = reply.readInt();
        reply.recycle();
        data.recycle();
        return result;
    }
    public boolean finishActivity(IBinder token, int resultCode, Intent resultData, boolean finishTask)
            throws RemoteException {
        Parcel data = Parcel.obtain();
        Parcel reply = Parcel.obtain();
        data.writeInterfaceToken(IActivityManager.descriptor);
        data.writeStrongBinder(token);
        data.writeInt(resultCode);
        if (resultData != null) {
            data.writeInt(1);
            resultData.writeToParcel(data, 0);
        } else {
            data.writeInt(0);
        }
        data.writeInt(finishTask ? 1 : 0);
        mRemote.transact(FINISH_ACTIVITY_TRANSACTION, data, reply, 0);
        reply.readException();
        boolean res = reply.readInt() != 0;
        data.recycle();
        reply.recycle();
        return res;
    }
    public void finishSubActivity(IBinder token, String resultWho, int requestCode) throws RemoteException
    {
        Parcel data = Parcel.obtain();
        Parcel reply = Parcel.obtain();
        data.writeInterfaceToken(IActivityManager.descriptor);
        data.writeStrongBinder(token);
        data.writeString(resultWho);
        data.writeInt(requestCode);
        mRemote.transact(FINISH_SUB_ACTIVITY_TRANSACTION, data, reply, 0);
        reply.readException();
        data.recycle();
        reply.recycle();
    }
    public boolean finishActivityAffinity(IBinder token) throws RemoteException {
        Parcel data = Parcel.obtain();
        Parcel reply = Parcel.obtain();
        data.writeInterfaceToken(IActivityManager.descriptor);
        data.writeStrongBinder(token);
        mRemote.transact(FINISH_ACTIVITY_AFFINITY_TRANSACTION, data, reply, 0);
        reply.readException();
        boolean res = reply.readInt() != 0;
        data.recycle();
        reply.recycle();
        return res;
    }
    public void finishVoiceTask(IVoiceInteractionSession session) throws RemoteException {
        Parcel data = Parcel.obtain();
        Parcel reply = Parcel.obtain();
        data.writeInterfaceToken(IActivityManager.descriptor);
        data.writeStrongBinder(session.asBinder());
        mRemote.transact(FINISH_VOICE_TASK_TRANSACTION, data, reply, 0);
        reply.readException();
        data.recycle();
        reply.recycle();
    }
    public boolean releaseActivityInstance(IBinder token) throws RemoteException {
        Parcel data = Parcel.obtain();
        Parcel reply = Parcel.obtain();
        data.writeInterfaceToken(IActivityManager.descriptor);
        data.writeStrongBinder(token);
        mRemote.transact(RELEASE_ACTIVITY_INSTANCE_TRANSACTION, data, reply, 0);
        reply.readException();
        boolean res = reply.readInt() != 0;
        data.recycle();
        reply.recycle();
        return res;
    }
    public void releaseSomeActivities(IApplicationThread app) throws RemoteException {
        Parcel data = Parcel.obtain();
        Parcel reply = Parcel.obtain();
        data.writeInterfaceToken(IActivityManager.descriptor);
        data.writeStrongBinder(app.asBinder());
        mRemote.transact(RELEASE_SOME_ACTIVITIES_TRANSACTION, data, reply, 0);
        reply.readException();
        data.recycle();
        reply.recycle();
    }
    public boolean willActivityBeVisible(IBinder token) throws RemoteException {
        Parcel data = Parcel.obtain();
        Parcel reply = Parcel.obtain();
        data.writeInterfaceToken(IActivityManager.descriptor);
        data.writeStrongBinder(token);
        mRemote.transact(WILL_ACTIVITY_BE_VISIBLE_TRANSACTION, data, reply, 0);
        reply.readException();
        boolean res = reply.readInt() != 0;
        data.recycle();
        reply.recycle();
        return res;
    }
    public Intent registerReceiver(IApplicationThread caller, String packageName,
            IIntentReceiver receiver,
            IntentFilter filter, String perm, int userId) throws RemoteException
    {
        Parcel data = Parcel.obtain();
        Parcel reply = Parcel.obtain();
        data.writeInterfaceToken(IActivityManager.descriptor);
        data.writeStrongBinder(caller != null ? caller.asBinder() : null);
        data.writeString(packageName);
        data.writeStrongBinder(receiver != null ? receiver.asBinder() : null);
        filter.writeToParcel(data, 0);
        data.writeString(perm);
        data.writeInt(userId);
        mRemote.transact(REGISTER_RECEIVER_TRANSACTION, data, reply, 0);
        reply.readException();
        Intent intent = null;
        int haveIntent = reply.readInt();
        if (haveIntent != 0) {
            intent = Intent.CREATOR.createFromParcel(reply);
        }
        reply.recycle();
        data.recycle();
        return intent;
    }
    public void unregisterReceiver(IIntentReceiver receiver) throws RemoteException
    {
        Parcel data = Parcel.obtain();
        Parcel reply = Parcel.obtain();
        data.writeInterfaceToken(IActivityManager.descriptor);
        data.writeStrongBinder(receiver.asBinder());
        mRemote.transact(UNREGISTER_RECEIVER_TRANSACTION, data, reply, 0);
        reply.readException();
        data.recycle();
        reply.recycle();
    }
    public int broadcastIntent(IApplicationThread caller,
            Intent intent, String resolvedType, IIntentReceiver resultTo,
            int resultCode, String resultData, Bundle map,
            String[] requiredPermissions, int appOp, Bundle options, boolean serialized,
            boolean sticky, int userId) throws RemoteException
    {
        Parcel data = Parcel.obtain();
        Parcel reply = Parcel.obtain();
        data.writeInterfaceToken(IActivityManager.descriptor);
        data.writeStrongBinder(caller != null ? caller.asBinder() : null);
        intent.writeToParcel(data, 0);
        data.writeString(resolvedType);
        data.writeStrongBinder(resultTo != null ? resultTo.asBinder() : null);
        data.writeInt(resultCode);
        data.writeString(resultData);
        data.writeBundle(map);
        data.writeStringArray(requiredPermissions);
        data.writeInt(appOp);
        data.writeBundle(options);
        data.writeInt(serialized ? 1 : 0);
        data.writeInt(sticky ? 1 : 0);
        data.writeInt(userId);
        mRemote.transact(BROADCAST_INTENT_TRANSACTION, data, reply, 0);
        reply.readException();
        int res = reply.readInt();
        reply.recycle();
        data.recycle();
        return res;
    }
    public void unbroadcastIntent(IApplicationThread caller, Intent intent, int userId)
            throws RemoteException
    {
        Parcel data = Parcel.obtain();
        Parcel reply = Parcel.obtain();
        data.writeInterfaceToken(IActivityManager.descriptor);
        data.writeStrongBinder(caller != null ? caller.asBinder() : null);
        intent.writeToParcel(data, 0);
        data.writeInt(userId);
        mRemote.transact(UNBROADCAST_INTENT_TRANSACTION, data, reply, 0);
        reply.readException();
        data.recycle();
        reply.recycle();
    }
    public void finishReceiver(IBinder who, int resultCode, String resultData, Bundle map,
            boolean abortBroadcast, int flags) throws RemoteException
    {
        Parcel data = Parcel.obtain();
        Parcel reply = Parcel.obtain();
        data.writeInterfaceToken(IActivityManager.descriptor);
        data.writeStrongBinder(who);
        data.writeInt(resultCode);
        data.writeString(resultData);
        data.writeBundle(map);
        data.writeInt(abortBroadcast ? 1 : 0);
        data.writeInt(flags);
        mRemote.transact(FINISH_RECEIVER_TRANSACTION, data, reply, IBinder.FLAG_ONEWAY);
        reply.readException();
        data.recycle();
        reply.recycle();
    }
    public void attachApplication(IApplicationThread app) throws RemoteException
    {
        Parcel data = Parcel.obtain();
        Parcel reply = Parcel.obtain();
        data.writeInterfaceToken(IActivityManager.descriptor);
        data.writeStrongBinder(app.asBinder());
        mRemote.transact(ATTACH_APPLICATION_TRANSACTION, data, reply, 0);
        reply.readException();
        data.recycle();
        reply.recycle();
    }
    public void activityIdle(IBinder token, Configuration config, boolean stopProfiling)
            throws RemoteException
    {
        Parcel data = Parcel.obtain();
        Parcel reply = Parcel.obtain();
        data.writeInterfaceToken(IActivityManager.descriptor);
        data.writeStrongBinder(token);
        if (config != null) {
            data.writeInt(1);
            config.writeToParcel(data, 0);
        } else {
            data.writeInt(0);
        }
        data.writeInt(stopProfiling ? 1 : 0);
        mRemote.transact(ACTIVITY_IDLE_TRANSACTION, data, reply, IBinder.FLAG_ONEWAY);
        reply.readException();
        data.recycle();
        reply.recycle();
    }
    public void activityResumed(IBinder token) throws RemoteException
    {
        Parcel data = Parcel.obtain();
        Parcel reply = Parcel.obtain();
        data.writeInterfaceToken(IActivityManager.descriptor);
        data.writeStrongBinder(token);
        mRemote.transact(ACTIVITY_RESUMED_TRANSACTION, data, reply, 0);
        reply.readException();
        data.recycle();
        reply.recycle();
    }
    public void activityPaused(IBinder token) throws RemoteException
    {
        Parcel data = Parcel.obtain();
        Parcel reply = Parcel.obtain();
        data.writeInterfaceToken(IActivityManager.descriptor);
        data.writeStrongBinder(token);
        mRemote.transact(ACTIVITY_PAUSED_TRANSACTION, data, reply, 0);
        reply.readException();
        data.recycle();
        reply.recycle();
    }
    public void activityStopped(IBinder token, Bundle state,
            PersistableBundle persistentState, CharSequence description) throws RemoteException
    {
        Parcel data = Parcel.obtain();
        Parcel reply = Parcel.obtain();
        data.writeInterfaceToken(IActivityManager.descriptor);
        data.writeStrongBinder(token);
        data.writeBundle(state);
        data.writePersistableBundle(persistentState);
        TextUtils.writeToParcel(description, data, 0);
        mRemote.transact(ACTIVITY_STOPPED_TRANSACTION, data, reply, IBinder.FLAG_ONEWAY);
        reply.readException();
        data.recycle();
        reply.recycle();
    }
    public void activitySlept(IBinder token) throws RemoteException
    {
        Parcel data = Parcel.obtain();
        Parcel reply = Parcel.obtain();
        data.writeInterfaceToken(IActivityManager.descriptor);
        data.writeStrongBinder(token);
        mRemote.transact(ACTIVITY_SLEPT_TRANSACTION, data, reply, IBinder.FLAG_ONEWAY);
        reply.readException();
        data.recycle();
        reply.recycle();
    }
    public void activityDestroyed(IBinder token) throws RemoteException
    {
        Parcel data = Parcel.obtain();
        Parcel reply = Parcel.obtain();
        data.writeInterfaceToken(IActivityManager.descriptor);
        data.writeStrongBinder(token);
        mRemote.transact(ACTIVITY_DESTROYED_TRANSACTION, data, reply, IBinder.FLAG_ONEWAY);
        reply.readException();
        data.recycle();
        reply.recycle();
    }
    public String getCallingPackage(IBinder token) throws RemoteException
    {
        Parcel data = Parcel.obtain();
        Parcel reply = Parcel.obtain();
        data.writeInterfaceToken(IActivityManager.descriptor);
        data.writeStrongBinder(token);
        mRemote.transact(GET_CALLING_PACKAGE_TRANSACTION, data, reply, 0);
        reply.readException();
        String res = reply.readString();
        data.recycle();
        reply.recycle();
        return res;
    }
    public ComponentName getCallingActivity(IBinder token)
            throws RemoteException {
        Parcel data = Parcel.obtain();
        Parcel reply = Parcel.obtain();
        data.writeInterfaceToken(IActivityManager.descriptor);
        data.writeStrongBinder(token);
        mRemote.transact(GET_CALLING_ACTIVITY_TRANSACTION, data, reply, 0);
        reply.readException();
        ComponentName res = ComponentName.readFromParcel(reply);
        data.recycle();
        reply.recycle();
        return res;
    }
    public List<IAppTask> getAppTasks(String callingPackage) throws RemoteException {
        Parcel data = Parcel.obtain();
        Parcel reply = Parcel.obtain();
        data.writeInterfaceToken(IActivityManager.descriptor);
        data.writeString(callingPackage);
        mRemote.transact(GET_APP_TASKS_TRANSACTION, data, reply, 0);
        reply.readException();
        ArrayList<IAppTask> list = null;
        int N = reply.readInt();
        if (N >= 0) {
            list = new ArrayList<>();
            while (N > 0) {
                IAppTask task = IAppTask.Stub.asInterface(reply.readStrongBinder());
                list.add(task);
                N--;
            }
        }
        data.recycle();
        reply.recycle();
        return list;
    }
    public int addAppTask(IBinder activityToken, Intent intent,
            ActivityManager.TaskDescription description, Bitmap thumbnail) throws RemoteException {
        Parcel data = Parcel.obtain();
        Parcel reply = Parcel.obtain();
        data.writeInterfaceToken(IActivityManager.descriptor);
        data.writeStrongBinder(activityToken);
        intent.writeToParcel(data, 0);
        description.writeToParcel(data, 0);
        thumbnail.writeToParcel(data, 0);
        mRemote.transact(ADD_APP_TASK_TRANSACTION, data, reply, 0);
        reply.readException();
        int res = reply.readInt();
        data.recycle();
        reply.recycle();
        return res;
    }
    public Point getAppTaskThumbnailSize() throws RemoteException {
        Parcel data = Parcel.obtain();
        Parcel reply = Parcel.obtain();
        data.writeInterfaceToken(IActivityManager.descriptor);
        mRemote.transact(GET_APP_TASK_THUMBNAIL_SIZE_TRANSACTION, data, reply, 0);
        reply.readException();
        Point size = Point.CREATOR.createFromParcel(reply);
        data.recycle();
        reply.recycle();
        return size;
    }
    public List<ActivityManager.RunningTaskInfo> getTasks(int maxNum, int flags)
            throws RemoteException {
        Parcel data = Parcel.obtain();
        Parcel reply = Parcel.obtain();
        data.writeInterfaceToken(IActivityManager.descriptor);
        data.writeInt(maxNum);
        data.writeInt(flags);
        mRemote.transact(GET_TASKS_TRANSACTION, data, reply, 0);
        reply.readException();
        ArrayList<ActivityManager.RunningTaskInfo> list = null;
        int N = reply.readInt();
        if (N >= 0) {
            list = new ArrayList<>();
            while (N > 0) {
                ActivityManager.RunningTaskInfo info =
                        ActivityManager.RunningTaskInfo.CREATOR
                                .createFromParcel(reply);
                list.add(info);
                N--;
            }
        }
        data.recycle();
        reply.recycle();
        return list;
    }
    public List<ActivityManager.RecentTaskInfo> getRecentTasks(int maxNum,
            int flags, int userId) throws RemoteException {
        Parcel data = Parcel.obtain();
        Parcel reply = Parcel.obtain();
        data.writeInterfaceToken(IActivityManager.descriptor);
        data.writeInt(maxNum);
        data.writeInt(flags);
        data.writeInt(userId);
        mRemote.transact(GET_RECENT_TASKS_TRANSACTION, data, reply, 0);
        reply.readException();
        ArrayList<ActivityManager.RecentTaskInfo> list
            = reply.createTypedArrayList(ActivityManager.RecentTaskInfo.CREATOR);
        data.recycle();
        reply.recycle();
        return list;
    }
    public ActivityManager.TaskThumbnail getTaskThumbnail(int id) throws RemoteException {
        Parcel data = Parcel.obtain();
        Parcel reply = Parcel.obtain();
        data.writeInterfaceToken(IActivityManager.descriptor);
        data.writeInt(id);
        mRemote.transact(GET_TASK_THUMBNAIL_TRANSACTION, data, reply, 0);
        reply.readException();
        ActivityManager.TaskThumbnail taskThumbnail = null;
        if (reply.readInt() != 0) {
            taskThumbnail = ActivityManager.TaskThumbnail.CREATOR.createFromParcel(reply);
        }
        data.recycle();
        reply.recycle();
        return taskThumbnail;
    }
    public List<ActivityManager.RunningServiceInfo> getServices(int maxNum, int flags)
            throws RemoteException {
        Parcel data = Parcel.obtain();
        Parcel reply = Parcel.obtain();
        data.writeInterfaceToken(IActivityManager.descriptor);
        data.writeInt(maxNum);
        data.writeInt(flags);
        mRemote.transact(GET_SERVICES_TRANSACTION, data, reply, 0);
        reply.readException();
        ArrayList<ActivityManager.RunningServiceInfo> list = null;
        int N = reply.readInt();
        if (N >= 0) {
            list = new ArrayList<>();
            while (N > 0) {
                ActivityManager.RunningServiceInfo info =
                        ActivityManager.RunningServiceInfo.CREATOR
                        .createFromParcel(reply);
                list.add(info);
                N--;
            }
        }
        data.recycle();
        reply.recycle();
        return list;
    }
    public List<ActivityManager.ProcessErrorStateInfo> getProcessesInErrorState()
            throws RemoteException {
        Parcel data = Parcel.obtain();
        Parcel reply = Parcel.obtain();
        data.writeInterfaceToken(IActivityManager.descriptor);
        mRemote.transact(GET_PROCESSES_IN_ERROR_STATE_TRANSACTION, data, reply, 0);
        reply.readException();
        ArrayList<ActivityManager.ProcessErrorStateInfo> list
            = reply.createTypedArrayList(ActivityManager.ProcessErrorStateInfo.CREATOR);
        data.recycle();
        reply.recycle();
        return list;
    }
    public List<ActivityManager.RunningAppProcessInfo> getRunningAppProcesses()
            throws RemoteException {
        Parcel data = Parcel.obtain();
        Parcel reply = Parcel.obtain();
        data.writeInterfaceToken(IActivityManager.descriptor);
        mRemote.transact(GET_RUNNING_APP_PROCESSES_TRANSACTION, data, reply, 0);
        reply.readException();
        ArrayList<ActivityManager.RunningAppProcessInfo> list
        = reply.createTypedArrayList(ActivityManager.RunningAppProcessInfo.CREATOR);
        data.recycle();
        reply.recycle();
        return list;
    }
    public List<ApplicationInfo> getRunningExternalApplications()
            throws RemoteException {
        Parcel data = Parcel.obtain();
        Parcel reply = Parcel.obtain();
        data.writeInterfaceToken(IActivityManager.descriptor);
        mRemote.transact(GET_RUNNING_EXTERNAL_APPLICATIONS_TRANSACTION, data, reply, 0);
        reply.readException();
        ArrayList<ApplicationInfo> list
        = reply.createTypedArrayList(ApplicationInfo.CREATOR);
        data.recycle();
        reply.recycle();
        return list;
    }
    public void moveTaskToFront(int task, int flags, Bundle options) throws RemoteException
    {
        Parcel data = Parcel.obtain();
        Parcel reply = Parcel.obtain();
        data.writeInterfaceToken(IActivityManager.descriptor);
        data.writeInt(task);
        data.writeInt(flags);
        if (options != null) {
            data.writeInt(1);
            options.writeToParcel(data, 0);
        } else {
            data.writeInt(0);
        }
        mRemote.transact(MOVE_TASK_TO_FRONT_TRANSACTION, data, reply, 0);
        reply.readException();
        data.recycle();
        reply.recycle();
    }
    public boolean moveActivityTaskToBack(IBinder token, boolean nonRoot)
            throws RemoteException {
        Parcel data = Parcel.obtain();
        Parcel reply = Parcel.obtain();
        data.writeInterfaceToken(IActivityManager.descriptor);
        data.writeStrongBinder(token);
        data.writeInt(nonRoot ? 1 : 0);
        mRemote.transact(MOVE_ACTIVITY_TASK_TO_BACK_TRANSACTION, data, reply, 0);
        reply.readException();
        boolean res = reply.readInt() != 0;
        data.recycle();
        reply.recycle();
        return res;
    }
    public void moveTaskBackwards(int task) throws RemoteException
    {
        Parcel data = Parcel.obtain();
        Parcel reply = Parcel.obtain();
        data.writeInterfaceToken(IActivityManager.descriptor);
        data.writeInt(task);
        mRemote.transact(MOVE_TASK_BACKWARDS_TRANSACTION, data, reply, 0);
        reply.readException();
        data.recycle();
        reply.recycle();
    }
    @Override
    public void moveTaskToStack(int taskId, int stackId, boolean toTop) throws RemoteException
    {
        Parcel data = Parcel.obtain();
        Parcel reply = Parcel.obtain();
        data.writeInterfaceToken(IActivityManager.descriptor);
        data.writeInt(taskId);
        data.writeInt(stackId);
        data.writeInt(toTop ? 1 : 0);
        mRemote.transact(MOVE_TASK_TO_STACK_TRANSACTION, data, reply, 0);
        reply.readException();
        data.recycle();
        reply.recycle();
    }
    @Override
    public void resizeStack(int stackBoxId, Rect r) throws RemoteException
    {
        Parcel data = Parcel.obtain();
        Parcel reply = Parcel.obtain();
        data.writeInterfaceToken(IActivityManager.descriptor);
        data.writeInt(stackBoxId);
        r.writeToParcel(data, 0);
        mRemote.transact(RESIZE_STACK_TRANSACTION, data, reply, 0);
        reply.readException();
        data.recycle();
        reply.recycle();
    }
    @Override
    public List<StackInfo> getAllStackInfos() throws RemoteException
    {
        Parcel data = Parcel.obtain();
        Parcel reply = Parcel.obtain();
        data.writeInterfaceToken(IActivityManager.descriptor);
        mRemote.transact(GET_ALL_STACK_INFOS_TRANSACTION, data, reply, 0);
        reply.readException();
        ArrayList<StackInfo> list = reply.createTypedArrayList(StackInfo.CREATOR);
        data.recycle();
        reply.recycle();
        return list;
    }
    @Override
    public StackInfo getStackInfo(int stackId) throws RemoteException
    {
        Parcel data = Parcel.obtain();
        Parcel reply = Parcel.obtain();
        data.writeInterfaceToken(IActivityManager.descriptor);
        data.writeInt(stackId);
        mRemote.transact(GET_STACK_INFO_TRANSACTION, data, reply, 0);
        reply.readException();
        int res = reply.readInt();
        StackInfo info = null;
        if (res != 0) {
            info = StackInfo.CREATOR.createFromParcel(reply);
        }
        data.recycle();
        reply.recycle();
        return info;
    }
    @Override
    public boolean isInHomeStack(int taskId) throws RemoteException {
        Parcel data = Parcel.obtain();
        Parcel reply = Parcel.obtain();
        data.writeInterfaceToken(IActivityManager.descriptor);
        data.writeInt(taskId);
        mRemote.transact(IS_IN_HOME_STACK_TRANSACTION, data, reply, 0);
        reply.readException();
        boolean isInHomeStack = reply.readInt() > 0;
        data.recycle();
        reply.recycle();
        return isInHomeStack;
    }
    @Override
    public void setFocusedStack(int stackId) throws RemoteException
    {
        Parcel data = Parcel.obtain();
        Parcel reply = Parcel.obtain();
        data.writeInterfaceToken(IActivityManager.descriptor);
        data.writeInt(stackId);
        mRemote.transact(SET_FOCUSED_STACK_TRANSACTION, data, reply, 0);
        reply.readException();
        data.recycle();
        reply.recycle();
    }
    @Override
    public int getFocusedStackId() throws RemoteException {
        Parcel data = Parcel.obtain();
        Parcel reply = Parcel.obtain();
        data.writeInterfaceToken(IActivityManager.descriptor);
        mRemote.transact(GET_FOCUSED_STACK_ID_TRANSACTION, data, reply, 0);
        reply.readException();
        int focusedStackId = reply.readInt();
        data.recycle();
        reply.recycle();
        return focusedStackId;
    }
    @Override
    public void registerTaskStackListener(ITaskStackListener listener) throws RemoteException
    {
        Parcel data = Parcel.obtain();
        Parcel reply = Parcel.obtain();
        data.writeInterfaceToken(IActivityManager.descriptor);
        data.writeStrongBinder(listener.asBinder());
        mRemote.transact(REGISTER_TASK_STACK_LISTENER_TRANSACTION, data, reply, 0);
        reply.readException();
        data.recycle();
        reply.recycle();
    }
    public int getTaskForActivity(IBinder token, boolean onlyRoot) throws RemoteException
    {
        Parcel data = Parcel.obtain();
        Parcel reply = Parcel.obtain();
        data.writeInterfaceToken(IActivityManager.descriptor);
        data.writeStrongBinder(token);
        data.writeInt(onlyRoot ? 1 : 0);
        mRemote.transact(GET_TASK_FOR_ACTIVITY_TRANSACTION, data, reply, 0);
        reply.readException();
        int res = reply.readInt();
        data.recycle();
        reply.recycle();
        return res;
    }
    public ContentProviderHolder getContentProvider(IApplicationThread caller,
            String name, int userId, boolean stable) throws RemoteException {
        Parcel data = Parcel.obtain();
        Parcel reply = Parcel.obtain();
        data.writeInterfaceToken(IActivityManager.descriptor);
        data.writeStrongBinder(caller != null ? caller.asBinder() : null);
        data.writeString(name);
        data.writeInt(userId);
        data.writeInt(stable ? 1 : 0);
        mRemote.transact(GET_CONTENT_PROVIDER_TRANSACTION, data, reply, 0);
        reply.readException();
        int res = reply.readInt();
        ContentProviderHolder cph = null;
        if (res != 0) {
            cph = ContentProviderHolder.CREATOR.createFromParcel(reply);
        }
        data.recycle();
        reply.recycle();
        return cph;
    }
    public ContentProviderHolder getContentProviderExternal(String name, int userId, IBinder token)
            throws RemoteException {
        Parcel data = Parcel.obtain();
        Parcel reply = Parcel.obtain();
        data.writeInterfaceToken(IActivityManager.descriptor);
        data.writeString(name);
        data.writeInt(userId);
        data.writeStrongBinder(token);
        mRemote.transact(GET_CONTENT_PROVIDER_EXTERNAL_TRANSACTION, data, reply, 0);
        reply.readException();
        int res = reply.readInt();
        ContentProviderHolder cph = null;
        if (res != 0) {
            cph = ContentProviderHolder.CREATOR.createFromParcel(reply);
        }
        data.recycle();
        reply.recycle();
        return cph;
    }
    public void publishContentProviders(IApplicationThread caller,
            List<ContentProviderHolder> providers) throws RemoteException
    {
        Parcel data = Parcel.obtain();
        Parcel reply = Parcel.obtain();
        data.writeInterfaceToken(IActivityManager.descriptor);
        data.writeStrongBinder(caller != null ? caller.asBinder() : null);
        data.writeTypedList(providers);
        mRemote.transact(PUBLISH_CONTENT_PROVIDERS_TRANSACTION, data, reply, 0);
        reply.readException();
        data.recycle();
        reply.recycle();
    }
    public boolean refContentProvider(IBinder connection, int stable, int unstable)
            throws RemoteException {
        Parcel data = Parcel.obtain();
        Parcel reply = Parcel.obtain();
        data.writeInterfaceToken(IActivityManager.descriptor);
        data.writeStrongBinder(connection);
        data.writeInt(stable);
        data.writeInt(unstable);
        mRemote.transact(REF_CONTENT_PROVIDER_TRANSACTION, data, reply, 0);
        reply.readException();
        boolean res = reply.readInt() != 0;
        data.recycle();
        reply.recycle();
        return res;
    }

    public void unstableProviderDied(IBinder connection) throws RemoteException {
        Parcel data = Parcel.obtain();
        Parcel reply = Parcel.obtain();
        data.writeInterfaceToken(IActivityManager.descriptor);
        data.writeStrongBinder(connection);
        mRemote.transact(UNSTABLE_PROVIDER_DIED_TRANSACTION, data, reply, 0);
        reply.readException();
        data.recycle();
        reply.recycle();
    }

    @Override
    public void appNotRespondingViaProvider(IBinder connection) throws RemoteException {
        Parcel data = Parcel.obtain();
        Parcel reply = Parcel.obtain();
        data.writeInterfaceToken(IActivityManager.descriptor);
        data.writeStrongBinder(connection);
        mRemote.transact(APP_NOT_RESPONDING_VIA_PROVIDER_TRANSACTION, data, reply, 0);
        reply.readException();
        data.recycle();
        reply.recycle();
    }

    public void removeContentProvider(IBinder connection, boolean stable) throws RemoteException {
        Parcel data = Parcel.obtain();
        Parcel reply = Parcel.obtain();
        data.writeInterfaceToken(IActivityManager.descriptor);
        data.writeStrongBinder(connection);
        data.writeInt(stable ? 1 : 0);
        mRemote.transact(REMOVE_CONTENT_PROVIDER_TRANSACTION, data, reply, 0);
        reply.readException();
        data.recycle();
        reply.recycle();
    }

    public void removeContentProviderExternal(String name, IBinder token) throws RemoteException {
        Parcel data = Parcel.obtain();
        Parcel reply = Parcel.obtain();
        data.writeInterfaceToken(IActivityManager.descriptor);
        data.writeString(name);
        data.writeStrongBinder(token);
        mRemote.transact(REMOVE_CONTENT_PROVIDER_EXTERNAL_TRANSACTION, data, reply, 0);
        reply.readException();
        data.recycle();
        reply.recycle();
    }

    public PendingIntent getRunningServiceControlPanel(ComponentName service)
            throws RemoteException
    {
        Parcel data = Parcel.obtain();
        Parcel reply = Parcel.obtain();
        data.writeInterfaceToken(IActivityManager.descriptor);
        service.writeToParcel(data, 0);
        mRemote.transact(GET_RUNNING_SERVICE_CONTROL_PANEL_TRANSACTION, data, reply, 0);
        reply.readException();
        PendingIntent res = PendingIntent.readPendingIntentOrNullFromParcel(reply);
        data.recycle();
        reply.recycle();
        return res;
    }

    public ComponentName startService(IApplicationThread caller, Intent service,
            String resolvedType, String callingPackage, int userId) throws RemoteException
    {
        Parcel data = Parcel.obtain();
        Parcel reply = Parcel.obtain();
        data.writeInterfaceToken(IActivityManager.descriptor);
        data.writeStrongBinder(caller != null ? caller.asBinder() : null);
        service.writeToParcel(data, 0);
        data.writeString(resolvedType);
        data.writeString(callingPackage);
        data.writeInt(userId);
        mRemote.transact(START_SERVICE_TRANSACTION, data, reply, 0);
        reply.readException();
        ComponentName res = ComponentName.readFromParcel(reply);
        data.recycle();
        reply.recycle();
        return res;
    }
    public int stopService(IApplicationThread caller, Intent service,
            String resolvedType, int userId) throws RemoteException
    {
        Parcel data = Parcel.obtain();
        Parcel reply = Parcel.obtain();
        data.writeInterfaceToken(IActivityManager.descriptor);
        data.writeStrongBinder(caller != null ? caller.asBinder() : null);
        service.writeToParcel(data, 0);
        data.writeString(resolvedType);
        data.writeInt(userId);
        mRemote.transact(STOP_SERVICE_TRANSACTION, data, reply, 0);
        reply.readException();
        int res = reply.readInt();
        reply.recycle();
        data.recycle();
        return res;
    }
    public boolean stopServiceToken(ComponentName className, IBinder token,
            int startId) throws RemoteException {
        Parcel data = Parcel.obtain();
        Parcel reply = Parcel.obtain();
        data.writeInterfaceToken(IActivityManager.descriptor);
        ComponentName.writeToParcel(className, data);
        data.writeStrongBinder(token);
        data.writeInt(startId);
        mRemote.transact(STOP_SERVICE_TOKEN_TRANSACTION, data, reply, 0);
        reply.readException();
        boolean res = reply.readInt() != 0;
        data.recycle();
        reply.recycle();
        return res;
    }
    public void setServiceForeground(ComponentName className, IBinder token,
            int id, Notification notification, boolean removeNotification) throws RemoteException {
        Parcel data = Parcel.obtain();
        Parcel reply = Parcel.obtain();
        data.writeInterfaceToken(IActivityManager.descriptor);
        ComponentName.writeToParcel(className, data);
        data.writeStrongBinder(token);
        data.writeInt(id);
        if (notification != null) {
            data.writeInt(1);
            notification.writeToParcel(data, 0);
        } else {
            data.writeInt(0);
        }
        data.writeInt(removeNotification ? 1 : 0);
        mRemote.transact(SET_SERVICE_FOREGROUND_TRANSACTION, data, reply, 0);
        reply.readException();
        data.recycle();
        reply.recycle();
    }
    public int bindService(IApplicationThread caller, IBinder token,
            Intent service, String resolvedType, IServiceConnection connection,
            int flags,  String callingPackage, int userId) throws RemoteException {
        Parcel data = Parcel.obtain();
        Parcel reply = Parcel.obtain();
        data.writeInterfaceToken(IActivityManager.descriptor);
        data.writeStrongBinder(caller != null ? caller.asBinder() : null);
        data.writeStrongBinder(token);
        service.writeToParcel(data, 0);
        data.writeString(resolvedType);
        data.writeStrongBinder(connection.asBinder());
        data.writeInt(flags);
        data.writeString(callingPackage);
        data.writeInt(userId);
        mRemote.transact(BIND_SERVICE_TRANSACTION, data, reply, 0);
        reply.readException();
        int res = reply.readInt();
        data.recycle();
        reply.recycle();
        return res;
    }
    public boolean unbindService(IServiceConnection connection) throws RemoteException
    {
        Parcel data = Parcel.obtain();
        Parcel reply = Parcel.obtain();
        data.writeInterfaceToken(IActivityManager.descriptor);
        data.writeStrongBinder(connection.asBinder());
        mRemote.transact(UNBIND_SERVICE_TRANSACTION, data, reply, 0);
        reply.readException();
        boolean res = reply.readInt() != 0;
        data.recycle();
        reply.recycle();
        return res;
    }

    public void publishService(IBinder token,
            Intent intent, IBinder service) throws RemoteException {
        Parcel data = Parcel.obtain();
        Parcel reply = Parcel.obtain();
        data.writeInterfaceToken(IActivityManager.descriptor);
        data.writeStrongBinder(token);
        intent.writeToParcel(data, 0);
        data.writeStrongBinder(service);
        mRemote.transact(PUBLISH_SERVICE_TRANSACTION, data, reply, 0);
        reply.readException();
        data.recycle();
        reply.recycle();
    }

    public void unbindFinished(IBinder token, Intent intent, boolean doRebind)
            throws RemoteException {
        Parcel data = Parcel.obtain();
        Parcel reply = Parcel.obtain();
        data.writeInterfaceToken(IActivityManager.descriptor);
        data.writeStrongBinder(token);
        intent.writeToParcel(data, 0);
        data.writeInt(doRebind ? 1 : 0);
        mRemote.transact(UNBIND_FINISHED_TRANSACTION, data, reply, 0);
        reply.readException();
        data.recycle();
        reply.recycle();
    }

    public void serviceDoneExecuting(IBinder token, int type, int startId,
            int res) throws RemoteException {
        Parcel data = Parcel.obtain();
        Parcel reply = Parcel.obtain();
        data.writeInterfaceToken(IActivityManager.descriptor);
        data.writeStrongBinder(token);
        data.writeInt(type);
        data.writeInt(startId);
        data.writeInt(res);
        mRemote.transact(SERVICE_DONE_EXECUTING_TRANSACTION, data, reply, IBinder.FLAG_ONEWAY);
        reply.readException();
        data.recycle();
        reply.recycle();
    }

    public IBinder peekService(Intent service, String resolvedType, String callingPackage)
            throws RemoteException {
        Parcel data = Parcel.obtain();
        Parcel reply = Parcel.obtain();
        data.writeInterfaceToken(IActivityManager.descriptor);
        service.writeToParcel(data, 0);
        data.writeString(resolvedType);
        data.writeString(callingPackage);
        mRemote.transact(PEEK_SERVICE_TRANSACTION, data, reply, 0);
        reply.readException();
        IBinder binder = reply.readStrongBinder();
        reply.recycle();
        data.recycle();
        return binder;
    }

    public boolean bindBackupAgent(ApplicationInfo app, int backupRestoreMode)
            throws RemoteException {
        Parcel data = Parcel.obtain();
        Parcel reply = Parcel.obtain();
        data.writeInterfaceToken(IActivityManager.descriptor);
        app.writeToParcel(data, 0);
        data.writeInt(backupRestoreMode);
        mRemote.transact(START_BACKUP_AGENT_TRANSACTION, data, reply, 0);
        reply.readException();
        boolean success = reply.readInt() != 0;
        reply.recycle();
        data.recycle();
        return success;
    }

    public void clearPendingBackup() throws RemoteException {
        Parcel data = Parcel.obtain();
        Parcel reply = Parcel.obtain();
        data.writeInterfaceToken(IActivityManager.descriptor);
        mRemote.transact(CLEAR_PENDING_BACKUP_TRANSACTION, data, reply, 0);
        reply.recycle();
        data.recycle();
    }

    public void backupAgentCreated(String packageName, IBinder agent) throws RemoteException {
        Parcel data = Parcel.obtain();
        Parcel reply = Parcel.obtain();
        data.writeInterfaceToken(IActivityManager.descriptor);
        data.writeString(packageName);
        data.writeStrongBinder(agent);
        mRemote.transact(BACKUP_AGENT_CREATED_TRANSACTION, data, reply, 0);
        reply.recycle();
        data.recycle();
    }

    public void unbindBackupAgent(ApplicationInfo app) throws RemoteException {
        Parcel data = Parcel.obtain();
        Parcel reply = Parcel.obtain();
        data.writeInterfaceToken(IActivityManager.descriptor);
        app.writeToParcel(data, 0);
        mRemote.transact(UNBIND_BACKUP_AGENT_TRANSACTION, data, reply, 0);
        reply.readException();
        reply.recycle();
        data.recycle();
    }

    public boolean startInstrumentation(ComponentName className, String profileFile,
            int flags, Bundle arguments, IInstrumentationWatcher watcher,
            IUiAutomationConnection connection, int userId, String instructionSet)
            throws RemoteException {
        Parcel data = Parcel.obtain();
        Parcel reply = Parcel.obtain();
        data.writeInterfaceToken(IActivityManager.descriptor);
        ComponentName.writeToParcel(className, data);
        data.writeString(profileFile);
        data.writeInt(flags);
        data.writeBundle(arguments);
        data.writeStrongBinder(watcher != null ? watcher.asBinder() : null);
        data.writeStrongBinder(connection != null ? connection.asBinder() : null);
        data.writeInt(userId);
        data.writeString(instructionSet);
        mRemote.transact(START_INSTRUMENTATION_TRANSACTION, data, reply, 0);
        reply.readException();
        boolean res = reply.readInt() != 0;
        reply.recycle();
        data.recycle();
        return res;
    }

    public void finishInstrumentation(IApplicationThread target,
            int resultCode, Bundle results) throws RemoteException {
        Parcel data = Parcel.obtain();
        Parcel reply = Parcel.obtain();
        data.writeInterfaceToken(IActivityManager.descriptor);
        data.writeStrongBinder(target != null ? target.asBinder() : null);
        data.writeInt(resultCode);
        data.writeBundle(results);
        mRemote.transact(FINISH_INSTRUMENTATION_TRANSACTION, data, reply, 0);
        reply.readException();
        data.recycle();
        reply.recycle();
    }
    public Configuration getConfiguration() throws RemoteException
    {
        Parcel data = Parcel.obtain();
        Parcel reply = Parcel.obtain();
        data.writeInterfaceToken(IActivityManager.descriptor);
        mRemote.transact(GET_CONFIGURATION_TRANSACTION, data, reply, 0);
        reply.readException();
        Configuration res = Configuration.CREATOR.createFromParcel(reply);
        reply.recycle();
        data.recycle();
        return res;
    }
    public void updateConfiguration(Configuration values) throws RemoteException
    {
        Parcel data = Parcel.obtain();
        Parcel reply = Parcel.obtain();
        data.writeInterfaceToken(IActivityManager.descriptor);
        values.writeToParcel(data, 0);
        mRemote.transact(UPDATE_CONFIGURATION_TRANSACTION, data, reply, 0);
        reply.readException();
        data.recycle();
        reply.recycle();
    }
    public void setRequestedOrientation(IBinder token, int requestedOrientation)
            throws RemoteException {
        Parcel data = Parcel.obtain();
        Parcel reply = Parcel.obtain();
        data.writeInterfaceToken(IActivityManager.descriptor);
        data.writeStrongBinder(token);
        data.writeInt(requestedOrientation);
        mRemote.transact(SET_REQUESTED_ORIENTATION_TRANSACTION, data, reply, 0);
        reply.readException();
        data.recycle();
        reply.recycle();
    }
    public int getRequestedOrientation(IBinder token) throws RemoteException {
        Parcel data = Parcel.obtain();
        Parcel reply = Parcel.obtain();
        data.writeInterfaceToken(IActivityManager.descriptor);
        data.writeStrongBinder(token);
        mRemote.transact(GET_REQUESTED_ORIENTATION_TRANSACTION, data, reply, 0);
        reply.readException();
        int res = reply.readInt();
        data.recycle();
        reply.recycle();
        return res;
    }
    public ComponentName getActivityClassForToken(IBinder token)
            throws RemoteException {
        Parcel data = Parcel.obtain();
        Parcel reply = Parcel.obtain();
        data.writeInterfaceToken(IActivityManager.descriptor);
        data.writeStrongBinder(token);
        mRemote.transact(GET_ACTIVITY_CLASS_FOR_TOKEN_TRANSACTION, data, reply, 0);
        reply.readException();
        ComponentName res = ComponentName.readFromParcel(reply);
        data.recycle();
        reply.recycle();
        return res;
    }
    public String getPackageForToken(IBinder token) throws RemoteException
    {
        Parcel data = Parcel.obtain();
        Parcel reply = Parcel.obtain();
        data.writeInterfaceToken(IActivityManager.descriptor);
        data.writeStrongBinder(token);
        mRemote.transact(GET_PACKAGE_FOR_TOKEN_TRANSACTION, data, reply, 0);
        reply.readException();
        String res = reply.readString();
        data.recycle();
        reply.recycle();
        return res;
    }
    public IIntentSender getIntentSender(int type,
            String packageName, IBinder token, String resultWho,
            int requestCode, Intent[] intents, String[] resolvedTypes, int flags,
            Bundle options, int userId) throws RemoteException {
        Parcel data = Parcel.obtain();
        Parcel reply = Parcel.obtain();
        data.writeInterfaceToken(IActivityManager.descriptor);
        data.writeInt(type);
        data.writeString(packageName);
        data.writeStrongBinder(token);
        data.writeString(resultWho);
        data.writeInt(requestCode);
        if (intents != null) {
            data.writeInt(1);
            data.writeTypedArray(intents, 0);
            data.writeStringArray(resolvedTypes);
        } else {
            data.writeInt(0);
        }
        data.writeInt(flags);
        if (options != null) {
            data.writeInt(1);
            options.writeToParcel(data, 0);
        } else {
            data.writeInt(0);
        }
        data.writeInt(userId);
        mRemote.transact(GET_INTENT_SENDER_TRANSACTION, data, reply, 0);
        reply.readException();
        IIntentSender res = IIntentSender.Stub.asInterface(
                reply.readStrongBinder());
        data.recycle();
        reply.recycle();
        return res;
    }
    public void cancelIntentSender(IIntentSender sender) throws RemoteException {
        Parcel data = Parcel.obtain();
        Parcel reply = Parcel.obtain();
        data.writeInterfaceToken(IActivityManager.descriptor);
        data.writeStrongBinder(sender.asBinder());
        mRemote.transact(CANCEL_INTENT_SENDER_TRANSACTION, data, reply, 0);
        reply.readException();
        data.recycle();
        reply.recycle();
    }
    public String getPackageForIntentSender(IIntentSender sender) throws RemoteException {
        Parcel data = Parcel.obtain();
        Parcel reply = Parcel.obtain();
        data.writeInterfaceToken(IActivityManager.descriptor);
        data.writeStrongBinder(sender.asBinder());
        mRemote.transact(GET_PACKAGE_FOR_INTENT_SENDER_TRANSACTION, data, reply, 0);
        reply.readException();
        String res = reply.readString();
        data.recycle();
        reply.recycle();
        return res;
    }
    public int getUidForIntentSender(IIntentSender sender) throws RemoteException {
        Parcel data = Parcel.obtain();
        Parcel reply = Parcel.obtain();
        data.writeInterfaceToken(IActivityManager.descriptor);
        data.writeStrongBinder(sender.asBinder());
        mRemote.transact(GET_UID_FOR_INTENT_SENDER_TRANSACTION, data, reply, 0);
        reply.readException();
        int res = reply.readInt();
        data.recycle();
        reply.recycle();
        return res;
    }
    public int handleIncomingUser(int callingPid, int callingUid, int userId, boolean allowAll,
            boolean requireFull, String name, String callerPackage) throws RemoteException {
        Parcel data = Parcel.obtain();
        Parcel reply = Parcel.obtain();
        data.writeInterfaceToken(IActivityManager.descriptor);
        data.writeInt(callingPid);
        data.writeInt(callingUid);
        data.writeInt(userId);
        data.writeInt(allowAll ? 1 : 0);
        data.writeInt(requireFull ? 1 : 0);
        data.writeString(name);
        data.writeString(callerPackage);
        mRemote.transact(HANDLE_INCOMING_USER_TRANSACTION, data, reply, 0);
        reply.readException();
        int res = reply.readInt();
        data.recycle();
        reply.recycle();
        return res;
    }
    public void setProcessLimit(int max) throws RemoteException
    {
        Parcel data = Parcel.obtain();
        Parcel reply = Parcel.obtain();
        data.writeInterfaceToken(IActivityManager.descriptor);
        data.writeInt(max);
        mRemote.transact(SET_PROCESS_LIMIT_TRANSACTION, data, reply, 0);
        reply.readException();
        data.recycle();
        reply.recycle();
    }
    public int getProcessLimit() throws RemoteException
    {
        Parcel data = Parcel.obtain();
        Parcel reply = Parcel.obtain();
        data.writeInterfaceToken(IActivityManager.descriptor);
        mRemote.transact(GET_PROCESS_LIMIT_TRANSACTION, data, reply, 0);
        reply.readException();
        int res = reply.readInt();
        data.recycle();
        reply.recycle();
        return res;
    }
    public void setProcessForeground(IBinder token, int pid,
            boolean isForeground) throws RemoteException {
        Parcel data = Parcel.obtain();
        Parcel reply = Parcel.obtain();
        data.writeInterfaceToken(IActivityManager.descriptor);
        data.writeStrongBinder(token);
        data.writeInt(pid);
        data.writeInt(isForeground ? 1 : 0);
        mRemote.transact(SET_PROCESS_FOREGROUND_TRANSACTION, data, reply, 0);
        reply.readException();
        data.recycle();
        reply.recycle();
    }
    public int checkPermission(String permission, int pid, int uid)
            throws RemoteException {
        Parcel data = Parcel.obtain();
        Parcel reply = Parcel.obtain();
        data.writeInterfaceToken(IActivityManager.descriptor);
        data.writeString(permission);
        data.writeInt(pid);
        data.writeInt(uid);
        mRemote.transact(CHECK_PERMISSION_TRANSACTION, data, reply, 0);
        reply.readException();
        int res = reply.readInt();
        data.recycle();
        reply.recycle();
        return res;
    }
    public int checkPermissionWithToken(String permission, int pid, int uid, IBinder callerToken)
            throws RemoteException {
        Parcel data = Parcel.obtain();
        Parcel reply = Parcel.obtain();
        data.writeInterfaceToken(IActivityManager.descriptor);
        data.writeString(permission);
        data.writeInt(pid);
        data.writeInt(uid);
        data.writeStrongBinder(callerToken);
        mRemote.transact(CHECK_PERMISSION_WITH_TOKEN_TRANSACTION, data, reply, 0);
        reply.readException();
        int res = reply.readInt();
        data.recycle();
        reply.recycle();
        return res;
    }
    public boolean clearApplicationUserData(final String packageName,
            final IPackageDataObserver observer, final int userId) throws RemoteException {
        Parcel data = Parcel.obtain();
        Parcel reply = Parcel.obtain();
        data.writeInterfaceToken(IActivityManager.descriptor);
        data.writeString(packageName);
        data.writeStrongBinder((observer != null) ? observer.asBinder() : null);
        data.writeInt(userId);
        mRemote.transact(CLEAR_APP_DATA_TRANSACTION, data, reply, 0);
        reply.readException();
        boolean res = reply.readInt() != 0;
        data.recycle();
        reply.recycle();
        return res;
    }
    public int checkUriPermission(Uri uri, int pid, int uid, int mode, int userId,
            IBinder callerToken) throws RemoteException {
        Parcel data = Parcel.obtain();
        Parcel reply = Parcel.obtain();
        data.writeInterfaceToken(IActivityManager.descriptor);
        uri.writeToParcel(data, 0);
        data.writeInt(pid);
        data.writeInt(uid);
        data.writeInt(mode);
        data.writeInt(userId);
        data.writeStrongBinder(callerToken);
        mRemote.transact(CHECK_URI_PERMISSION_TRANSACTION, data, reply, 0);
        reply.readException();
        int res = reply.readInt();
        data.recycle();
        reply.recycle();
        return res;
    }
    public void grantUriPermission(IApplicationThread caller, String targetPkg,
            Uri uri, int mode, int userId) throws RemoteException {
        Parcel data = Parcel.obtain();
        Parcel reply = Parcel.obtain();
        data.writeInterfaceToken(IActivityManager.descriptor);
        data.writeStrongBinder(caller.asBinder());
        data.writeString(targetPkg);
        uri.writeToParcel(data, 0);
        data.writeInt(mode);
        data.writeInt(userId);
        mRemote.transact(GRANT_URI_PERMISSION_TRANSACTION, data, reply, 0);
        reply.readException();
        data.recycle();
        reply.recycle();
    }
    public void revokeUriPermission(IApplicationThread caller, Uri uri,
            int mode, int userId) throws RemoteException {
        Parcel data = Parcel.obtain();
        Parcel reply = Parcel.obtain();
        data.writeInterfaceToken(IActivityManager.descriptor);
        data.writeStrongBinder(caller.asBinder());
        uri.writeToParcel(data, 0);
        data.writeInt(mode);
        data.writeInt(userId);
        mRemote.transact(REVOKE_URI_PERMISSION_TRANSACTION, data, reply, 0);
        reply.readException();
        data.recycle();
        reply.recycle();
    }

    @Override
    public void takePersistableUriPermission(Uri uri, int mode, int userId)
            throws RemoteException {
        Parcel data = Parcel.obtain();
        Parcel reply = Parcel.obtain();
        data.writeInterfaceToken(IActivityManager.descriptor);
        uri.writeToParcel(data, 0);
        data.writeInt(mode);
        data.writeInt(userId);
        mRemote.transact(TAKE_PERSISTABLE_URI_PERMISSION_TRANSACTION, data, reply, 0);
        reply.readException();
        data.recycle();
        reply.recycle();
    }

    @Override
    public void releasePersistableUriPermission(Uri uri, int mode, int userId)
            throws RemoteException {
        Parcel data = Parcel.obtain();
        Parcel reply = Parcel.obtain();
        data.writeInterfaceToken(IActivityManager.descriptor);
        uri.writeToParcel(data, 0);
        data.writeInt(mode);
        data.writeInt(userId);
        mRemote.transact(RELEASE_PERSISTABLE_URI_PERMISSION_TRANSACTION, data, reply, 0);
        reply.readException();
        data.recycle();
        reply.recycle();
    }

    @Override
    public ParceledListSlice<UriPermission> getPersistedUriPermissions(
            String packageName, boolean incoming) throws RemoteException {
        Parcel data = Parcel.obtain();
        Parcel reply = Parcel.obtain();
        data.writeInterfaceToken(IActivityManager.descriptor);
        data.writeString(packageName);
        data.writeInt(incoming ? 1 : 0);
        mRemote.transact(GET_PERSISTED_URI_PERMISSIONS_TRANSACTION, data, reply, 0);
        reply.readException();
        final ParceledListSlice<UriPermission> perms = ParceledListSlice.CREATOR.createFromParcel(
                reply);
        data.recycle();
        reply.recycle();
        return perms;
    }

    public void showWaitingForDebugger(IApplicationThread who, boolean waiting)
            throws RemoteException {
        Parcel data = Parcel.obtain();
        Parcel reply = Parcel.obtain();
        data.writeInterfaceToken(IActivityManager.descriptor);
        data.writeStrongBinder(who.asBinder());
        data.writeInt(waiting ? 1 : 0);
        mRemote.transact(SHOW_WAITING_FOR_DEBUGGER_TRANSACTION, data, reply, 0);
        reply.readException();
        data.recycle();
        reply.recycle();
    }
    public void getMemoryInfo(ActivityManager.MemoryInfo outInfo) throws RemoteException {
        Parcel data = Parcel.obtain();
        Parcel reply = Parcel.obtain();
        data.writeInterfaceToken(IActivityManager.descriptor);
        mRemote.transact(GET_MEMORY_INFO_TRANSACTION, data, reply, 0);
        reply.readException();
        outInfo.readFromParcel(reply);
        data.recycle();
        reply.recycle();
    }
    public void unhandledBack() throws RemoteException
    {
        Parcel data = Parcel.obtain();
        Parcel reply = Parcel.obtain();
        data.writeInterfaceToken(IActivityManager.descriptor);
        mRemote.transact(UNHANDLED_BACK_TRANSACTION, data, reply, 0);
        reply.readException();
        data.recycle();
        reply.recycle();
    }
    public ParcelFileDescriptor openContentUri(Uri uri) throws RemoteException
    {
        Parcel data = Parcel.obtain();
        Parcel reply = Parcel.obtain();
        data.writeInterfaceToken(IActivityManager.descriptor);
        mRemote.transact(OPEN_CONTENT_URI_TRANSACTION, data, reply, 0);
        reply.readException();
        ParcelFileDescriptor pfd = null;
        if (reply.readInt() != 0) {
            pfd = ParcelFileDescriptor.CREATOR.createFromParcel(reply);
        }
        data.recycle();
        reply.recycle();
        return pfd;
    }
    public void setLockScreenShown(boolean shown) throws RemoteException
    {
        Parcel data = Parcel.obtain();
        Parcel reply = Parcel.obtain();
        data.writeInterfaceToken(IActivityManager.descriptor);
        data.writeInt(shown ? 1 : 0);
        mRemote.transact(SET_LOCK_SCREEN_SHOWN_TRANSACTION, data, reply, 0);
        reply.readException();
        data.recycle();
        reply.recycle();
    }
    public void setDebugApp(
        String packageName, boolean waitForDebugger, boolean persistent)
        throws RemoteException
    {
        Parcel data = Parcel.obtain();
        Parcel reply = Parcel.obtain();
        data.writeInterfaceToken(IActivityManager.descriptor);
        data.writeString(packageName);
        data.writeInt(waitForDebugger ? 1 : 0);
        data.writeInt(persistent ? 1 : 0);
        mRemote.transact(SET_DEBUG_APP_TRANSACTION, data, reply, 0);
        reply.readException();
        data.recycle();
        reply.recycle();
    }
    public void setAlwaysFinish(boolean enabled) throws RemoteException
    {
        Parcel data = Parcel.obtain();
        Parcel reply = Parcel.obtain();
        data.writeInterfaceToken(IActivityManager.descriptor);
        data.writeInt(enabled ? 1 : 0);
        mRemote.transact(SET_ALWAYS_FINISH_TRANSACTION, data, reply, 0);
        reply.readException();
        data.recycle();
        reply.recycle();
    }
    public void setActivityController(IActivityController watcher) throws RemoteException
    {
        Parcel data = Parcel.obtain();
        Parcel reply = Parcel.obtain();
        data.writeInterfaceToken(IActivityManager.descriptor);
        data.writeStrongBinder(watcher != null ? watcher.asBinder() : null);
        mRemote.transact(SET_ACTIVITY_CONTROLLER_TRANSACTION, data, reply, 0);
        reply.readException();
        data.recycle();
        reply.recycle();
    }
    public void enterSafeMode() throws RemoteException {
        Parcel data = Parcel.obtain();
        data.writeInterfaceToken(IActivityManager.descriptor);
        mRemote.transact(ENTER_SAFE_MODE_TRANSACTION, data, null, 0);
        data.recycle();
    }
    public void noteWakeupAlarm(IIntentSender sender, int sourceUid, String sourcePkg, String tag)
            throws RemoteException {
        Parcel data = Parcel.obtain();
        data.writeInterfaceToken(IActivityManager.descriptor);
        data.writeStrongBinder(sender.asBinder());
        data.writeInt(sourceUid);
        data.writeString(sourcePkg);
        data.writeString(tag);
        mRemote.transact(NOTE_WAKEUP_ALARM_TRANSACTION, data, null, 0);
        data.recycle();
    }
    public void noteAlarmStart(IIntentSender sender, int sourceUid, String tag)
            throws RemoteException {
        Parcel data = Parcel.obtain();
        data.writeInterfaceToken(IActivityManager.descriptor);
        data.writeStrongBinder(sender.asBinder());
        data.writeInt(sourceUid);
        data.writeString(tag);
        mRemote.transact(NOTE_ALARM_START_TRANSACTION, data, null, 0);
        data.recycle();
    }
    public void noteAlarmFinish(IIntentSender sender, int sourceUid, String tag)
            throws RemoteException {
        Parcel data = Parcel.obtain();
        data.writeInterfaceToken(IActivityManager.descriptor);
        data.writeStrongBinder(sender.asBinder());
        data.writeInt(sourceUid);
        data.writeString(tag);
        mRemote.transact(NOTE_ALARM_FINISH_TRANSACTION, data, null, 0);
        data.recycle();
    }
    public boolean killPids(int[] pids, String reason, boolean secure) throws RemoteException {
        Parcel data = Parcel.obtain();
        Parcel reply = Parcel.obtain();
        data.writeInterfaceToken(IActivityManager.descriptor);
        data.writeIntArray(pids);
        data.writeString(reason);
        data.writeInt(secure ? 1 : 0);
        mRemote.transact(KILL_PIDS_TRANSACTION, data, reply, 0);
        reply.readException();
        boolean res = reply.readInt() != 0;
        data.recycle();
        reply.recycle();
        return res;
    }
    @Override
    public boolean killProcessesBelowForeground(String reason) throws RemoteException {
        Parcel data = Parcel.obtain();
        Parcel reply = Parcel.obtain();
        data.writeInterfaceToken(IActivityManager.descriptor);
        data.writeString(reason);
        mRemote.transact(KILL_PROCESSES_BELOW_FOREGROUND_TRANSACTION, data, reply, 0);
        boolean res = reply.readInt() != 0;
        data.recycle();
        reply.recycle();
        return res;
    }
    public boolean testIsSystemReady()
    {
        /* this base class version is never called */
        return true;
    }
    public void handleApplicationCrash(IBinder app,
            ApplicationErrorReport.CrashInfo crashInfo) throws RemoteException
    {
        Parcel data = Parcel.obtain();
        Parcel reply = Parcel.obtain();
        data.writeInterfaceToken(IActivityManager.descriptor);
        data.writeStrongBinder(app);
        crashInfo.writeToParcel(data, 0);
        mRemote.transact(HANDLE_APPLICATION_CRASH_TRANSACTION, data, reply, 0);
        reply.readException();
        reply.recycle();
        data.recycle();
    }

    public boolean handleApplicationWtf(IBinder app, String tag, boolean system,
            ApplicationErrorReport.CrashInfo crashInfo) throws RemoteException
    {
        Parcel data = Parcel.obtain();
        Parcel reply = Parcel.obtain();
        data.writeInterfaceToken(IActivityManager.descriptor);
        data.writeStrongBinder(app);
        data.writeString(tag);
        data.writeInt(system ? 1 : 0);
        crashInfo.writeToParcel(data, 0);
        mRemote.transact(HANDLE_APPLICATION_WTF_TRANSACTION, data, reply, 0);
        reply.readException();
        boolean res = reply.readInt() != 0;
        reply.recycle();
        data.recycle();
        return res;
    }

    public void handleApplicationStrictModeViolation(IBinder app,
            int violationMask,
            StrictMode.ViolationInfo info) throws RemoteException
    {
        Parcel data = Parcel.obtain();
        Parcel reply = Parcel.obtain();
        data.writeInterfaceToken(IActivityManager.descriptor);
        data.writeStrongBinder(app);
        data.writeInt(violationMask);
        info.writeToParcel(data, 0);
        mRemote.transact(HANDLE_APPLICATION_STRICT_MODE_VIOLATION_TRANSACTION, data, reply, 0);
        reply.readException();
        reply.recycle();
        data.recycle();
    }

    public void signalPersistentProcesses(int sig) throws RemoteException {
        Parcel data = Parcel.obtain();
        Parcel reply = Parcel.obtain();
        data.writeInterfaceToken(IActivityManager.descriptor);
        data.writeInt(sig);
        mRemote.transact(SIGNAL_PERSISTENT_PROCESSES_TRANSACTION, data, reply, 0);
        reply.readException();
        data.recycle();
        reply.recycle();
    }

    public void killBackgroundProcesses(String packageName, int userId) throws RemoteException {
        Parcel data = Parcel.obtain();
        Parcel reply = Parcel.obtain();
        data.writeInterfaceToken(IActivityManager.descriptor);
        data.writeString(packageName);
        data.writeInt(userId);
        mRemote.transact(KILL_BACKGROUND_PROCESSES_TRANSACTION, data, reply, 0);
        reply.readException();
        data.recycle();
        reply.recycle();
    }

    public void killAllBackgroundProcesses() throws RemoteException {
        Parcel data = Parcel.obtain();
        Parcel reply = Parcel.obtain();
        data.writeInterfaceToken(IActivityManager.descriptor);
        mRemote.transact(KILL_ALL_BACKGROUND_PROCESSES_TRANSACTION, data, reply, 0);
        reply.readException();
        data.recycle();
        reply.recycle();
    }

    public void forceStopPackage(String packageName, int userId) throws RemoteException {
        Parcel data = Parcel.obtain();
        Parcel reply = Parcel.obtain();
        data.writeInterfaceToken(IActivityManager.descriptor);
        data.writeString(packageName);
        data.writeInt(userId);
        mRemote.transact(FORCE_STOP_PACKAGE_TRANSACTION, data, reply, 0);
        reply.readException();
        data.recycle();
        reply.recycle();
    }

    public void getMyMemoryState(ActivityManager.RunningAppProcessInfo outInfo)
            throws RemoteException
    {
        Parcel data = Parcel.obtain();
        Parcel reply = Parcel.obtain();
        data.writeInterfaceToken(IActivityManager.descriptor);
        mRemote.transact(GET_MY_MEMORY_STATE_TRANSACTION, data, reply, 0);
        reply.readException();
        outInfo.readFromParcel(reply);
        reply.recycle();
        data.recycle();
    }

    public ConfigurationInfo getDeviceConfigurationInfo() throws RemoteException
    {
        Parcel data = Parcel.obtain();
        Parcel reply = Parcel.obtain();
        data.writeInterfaceToken(IActivityManager.descriptor);
        mRemote.transact(GET_DEVICE_CONFIGURATION_TRANSACTION, data, reply, 0);
        reply.readException();
        ConfigurationInfo res = ConfigurationInfo.CREATOR.createFromParcel(reply);
        reply.recycle();
        data.recycle();
        return res;
    }

    public boolean profileControl(String process, int userId, boolean start,
            ProfilerInfo profilerInfo, int profileType) throws RemoteException
    {
        Parcel data = Parcel.obtain();
        Parcel reply = Parcel.obtain();
        data.writeInterfaceToken(IActivityManager.descriptor);
        data.writeString(process);
        data.writeInt(userId);
        data.writeInt(start ? 1 : 0);
        data.writeInt(profileType);
        if (profilerInfo != null) {
            data.writeInt(1);
            profilerInfo.writeToParcel(data, Parcelable.PARCELABLE_WRITE_RETURN_VALUE);
        } else {
            data.writeInt(0);
        }
        mRemote.transact(PROFILE_CONTROL_TRANSACTION, data, reply, 0);
        reply.readException();
        boolean res = reply.readInt() != 0;
        reply.recycle();
        data.recycle();
        return res;
    }

    public boolean shutdown(int timeout) throws RemoteException
    {
        Parcel data = Parcel.obtain();
        Parcel reply = Parcel.obtain();
        data.writeInterfaceToken(IActivityManager.descriptor);
        data.writeInt(timeout);
        mRemote.transact(SHUTDOWN_TRANSACTION, data, reply, 0);
        reply.readException();
        boolean res = reply.readInt() != 0;
        reply.recycle();
        data.recycle();
        return res;
    }

    public void stopAppSwitches() throws RemoteException {
        Parcel data = Parcel.obtain();
        Parcel reply = Parcel.obtain();
        data.writeInterfaceToken(IActivityManager.descriptor);
        mRemote.transact(STOP_APP_SWITCHES_TRANSACTION, data, reply, 0);
        reply.readException();
        reply.recycle();
        data.recycle();
    }

    public void resumeAppSwitches() throws RemoteException {
        Parcel data = Parcel.obtain();
        Parcel reply = Parcel.obtain();
        data.writeInterfaceToken(IActivityManager.descriptor);
        mRemote.transact(RESUME_APP_SWITCHES_TRANSACTION, data, reply, 0);
        reply.readException();
        reply.recycle();
        data.recycle();
    }

    public void addPackageDependency(String packageName) throws RemoteException {
        Parcel data = Parcel.obtain();
        Parcel reply = Parcel.obtain();
        data.writeInterfaceToken(IActivityManager.descriptor);
        data.writeString(packageName);
        mRemote.transact(ADD_PACKAGE_DEPENDENCY_TRANSACTION, data, reply, 0);
        reply.readException();
        data.recycle();
        reply.recycle();
    }

    public void killApplicationWithAppId(String pkg, int appid, String reason)
            throws RemoteException {
        Parcel data = Parcel.obtain();
        Parcel reply = Parcel.obtain();
        data.writeInterfaceToken(IActivityManager.descriptor);
        data.writeString(pkg);
        data.writeInt(appid);
        data.writeString(reason);
        mRemote.transact(KILL_APPLICATION_WITH_APPID_TRANSACTION, data, reply, 0);
        reply.readException();
        data.recycle();
        reply.recycle();
    }

    public void closeSystemDialogs(String reason) throws RemoteException {
        Parcel data = Parcel.obtain();
        Parcel reply = Parcel.obtain();
        data.writeInterfaceToken(IActivityManager.descriptor);
        data.writeString(reason);
        mRemote.transact(CLOSE_SYSTEM_DIALOGS_TRANSACTION, data, reply, 0);
        reply.readException();
        data.recycle();
        reply.recycle();
    }

    public Debug.MemoryInfo[] getProcessMemoryInfo(int[] pids)
            throws RemoteException {
        Parcel data = Parcel.obtain();
        Parcel reply = Parcel.obtain();
        data.writeInterfaceToken(IActivityManager.descriptor);
        data.writeIntArray(pids);
        mRemote.transact(GET_PROCESS_MEMORY_INFO_TRANSACTION, data, reply, 0);
        reply.readException();
        Debug.MemoryInfo[] res = reply.createTypedArray(Debug.MemoryInfo.CREATOR);
        data.recycle();
        reply.recycle();
        return res;
    }

    public void killApplicationProcess(String processName, int uid) throws RemoteException {
        Parcel data = Parcel.obtain();
        Parcel reply = Parcel.obtain();
        data.writeInterfaceToken(IActivityManager.descriptor);
        data.writeString(processName);
        data.writeInt(uid);
        mRemote.transact(KILL_APPLICATION_PROCESS_TRANSACTION, data, reply, 0);
        reply.readException();
        data.recycle();
        reply.recycle();
    }

    public void overridePendingTransition(IBinder token, String packageName,
            int enterAnim, int exitAnim) throws RemoteException {
        Parcel data = Parcel.obtain();
        Parcel reply = Parcel.obtain();
        data.writeInterfaceToken(IActivityManager.descriptor);
        data.writeStrongBinder(token);
        data.writeString(packageName);
        data.writeInt(enterAnim);
        data.writeInt(exitAnim);
        mRemote.transact(OVERRIDE_PENDING_TRANSITION_TRANSACTION, data, reply, 0);
        reply.readException();
        data.recycle();
        reply.recycle();
    }

    public boolean isUserAMonkey() throws RemoteException {
        Parcel data = Parcel.obtain();
        Parcel reply = Parcel.obtain();
        data.writeInterfaceToken(IActivityManager.descriptor);
        mRemote.transact(IS_USER_A_MONKEY_TRANSACTION, data, reply, 0);
        reply.readException();
        boolean res = reply.readInt() != 0;
        data.recycle();
        reply.recycle();
        return res;
    }

    public void setUserIsMonkey(boolean monkey) throws RemoteException {
        Parcel data = Parcel.obtain();
        Parcel reply = Parcel.obtain();
        data.writeInterfaceToken(IActivityManager.descriptor);
        data.writeInt(monkey ? 1 : 0);
        mRemote.transact(SET_USER_IS_MONKEY_TRANSACTION, data, reply, 0);
        reply.readException();
        data.recycle();
        reply.recycle();
    }

    public void finishHeavyWeightApp() throws RemoteException {
        Parcel data = Parcel.obtain();
        Parcel reply = Parcel.obtain();
        data.writeInterfaceToken(IActivityManager.descriptor);
        mRemote.transact(FINISH_HEAVY_WEIGHT_APP_TRANSACTION, data, reply, 0);
        reply.readException();
        data.recycle();
        reply.recycle();
    }

    public boolean convertFromTranslucent(IBinder token)
            throws RemoteException {
        Parcel data = Parcel.obtain();
        Parcel reply = Parcel.obtain();
        data.writeInterfaceToken(IActivityManager.descriptor);
        data.writeStrongBinder(token);
        mRemote.transact(CONVERT_FROM_TRANSLUCENT_TRANSACTION, data, reply, 0);
        reply.readException();
        boolean res = reply.readInt() != 0;
        data.recycle();
        reply.recycle();
        return res;
    }

    public boolean convertToTranslucent(IBinder token, ActivityOptions options)
            throws RemoteException {
        Parcel data = Parcel.obtain();
        Parcel reply = Parcel.obtain();
        data.writeInterfaceToken(IActivityManager.descriptor);
        data.writeStrongBinder(token);
        if (options == null) {
            data.writeInt(0);
        } else {
            data.writeInt(1);
            data.writeBundle(options.toBundle());
        }
        mRemote.transact(CONVERT_TO_TRANSLUCENT_TRANSACTION, data, reply, 0);
        reply.readException();
        boolean res = reply.readInt() != 0;
        data.recycle();
        reply.recycle();
        return res;
    }

    public ActivityOptions getActivityOptions(IBinder token) throws RemoteException {
        Parcel data = Parcel.obtain();
        Parcel reply = Parcel.obtain();
        data.writeInterfaceToken(IActivityManager.descriptor);
        data.writeStrongBinder(token);
        mRemote.transact(GET_ACTIVITY_OPTIONS_TRANSACTION, data, reply, 0);
        reply.readException();
        Bundle bundle = reply.readBundle();
        ActivityOptions options = bundle == null ? null : new ActivityOptions(bundle);
        data.recycle();
        reply.recycle();
        return options;
    }

    public void setImmersive(IBinder token, boolean immersive)
            throws RemoteException {
        Parcel data = Parcel.obtain();
        Parcel reply = Parcel.obtain();
        data.writeInterfaceToken(IActivityManager.descriptor);
        data.writeStrongBinder(token);
        data.writeInt(immersive ? 1 : 0);
        mRemote.transact(SET_IMMERSIVE_TRANSACTION, data, reply, 0);
        reply.readException();
        data.recycle();
        reply.recycle();
    }

    public boolean isImmersive(IBinder token)
            throws RemoteException {
        Parcel data = Parcel.obtain();
        Parcel reply = Parcel.obtain();
        data.writeInterfaceToken(IActivityManager.descriptor);
        data.writeStrongBinder(token);
        mRemote.transact(IS_IMMERSIVE_TRANSACTION, data, reply, 0);
        reply.readException();
        boolean res = reply.readInt() == 1;
        data.recycle();
        reply.recycle();
        return res;
    }

    public boolean isTopOfTask(IBinder token) throws RemoteException {
        Parcel data = Parcel.obtain();
        Parcel reply = Parcel.obtain();
        data.writeInterfaceToken(IActivityManager.descriptor);
        data.writeStrongBinder(token);
        mRemote.transact(IS_TOP_OF_TASK_TRANSACTION, data, reply, 0);
        reply.readException();
        boolean res = reply.readInt() == 1;
        data.recycle();
        reply.recycle();
        return res;
    }

    public boolean isTopActivityImmersive()
            throws RemoteException {
        Parcel data = Parcel.obtain();
        Parcel reply = Parcel.obtain();
        data.writeInterfaceToken(IActivityManager.descriptor);
        mRemote.transact(IS_TOP_ACTIVITY_IMMERSIVE_TRANSACTION, data, reply, 0);
        reply.readException();
        boolean res = reply.readInt() == 1;
        data.recycle();
        reply.recycle();
        return res;
    }

    public void crashApplication(int uid, int initialPid, String packageName,
            String message) throws RemoteException {
        Parcel data = Parcel.obtain();
        Parcel reply = Parcel.obtain();
        data.writeInterfaceToken(IActivityManager.descriptor);
        data.writeInt(uid);
        data.writeInt(initialPid);
        data.writeString(packageName);
        data.writeString(message);
        mRemote.transact(CRASH_APPLICATION_TRANSACTION, data, reply, 0);
        reply.readException();
        data.recycle();
        reply.recycle();
    }

    public String getProviderMimeType(Uri uri, int userId) throws RemoteException {
        Parcel data = Parcel.obtain();
        Parcel reply = Parcel.obtain();
        data.writeInterfaceToken(IActivityManager.descriptor);
        uri.writeToParcel(data, 0);
        data.writeInt(userId);
        mRemote.transact(GET_PROVIDER_MIME_TYPE_TRANSACTION, data, reply, 0);
        reply.readException();
        String res = reply.readString();
        data.recycle();
        reply.recycle();
        return res;
    }

    public IBinder newUriPermissionOwner(String name)
            throws RemoteException {
        Parcel data = Parcel.obtain();
        Parcel reply = Parcel.obtain();
        data.writeInterfaceToken(IActivityManager.descriptor);
        data.writeString(name);
        mRemote.transact(NEW_URI_PERMISSION_OWNER_TRANSACTION, data, reply, 0);
        reply.readException();
        IBinder res = reply.readStrongBinder();
        data.recycle();
        reply.recycle();
        return res;
    }

    public void grantUriPermissionFromOwner(IBinder owner, int fromUid, String targetPkg,
            Uri uri, int mode, int sourceUserId, int targetUserId) throws RemoteException {
        Parcel data = Parcel.obtain();
        Parcel reply = Parcel.obtain();
        data.writeInterfaceToken(IActivityManager.descriptor);
        data.writeStrongBinder(owner);
        data.writeInt(fromUid);
        data.writeString(targetPkg);
        uri.writeToParcel(data, 0);
        data.writeInt(mode);
        data.writeInt(sourceUserId);
        data.writeInt(targetUserId);
        mRemote.transact(GRANT_URI_PERMISSION_TRANSACTION, data, reply, 0);
        reply.readException();
        data.recycle();
        reply.recycle();
    }

    public void revokeUriPermissionFromOwner(IBinder owner, Uri uri,
            int mode, int userId) throws RemoteException {
        Parcel data = Parcel.obtain();
        Parcel reply = Parcel.obtain();
        data.writeInterfaceToken(IActivityManager.descriptor);
        data.writeStrongBinder(owner);
        if (uri != null) {
            data.writeInt(1);
            uri.writeToParcel(data, 0);
        } else {
            data.writeInt(0);
        }
        data.writeInt(mode);
        data.writeInt(userId);
        mRemote.transact(REVOKE_URI_PERMISSION_TRANSACTION, data, reply, 0);
        reply.readException();
        data.recycle();
        reply.recycle();
    }

    public int checkGrantUriPermission(int callingUid, String targetPkg,
            Uri uri, int modeFlags, int userId) throws RemoteException {
        Parcel data = Parcel.obtain();
        Parcel reply = Parcel.obtain();
        data.writeInterfaceToken(IActivityManager.descriptor);
        data.writeInt(callingUid);
        data.writeString(targetPkg);
        uri.writeToParcel(data, 0);
        data.writeInt(modeFlags);
        data.writeInt(userId);
        mRemote.transact(CHECK_GRANT_URI_PERMISSION_TRANSACTION, data, reply, 0);
        reply.readException();
        int res = reply.readInt();
        data.recycle();
        reply.recycle();
        return res;
    }

    public boolean dumpHeap(String process, int userId, boolean managed,
            String path, ParcelFileDescriptor fd) throws RemoteException {
        Parcel data = Parcel.obtain();
        Parcel reply = Parcel.obtain();
        data.writeInterfaceToken(IActivityManager.descriptor);
        data.writeString(process);
        data.writeInt(userId);
        data.writeInt(managed ? 1 : 0);
        data.writeString(path);
        if (fd != null) {
            data.writeInt(1);
            fd.writeToParcel(data, Parcelable.PARCELABLE_WRITE_RETURN_VALUE);
        } else {
            data.writeInt(0);
        }
        mRemote.transact(DUMP_HEAP_TRANSACTION, data, reply, 0);
        reply.readException();
        boolean res = reply.readInt() != 0;
        reply.recycle();
        data.recycle();
        return res;
    }

    public int startActivities(IApplicationThread caller, String callingPackage,
            Intent[] intents, String[] resolvedTypes, IBinder resultTo,
            Bundle options, int userId) throws RemoteException {
        Parcel data = Parcel.obtain();
        Parcel reply = Parcel.obtain();
        data.writeInterfaceToken(IActivityManager.descriptor);
        data.writeStrongBinder(caller != null ? caller.asBinder() : null);
        data.writeString(callingPackage);
        data.writeTypedArray(intents, 0);
        data.writeStringArray(resolvedTypes);
        data.writeStrongBinder(resultTo);
        if (options != null) {
            data.writeInt(1);
            options.writeToParcel(data, 0);
        } else {
            data.writeInt(0);
        }
        data.writeInt(userId);
        mRemote.transact(START_ACTIVITIES_TRANSACTION, data, reply, 0);
        reply.readException();
        int result = reply.readInt();
        reply.recycle();
        data.recycle();
        return result;
    }

    public int getFrontActivityScreenCompatMode() throws RemoteException {
        Parcel data = Parcel.obtain();
        Parcel reply = Parcel.obtain();
        data.writeInterfaceToken(IActivityManager.descriptor);
        mRemote.transact(GET_FRONT_ACTIVITY_SCREEN_COMPAT_MODE_TRANSACTION, data, reply, 0);
        reply.readException();
        int mode = reply.readInt();
        reply.recycle();
        data.recycle();
        return mode;
    }

    public void setFrontActivityScreenCompatMode(int mode) throws RemoteException {
        Parcel data = Parcel.obtain();
        Parcel reply = Parcel.obtain();
        data.writeInterfaceToken(IActivityManager.descriptor);
        data.writeInt(mode);
        mRemote.transact(SET_FRONT_ACTIVITY_SCREEN_COMPAT_MODE_TRANSACTION, data, reply, 0);
        reply.readException();
        reply.recycle();
        data.recycle();
    }

    public int getPackageScreenCompatMode(String packageName) throws RemoteException {
        Parcel data = Parcel.obtain();
        Parcel reply = Parcel.obtain();
        data.writeInterfaceToken(IActivityManager.descriptor);
        data.writeString(packageName);
        mRemote.transact(GET_PACKAGE_SCREEN_COMPAT_MODE_TRANSACTION, data, reply, 0);
        reply.readException();
        int mode = reply.readInt();
        reply.recycle();
        data.recycle();
        return mode;
    }

    public void setPackageScreenCompatMode(String packageName, int mode)
            throws RemoteException {
        Parcel data = Parcel.obtain();
        Parcel reply = Parcel.obtain();
        data.writeInterfaceToken(IActivityManager.descriptor);
        data.writeString(packageName);
        data.writeInt(mode);
        mRemote.transact(SET_PACKAGE_SCREEN_COMPAT_MODE_TRANSACTION, data, reply, 0);
        reply.readException();
        reply.recycle();
        data.recycle();
    }

    public boolean getPackageAskScreenCompat(String packageName) throws RemoteException {
        Parcel data = Parcel.obtain();
        Parcel reply = Parcel.obtain();
        data.writeInterfaceToken(IActivityManager.descriptor);
        data.writeString(packageName);
        mRemote.transact(GET_PACKAGE_ASK_SCREEN_COMPAT_TRANSACTION, data, reply, 0);
        reply.readException();
        boolean ask = reply.readInt() != 0;
        reply.recycle();
        data.recycle();
        return ask;
    }

    public void setPackageAskScreenCompat(String packageName, boolean ask)
            throws RemoteException {
        Parcel data = Parcel.obtain();
        Parcel reply = Parcel.obtain();
        data.writeInterfaceToken(IActivityManager.descriptor);
        data.writeString(packageName);
        data.writeInt(ask ? 1 : 0);
        mRemote.transact(SET_PACKAGE_ASK_SCREEN_COMPAT_TRANSACTION, data, reply, 0);
        reply.readException();
        reply.recycle();
        data.recycle();
    }

    public boolean switchUser(int userid) throws RemoteException {
        Parcel data = Parcel.obtain();
        Parcel reply = Parcel.obtain();
        data.writeInterfaceToken(IActivityManager.descriptor);
        data.writeInt(userid);
        mRemote.transact(SWITCH_USER_TRANSACTION, data, reply, 0);
        reply.readException();
        boolean result = reply.readInt() != 0;
        reply.recycle();
        data.recycle();
        return result;
    }

    public boolean startUserInBackground(int userid) throws RemoteException {
        Parcel data = Parcel.obtain();
        Parcel reply = Parcel.obtain();
        data.writeInterfaceToken(IActivityManager.descriptor);
        data.writeInt(userid);
        mRemote.transact(START_USER_IN_BACKGROUND_TRANSACTION, data, reply, 0);
        reply.readException();
        boolean result = reply.readInt() != 0;
        reply.recycle();
        data.recycle();
        return result;
    }

    public int stopUser(int userid, IStopUserCallback callback) throws RemoteException {
        Parcel data = Parcel.obtain();
        Parcel reply = Parcel.obtain();
        data.writeInterfaceToken(IActivityManager.descriptor);
        data.writeInt(userid);
        data.writeStrongInterface(callback);
        mRemote.transact(STOP_USER_TRANSACTION, data, reply, 0);
        reply.readException();
        int result = reply.readInt();
        reply.recycle();
        data.recycle();
        return result;
    }

    public UserInfo getCurrentUser() throws RemoteException {
        Parcel data = Parcel.obtain();
        Parcel reply = Parcel.obtain();
        data.writeInterfaceToken(IActivityManager.descriptor);
        mRemote.transact(GET_CURRENT_USER_TRANSACTION, data, reply, 0);
        reply.readException();
        UserInfo userInfo = UserInfo.CREATOR.createFromParcel(reply);
        reply.recycle();
        data.recycle();
        return userInfo;
    }

    public boolean isUserRunning(int userid, boolean orStopping) throws RemoteException {
        Parcel data = Parcel.obtain();
        Parcel reply = Parcel.obtain();
        data.writeInterfaceToken(IActivityManager.descriptor);
        data.writeInt(userid);
        data.writeInt(orStopping ? 1 : 0);
        mRemote.transact(IS_USER_RUNNING_TRANSACTION, data, reply, 0);
        reply.readException();
        boolean result = reply.readInt() != 0;
        reply.recycle();
        data.recycle();
        return result;
    }

    public int[] getRunningUserIds() throws RemoteException {
        Parcel data = Parcel.obtain();
        Parcel reply = Parcel.obtain();
        data.writeInterfaceToken(IActivityManager.descriptor);
        mRemote.transact(GET_RUNNING_USER_IDS_TRANSACTION, data, reply, 0);
        reply.readException();
        int[] result = reply.createIntArray();
        reply.recycle();
        data.recycle();
        return result;
    }

    public boolean removeTask(int taskId) throws RemoteException {
        Parcel data = Parcel.obtain();
        Parcel reply = Parcel.obtain();
        data.writeInterfaceToken(IActivityManager.descriptor);
        data.writeInt(taskId);
        mRemote.transact(REMOVE_TASK_TRANSACTION, data, reply, 0);
        reply.readException();
        boolean result = reply.readInt() != 0;
        reply.recycle();
        data.recycle();
        return result;
    }

    public void registerProcessObserver(IProcessObserver observer) throws RemoteException {
        Parcel data = Parcel.obtain();
        Parcel reply = Parcel.obtain();
        data.writeInterfaceToken(IActivityManager.descriptor);
        data.writeStrongBinder(observer != null ? observer.asBinder() : null);
        mRemote.transact(REGISTER_PROCESS_OBSERVER_TRANSACTION, data, reply, 0);
        reply.readException();
        data.recycle();
        reply.recycle();
    }

    public void unregisterProcessObserver(IProcessObserver observer) throws RemoteException {
        Parcel data = Parcel.obtain();
        Parcel reply = Parcel.obtain();
        data.writeInterfaceToken(IActivityManager.descriptor);
        data.writeStrongBinder(observer != null ? observer.asBinder() : null);
        mRemote.transact(UNREGISTER_PROCESS_OBSERVER_TRANSACTION, data, reply, 0);
        reply.readException();
        data.recycle();
        reply.recycle();
    }

    public void registerUidObserver(IUidObserver observer) throws RemoteException {
        Parcel data = Parcel.obtain();
        Parcel reply = Parcel.obtain();
        data.writeInterfaceToken(IActivityManager.descriptor);
        data.writeStrongBinder(observer != null ? observer.asBinder() : null);
        mRemote.transact(REGISTER_UID_OBSERVER_TRANSACTION, data, reply, 0);
        reply.readException();
        data.recycle();
        reply.recycle();
    }

    public void unregisterUidObserver(IUidObserver observer) throws RemoteException {
        Parcel data = Parcel.obtain();
        Parcel reply = Parcel.obtain();
        data.writeInterfaceToken(IActivityManager.descriptor);
        data.writeStrongBinder(observer != null ? observer.asBinder() : null);
        mRemote.transact(UNREGISTER_UID_OBSERVER_TRANSACTION, data, reply, 0);
        reply.readException();
        data.recycle();
        reply.recycle();
    }

    public boolean isIntentSenderTargetedToPackage(IIntentSender sender) throws RemoteException {
        Parcel data = Parcel.obtain();
        Parcel reply = Parcel.obtain();
        data.writeInterfaceToken(IActivityManager.descriptor);
        data.writeStrongBinder(sender.asBinder());
        mRemote.transact(IS_INTENT_SENDER_TARGETED_TO_PACKAGE_TRANSACTION, data, reply, 0);
        reply.readException();
        boolean res = reply.readInt() != 0;
        data.recycle();
        reply.recycle();
        return res;
    }

    public boolean isIntentSenderAnActivity(IIntentSender sender) throws RemoteException {
        Parcel data = Parcel.obtain();
        Parcel reply = Parcel.obtain();
        data.writeInterfaceToken(IActivityManager.descriptor);
        data.writeStrongBinder(sender.asBinder());
        mRemote.transact(IS_INTENT_SENDER_AN_ACTIVITY_TRANSACTION, data, reply, 0);
        reply.readException();
        boolean res = reply.readInt() != 0;
        data.recycle();
        reply.recycle();
        return res;
    }

    public Intent getIntentForIntentSender(IIntentSender sender) throws RemoteException {
        Parcel data = Parcel.obtain();
        Parcel reply = Parcel.obtain();
        data.writeInterfaceToken(IActivityManager.descriptor);
        data.writeStrongBinder(sender.asBinder());
        mRemote.transact(GET_INTENT_FOR_INTENT_SENDER_TRANSACTION, data, reply, 0);
        reply.readException();
        Intent res = reply.readInt() != 0
                ? Intent.CREATOR.createFromParcel(reply) : null;
        data.recycle();
        reply.recycle();
        return res;
    }

    public String getTagForIntentSender(IIntentSender sender, String prefix)
            throws RemoteException {
        Parcel data = Parcel.obtain();
        Parcel reply = Parcel.obtain();
        data.writeInterfaceToken(IActivityManager.descriptor);
        data.writeStrongBinder(sender.asBinder());
        data.writeString(prefix);
        mRemote.transact(GET_TAG_FOR_INTENT_SENDER_TRANSACTION, data, reply, 0);
        reply.readException();
        String res = reply.readString();
        data.recycle();
        reply.recycle();
        return res;
    }

    public void updatePersistentConfiguration(Configuration values) throws RemoteException
    {
        Parcel data = Parcel.obtain();
        Parcel reply = Parcel.obtain();
        data.writeInterfaceToken(IActivityManager.descriptor);
        values.writeToParcel(data, 0);
        mRemote.transact(UPDATE_PERSISTENT_CONFIGURATION_TRANSACTION, data, reply, 0);
        reply.readException();
        data.recycle();
        reply.recycle();
    }

    public long[] getProcessPss(int[] pids) throws RemoteException {
        Parcel data = Parcel.obtain();
        Parcel reply = Parcel.obtain();
        data.writeInterfaceToken(IActivityManager.descriptor);
        data.writeIntArray(pids);
        mRemote.transact(GET_PROCESS_PSS_TRANSACTION, data, reply, 0);
        reply.readException();
        long[] res = reply.createLongArray();
        data.recycle();
        reply.recycle();
        return res;
    }

    public void showBootMessage(CharSequence msg, boolean always) throws RemoteException {
        Parcel data = Parcel.obtain();
        Parcel reply = Parcel.obtain();
        data.writeInterfaceToken(IActivityManager.descriptor);
        TextUtils.writeToParcel(msg, data, 0);
        data.writeInt(always ? 1 : 0);
        mRemote.transact(SHOW_BOOT_MESSAGE_TRANSACTION, data, reply, 0);
        reply.readException();
        data.recycle();
        reply.recycle();
    }

    public void keyguardWaitingForActivityDrawn() throws RemoteException {
        Parcel data = Parcel.obtain();
        Parcel reply = Parcel.obtain();
        data.writeInterfaceToken(IActivityManager.descriptor);
        mRemote.transact(KEYGUARD_WAITING_FOR_ACTIVITY_DRAWN_TRANSACTION, data, reply, 0);
        reply.readException();
        data.recycle();
        reply.recycle();
    }

    public void keyguardGoingAway(boolean disableWindowAnimations,
            boolean keyguardGoingToNotificationShade) throws RemoteException {
        Parcel data = Parcel.obtain();
        Parcel reply = Parcel.obtain();
        data.writeInterfaceToken(IActivityManager.descriptor);
        data.writeInt(disableWindowAnimations ? 1 : 0);
        data.writeInt(keyguardGoingToNotificationShade ? 1 : 0);
        mRemote.transact(KEYGUARD_GOING_AWAY_TRANSACTION, data, reply, 0);
        reply.readException();
        data.recycle();
        reply.recycle();
    }

    public boolean shouldUpRecreateTask(IBinder token, String destAffinity)
            throws RemoteException {
        Parcel data = Parcel.obtain();
        Parcel reply = Parcel.obtain();
        data.writeInterfaceToken(IActivityManager.descriptor);
        data.writeStrongBinder(token);
        data.writeString(destAffinity);
        mRemote.transact(SHOULD_UP_RECREATE_TASK_TRANSACTION, data, reply, 0);
        reply.readException();
        boolean result = reply.readInt() != 0;
        data.recycle();
        reply.recycle();
        return result;
    }

    public boolean navigateUpTo(IBinder token, Intent target, int resultCode, Intent resultData)
            throws RemoteException {
        Parcel data = Parcel.obtain();
        Parcel reply = Parcel.obtain();
        data.writeInterfaceToken(IActivityManager.descriptor);
        data.writeStrongBinder(token);
        target.writeToParcel(data, 0);
        data.writeInt(resultCode);
        if (resultData != null) {
            data.writeInt(1);
            resultData.writeToParcel(data, 0);
        } else {
            data.writeInt(0);
        }
        mRemote.transact(NAVIGATE_UP_TO_TRANSACTION, data, reply, 0);
        reply.readException();
        boolean result = reply.readInt() != 0;
        data.recycle();
        reply.recycle();
        return result;
    }

    public int getLaunchedFromUid(IBinder activityToken) throws RemoteException {
        Parcel data = Parcel.obtain();
        Parcel reply = Parcel.obtain();
        data.writeInterfaceToken(IActivityManager.descriptor);
        data.writeStrongBinder(activityToken);
        mRemote.transact(GET_LAUNCHED_FROM_UID_TRANSACTION, data, reply, 0);
        reply.readException();
        int result = reply.readInt();
        data.recycle();
        reply.recycle();
        return result;
    }

    public String getLaunchedFromPackage(IBinder activityToken) throws RemoteException {
        Parcel data = Parcel.obtain();
        Parcel reply = Parcel.obtain();
        data.writeInterfaceToken(IActivityManager.descriptor);
        data.writeStrongBinder(activityToken);
        mRemote.transact(GET_LAUNCHED_FROM_PACKAGE_TRANSACTION, data, reply, 0);
        reply.readException();
        String result = reply.readString();
        data.recycle();
        reply.recycle();
        return result;
    }

    public void registerUserSwitchObserver(IUserSwitchObserver observer) throws RemoteException {
        Parcel data = Parcel.obtain();
        Parcel reply = Parcel.obtain();
        data.writeInterfaceToken(IActivityManager.descriptor);
        data.writeStrongBinder(observer != null ? observer.asBinder() : null);
        mRemote.transact(REGISTER_USER_SWITCH_OBSERVER_TRANSACTION, data, reply, 0);
        reply.readException();
        data.recycle();
        reply.recycle();
    }

    public void unregisterUserSwitchObserver(IUserSwitchObserver observer) throws RemoteException {
        Parcel data = Parcel.obtain();
        Parcel reply = Parcel.obtain();
        data.writeInterfaceToken(IActivityManager.descriptor);
        data.writeStrongBinder(observer != null ? observer.asBinder() : null);
        mRemote.transact(UNREGISTER_USER_SWITCH_OBSERVER_TRANSACTION, data, reply, 0);
        reply.readException();
        data.recycle();
        reply.recycle();
    }

    public void requestBugReport() throws RemoteException {
        Parcel data = Parcel.obtain();
        Parcel reply = Parcel.obtain();
        data.writeInterfaceToken(IActivityManager.descriptor);
        mRemote.transact(REQUEST_BUG_REPORT_TRANSACTION, data, reply, 0);
        reply.readException();
        data.recycle();
        reply.recycle();
    }

    public long inputDispatchingTimedOut(int pid, boolean aboveSystem, String reason)
            throws RemoteException {
        Parcel data = Parcel.obtain();
        Parcel reply = Parcel.obtain();
        data.writeInterfaceToken(IActivityManager.descriptor);
        data.writeInt(pid);
        data.writeInt(aboveSystem ? 1 : 0);
        data.writeString(reason);
        mRemote.transact(INPUT_DISPATCHING_TIMED_OUT_TRANSACTION, data, reply, 0);
        reply.readException();
        long res = reply.readInt();
        data.recycle();
        reply.recycle();
        return res;
    }

    public Bundle getAssistContextExtras(int requestType) throws RemoteException {
        Parcel data = Parcel.obtain();
        Parcel reply = Parcel.obtain();
        data.writeInterfaceToken(IActivityManager.descriptor);
        data.writeInt(requestType);
        mRemote.transact(GET_ASSIST_CONTEXT_EXTRAS_TRANSACTION, data, reply, 0);
        reply.readException();
        Bundle res = reply.readBundle();
        data.recycle();
        reply.recycle();
        return res;
    }

    public boolean requestAssistContextExtras(int requestType, IResultReceiver receiver,
            IBinder activityToken) throws RemoteException {
        Parcel data = Parcel.obtain();
        Parcel reply = Parcel.obtain();
        data.writeInterfaceToken(IActivityManager.descriptor);
        data.writeInt(requestType);
        data.writeStrongBinder(receiver.asBinder());
        data.writeStrongBinder(activityToken);
        mRemote.transact(REQUEST_ASSIST_CONTEXT_EXTRAS_TRANSACTION, data, reply, 0);
        reply.readException();
        boolean res = reply.readInt() != 0;
        data.recycle();
        reply.recycle();
        return res;
    }

    public void reportAssistContextExtras(IBinder token, Bundle extras, AssistStructure structure,
            AssistContent content, Uri referrer) throws RemoteException {
        Parcel data = Parcel.obtain();
        Parcel reply = Parcel.obtain();
        data.writeInterfaceToken(IActivityManager.descriptor);
        data.writeStrongBinder(token);
        data.writeBundle(extras);
        structure.writeToParcel(data, 0);
        content.writeToParcel(data, 0);
        if (referrer != null) {
            data.writeInt(1);
            referrer.writeToParcel(data, 0);
        } else {
            data.writeInt(0);
        }
        mRemote.transact(REPORT_ASSIST_CONTEXT_EXTRAS_TRANSACTION, data, reply, 0);
        reply.readException();
        data.recycle();
        reply.recycle();
    }

    public boolean launchAssistIntent(Intent intent, int requestType, String hint, int userHandle,
            Bundle args) throws RemoteException {
        Parcel data = Parcel.obtain();
        Parcel reply = Parcel.obtain();
        data.writeInterfaceToken(IActivityManager.descriptor);
        intent.writeToParcel(data, 0);
        data.writeInt(requestType);
        data.writeString(hint);
        data.writeInt(userHandle);
        data.writeBundle(args);
        mRemote.transact(LAUNCH_ASSIST_INTENT_TRANSACTION, data, reply, 0);
        reply.readException();
        boolean res = reply.readInt() != 0;
        data.recycle();
        reply.recycle();
        return res;
    }

    public boolean isAssistDataAllowedOnCurrentActivity() throws RemoteException {
        Parcel data = Parcel.obtain();
        Parcel reply = Parcel.obtain();
        data.writeInterfaceToken(IActivityManager.descriptor);
        mRemote.transact(IS_SCREEN_CAPTURE_ALLOWED_ON_CURRENT_ACTIVITY_TRANSACTION, data, reply, 0);
        reply.readException();
        boolean res = reply.readInt() != 0;
        data.recycle();
        reply.recycle();
        return res;
    }

    public boolean showAssistFromActivity(IBinder token, Bundle args) throws RemoteException {
        Parcel data = Parcel.obtain();
        Parcel reply = Parcel.obtain();
        data.writeInterfaceToken(IActivityManager.descriptor);
        data.writeStrongBinder(token);
        data.writeBundle(args);
        mRemote.transact(SHOW_ASSIST_FROM_ACTIVITY_TRANSACTION, data, reply, 0);
        reply.readException();
        boolean res = reply.readInt() != 0;
        data.recycle();
        reply.recycle();
        return res;
    }

    public void killUid(int appId, int userId, String reason) throws RemoteException {
        Parcel data = Parcel.obtain();
        Parcel reply = Parcel.obtain();
        data.writeInterfaceToken(IActivityManager.descriptor);
        data.writeInt(appId);
        data.writeInt(userId);
        data.writeString(reason);
        mRemote.transact(KILL_UID_TRANSACTION, data, reply, 0);
        reply.readException();
        data.recycle();
        reply.recycle();
    }

    public void hang(IBinder who, boolean allowRestart) throws RemoteException {
        Parcel data = Parcel.obtain();
        Parcel reply = Parcel.obtain();
        data.writeInterfaceToken(IActivityManager.descriptor);
        data.writeStrongBinder(who);
        data.writeInt(allowRestart ? 1 : 0);
        mRemote.transact(HANG_TRANSACTION, data, reply, 0);
        reply.readException();
        data.recycle();
        reply.recycle();
    }

    public void reportActivityFullyDrawn(IBinder token) throws RemoteException {
        Parcel data = Parcel.obtain();
        Parcel reply = Parcel.obtain();
        data.writeInterfaceToken(IActivityManager.descriptor);
        data.writeStrongBinder(token);
        mRemote.transact(REPORT_ACTIVITY_FULLY_DRAWN_TRANSACTION, data, reply, 0);
        reply.readException();
        data.recycle();
        reply.recycle();
    }

    public void notifyActivityDrawn(IBinder token) throws RemoteException {
        Parcel data = Parcel.obtain();
        Parcel reply = Parcel.obtain();
        data.writeInterfaceToken(IActivityManager.descriptor);
        data.writeStrongBinder(token);
        mRemote.transact(NOTIFY_ACTIVITY_DRAWN_TRANSACTION, data, reply, 0);
        reply.readException();
        data.recycle();
        reply.recycle();
    }

    public void restart() throws RemoteException {
        Parcel data = Parcel.obtain();
        Parcel reply = Parcel.obtain();
        data.writeInterfaceToken(IActivityManager.descriptor);
        mRemote.transact(RESTART_TRANSACTION, data, reply, 0);
        reply.readException();
        data.recycle();
        reply.recycle();
    }

    public void performIdleMaintenance() throws RemoteException {
        Parcel data = Parcel.obtain();
        Parcel reply = Parcel.obtain();
        data.writeInterfaceToken(IActivityManager.descriptor);
        mRemote.transact(PERFORM_IDLE_MAINTENANCE_TRANSACTION, data, reply, 0);
        reply.readException();
        data.recycle();
        reply.recycle();
    }

    public IActivityContainer createVirtualActivityContainer(IBinder parentActivityToken,
            IActivityContainerCallback callback) throws RemoteException {
        Parcel data = Parcel.obtain();
        Parcel reply = Parcel.obtain();
        data.writeInterfaceToken(IActivityManager.descriptor);
        data.writeStrongBinder(parentActivityToken);
        data.writeStrongBinder(callback == null ? null : callback.asBinder());
        mRemote.transact(CREATE_VIRTUAL_ACTIVITY_CONTAINER_TRANSACTION, data, reply, 0);
        reply.readException();
        final int result = reply.readInt();
        final IActivityContainer res;
        if (result == 1) {
            res = IActivityContainer.Stub.asInterface(reply.readStrongBinder());
        } else {
            res = null;
        }
        data.recycle();
        reply.recycle();
        return res;
    }

    public void deleteActivityContainer(IActivityContainer activityContainer)
            throws RemoteException {
        Parcel data = Parcel.obtain();
        Parcel reply = Parcel.obtain();
        data.writeInterfaceToken(IActivityManager.descriptor);
        data.writeStrongBinder(activityContainer.asBinder());
        mRemote.transact(DELETE_ACTIVITY_CONTAINER_TRANSACTION, data, reply, 0);
        reply.readException();
        data.recycle();
        reply.recycle();
    }

    @Override
<<<<<<< HEAD
    public int getActivityDisplayId(IBinder activityToken) throws RemoteException {
        Parcel data = Parcel.obtain();
        Parcel reply = Parcel.obtain();
        data.writeInterfaceToken(IActivityManager.descriptor);
        data.writeStrongBinder(activityToken);
        mRemote.transact(GET_ACTIVITY_DISPLAY_ID_TRANSACTION, data, reply, 0);
=======
    public IActivityContainer createStackOnDisplay(int displayId) throws RemoteException {
        Parcel data = Parcel.obtain();
        Parcel reply = Parcel.obtain();
        data.writeInterfaceToken(IActivityManager.descriptor);
        data.writeInt(displayId);
        mRemote.transact(CREATE_STACK_ON_DISPLAY, data, reply, 0);
>>>>>>> 6a431eed
        reply.readException();
        final int displayId = reply.readInt();
        data.recycle();
        reply.recycle();
        return displayId;
    }

    @Override
<<<<<<< HEAD
    public IBinder getHomeActivityToken() throws RemoteException {
=======
    public int getActivityDisplayId(IBinder activityToken)
            throws RemoteException {
>>>>>>> 6a431eed
        Parcel data = Parcel.obtain();
        Parcel reply = Parcel.obtain();
        data.writeInterfaceToken(IActivityManager.descriptor);
        data.writeStrongBinder(activityToken);
        mRemote.transact(GET_ACTIVITY_DISPLAY_ID_TRANSACTION, data, reply, 0);
        reply.readException();
        final int displayId = reply.readInt();
        data.recycle();
        reply.recycle();
        return displayId;
    }

    @Override
    public void startLockTaskMode(int taskId) throws RemoteException {
        Parcel data = Parcel.obtain();
        Parcel reply = Parcel.obtain();
        data.writeInterfaceToken(IActivityManager.descriptor);
        data.writeInt(taskId);
        mRemote.transact(START_LOCK_TASK_BY_TASK_ID_TRANSACTION, data, reply, 0);
        reply.readException();
        data.recycle();
        reply.recycle();
    }

    @Override
    public void startLockTaskMode(IBinder token) throws RemoteException {
        Parcel data = Parcel.obtain();
        Parcel reply = Parcel.obtain();
        data.writeInterfaceToken(IActivityManager.descriptor);
        data.writeStrongBinder(token);
        mRemote.transact(START_LOCK_TASK_BY_TOKEN_TRANSACTION, data, reply, 0);
        reply.readException();
        data.recycle();
        reply.recycle();
    }

    @Override
    public void startLockTaskModeOnCurrent() throws RemoteException {
        Parcel data = Parcel.obtain();
        Parcel reply = Parcel.obtain();
        data.writeInterfaceToken(IActivityManager.descriptor);
        mRemote.transact(START_LOCK_TASK_BY_CURRENT_TRANSACTION, data, reply, 0);
        reply.readException();
        data.recycle();
        reply.recycle();
    }

    @Override
    public void stopLockTaskMode() throws RemoteException {
        Parcel data = Parcel.obtain();
        Parcel reply = Parcel.obtain();
        data.writeInterfaceToken(IActivityManager.descriptor);
        mRemote.transact(STOP_LOCK_TASK_MODE_TRANSACTION, data, reply, 0);
        reply.readException();
        data.recycle();
        reply.recycle();
    }

    @Override
    public void stopLockTaskModeOnCurrent() throws RemoteException {
        Parcel data = Parcel.obtain();
        Parcel reply = Parcel.obtain();
        data.writeInterfaceToken(IActivityManager.descriptor);
        mRemote.transact(STOP_LOCK_TASK_BY_CURRENT_TRANSACTION, data, reply, 0);
        reply.readException();
        data.recycle();
        reply.recycle();
    }

    @Override
    public boolean isInLockTaskMode() throws RemoteException {
        Parcel data = Parcel.obtain();
        Parcel reply = Parcel.obtain();
        data.writeInterfaceToken(IActivityManager.descriptor);
        mRemote.transact(IS_IN_LOCK_TASK_MODE_TRANSACTION, data, reply, 0);
        reply.readException();
        boolean isInLockTaskMode = reply.readInt() == 1;
        data.recycle();
        reply.recycle();
        return isInLockTaskMode;
    }

    @Override
    public int getLockTaskModeState() throws RemoteException {
        Parcel data = Parcel.obtain();
        Parcel reply = Parcel.obtain();
        data.writeInterfaceToken(IActivityManager.descriptor);
        mRemote.transact(GET_LOCK_TASK_MODE_STATE_TRANSACTION, data, reply, 0);
        reply.readException();
        int lockTaskModeState = reply.readInt();
        data.recycle();
        reply.recycle();
        return lockTaskModeState;
    }

    @Override
    public void showLockTaskEscapeMessage(IBinder token) throws RemoteException {
        Parcel data = Parcel.obtain();
        Parcel reply = Parcel.obtain();
        data.writeInterfaceToken(IActivityManager.descriptor);
        data.writeStrongBinder(token);
        mRemote.transact(SHOW_LOCK_TASK_ESCAPE_MESSAGE_TRANSACTION, data, reply,
                IBinder.FLAG_ONEWAY);
        reply.readException();
        data.recycle();
        reply.recycle();
    }

    @Override
    public void setTaskDescription(IBinder token, ActivityManager.TaskDescription values)
            throws RemoteException {
        Parcel data = Parcel.obtain();
        Parcel reply = Parcel.obtain();
        data.writeInterfaceToken(IActivityManager.descriptor);
        data.writeStrongBinder(token);
        values.writeToParcel(data, 0);
        mRemote.transact(SET_TASK_DESCRIPTION_TRANSACTION, data, reply, 0);
        reply.readException();
        data.recycle();
        reply.recycle();
    }

    @Override
    public void setTaskResizeable(int taskId, boolean resizeable) throws  RemoteException {
        Parcel data = Parcel.obtain();
        Parcel reply = Parcel.obtain();
        data.writeInterfaceToken(IActivityManager.descriptor);
        data.writeInt(taskId);
        data.writeInt(resizeable ? 1 : 0);
        mRemote.transact(SET_TASK_RESIZEABLE_TRANSACTION, data, reply, 0);
        reply.readException();
        data.recycle();
        reply.recycle();
    }

    @Override
    public void resizeTask(int taskId, Rect r) throws RemoteException
    {
        Parcel data = Parcel.obtain();
        Parcel reply = Parcel.obtain();
        data.writeInterfaceToken(IActivityManager.descriptor);
        data.writeInt(taskId);
        r.writeToParcel(data, 0);
        mRemote.transact(RESIZE_TASK_TRANSACTION, data, reply, 0);
        reply.readException();
        data.recycle();
        reply.recycle();
    }

    @Override
    public Bitmap getTaskDescriptionIcon(String filename) throws RemoteException {
        Parcel data = Parcel.obtain();
        Parcel reply = Parcel.obtain();
        data.writeInterfaceToken(IActivityManager.descriptor);
        data.writeString(filename);
        mRemote.transact(GET_TASK_DESCRIPTION_ICON_TRANSACTION, data, reply, 0);
        reply.readException();
        final Bitmap icon = reply.readInt() == 0 ? null : Bitmap.CREATOR.createFromParcel(reply);
        data.recycle();
        reply.recycle();
        return icon;
    }

    @Override
    public void startInPlaceAnimationOnFrontMostApplication(ActivityOptions options)
            throws RemoteException {
        Parcel data = Parcel.obtain();
        Parcel reply = Parcel.obtain();
        data.writeInterfaceToken(IActivityManager.descriptor);
        if (options == null) {
            data.writeInt(0);
        } else {
            data.writeInt(1);
            data.writeBundle(options.toBundle());
        }
        mRemote.transact(START_IN_PLACE_ANIMATION_TRANSACTION, data, reply, 0);
        reply.readException();
        data.recycle();
        reply.recycle();
    }

    @Override
    public boolean requestVisibleBehind(IBinder token, boolean visible) throws RemoteException {
        Parcel data = Parcel.obtain();
        Parcel reply = Parcel.obtain();
        data.writeInterfaceToken(IActivityManager.descriptor);
        data.writeStrongBinder(token);
        data.writeInt(visible ? 1 : 0);
        mRemote.transact(REQUEST_VISIBLE_BEHIND_TRANSACTION, data, reply, 0);
        reply.readException();
        boolean success = reply.readInt() > 0;
        data.recycle();
        reply.recycle();
        return success;
    }

    @Override
    public boolean isBackgroundVisibleBehind(IBinder token) throws RemoteException {
        Parcel data = Parcel.obtain();
        Parcel reply = Parcel.obtain();
        data.writeInterfaceToken(IActivityManager.descriptor);
        data.writeStrongBinder(token);
        mRemote.transact(IS_BACKGROUND_VISIBLE_BEHIND_TRANSACTION, data, reply, 0);
        reply.readException();
        final boolean visible = reply.readInt() > 0;
        data.recycle();
        reply.recycle();
        return visible;
    }

    @Override
    public void backgroundResourcesReleased(IBinder token) throws RemoteException {
        Parcel data = Parcel.obtain();
        Parcel reply = Parcel.obtain();
        data.writeInterfaceToken(IActivityManager.descriptor);
        data.writeStrongBinder(token);
        mRemote.transact(BACKGROUND_RESOURCES_RELEASED_TRANSACTION, data, reply, 0);
        reply.readException();
        data.recycle();
        reply.recycle();
    }

    @Override
    public void notifyLaunchTaskBehindComplete(IBinder token) throws RemoteException {
        Parcel data = Parcel.obtain();
        Parcel reply = Parcel.obtain();
        data.writeInterfaceToken(IActivityManager.descriptor);
        data.writeStrongBinder(token);
        mRemote.transact(NOTIFY_LAUNCH_TASK_BEHIND_COMPLETE_TRANSACTION, data, reply, 0);
        reply.readException();
        data.recycle();
        reply.recycle();
    }

    @Override
    public void notifyEnterAnimationComplete(IBinder token) throws RemoteException {
        Parcel data = Parcel.obtain();
        Parcel reply = Parcel.obtain();
        data.writeInterfaceToken(IActivityManager.descriptor);
        data.writeStrongBinder(token);
        mRemote.transact(NOTIFY_ENTER_ANIMATION_COMPLETE_TRANSACTION, data, reply, 0);
        reply.readException();
        data.recycle();
        reply.recycle();
    }

    @Override
    public void bootAnimationComplete() throws RemoteException {
        Parcel data = Parcel.obtain();
        Parcel reply = Parcel.obtain();
        data.writeInterfaceToken(IActivityManager.descriptor);
        mRemote.transact(BOOT_ANIMATION_COMPLETE_TRANSACTION, data, reply, 0);
        reply.readException();
        data.recycle();
        reply.recycle();
    }

    @Override
    public void notifyCleartextNetwork(int uid, byte[] firstPacket) throws RemoteException {
        Parcel data = Parcel.obtain();
        Parcel reply = Parcel.obtain();
        data.writeInterfaceToken(IActivityManager.descriptor);
        data.writeInt(uid);
        data.writeByteArray(firstPacket);
        mRemote.transact(NOTIFY_CLEARTEXT_NETWORK_TRANSACTION, data, reply, 0);
        reply.readException();
        data.recycle();
        reply.recycle();
    }

    @Override
    public void setDumpHeapDebugLimit(String processName, int uid, long maxMemSize,
            String reportPackage) throws RemoteException {
        Parcel data = Parcel.obtain();
        Parcel reply = Parcel.obtain();
        data.writeInterfaceToken(IActivityManager.descriptor);
        data.writeString(processName);
        data.writeInt(uid);
        data.writeLong(maxMemSize);
        data.writeString(reportPackage);
        mRemote.transact(SET_DUMP_HEAP_DEBUG_LIMIT_TRANSACTION, data, reply, 0);
        reply.readException();
        data.recycle();
        reply.recycle();
    }

    @Override
    public void dumpHeapFinished(String path) throws RemoteException {
        Parcel data = Parcel.obtain();
        Parcel reply = Parcel.obtain();
        data.writeInterfaceToken(IActivityManager.descriptor);
        data.writeString(path);
        mRemote.transact(DUMP_HEAP_FINISHED_TRANSACTION, data, reply, 0);
        reply.readException();
        data.recycle();
        reply.recycle();
    }

    @Override
    public void setVoiceKeepAwake(IVoiceInteractionSession session, boolean keepAwake)
            throws RemoteException {
        Parcel data = Parcel.obtain();
        Parcel reply = Parcel.obtain();
        data.writeInterfaceToken(IActivityManager.descriptor);
        data.writeStrongBinder(session.asBinder());
        data.writeInt(keepAwake ? 1 : 0);
        mRemote.transact(SET_VOICE_KEEP_AWAKE_TRANSACTION, data, reply, 0);
        reply.readException();
        data.recycle();
        reply.recycle();
    }

    @Override
    public void updateLockTaskPackages(int userId, String[] packages) throws RemoteException {
        Parcel data = Parcel.obtain();
        Parcel reply = Parcel.obtain();
        data.writeInterfaceToken(IActivityManager.descriptor);
        data.writeInt(userId);
        data.writeStringArray(packages);
        mRemote.transact(UPDATE_LOCK_TASK_PACKAGES_TRANSACTION, data, reply, 0);
        reply.readException();
        data.recycle();
        reply.recycle();
    }

    @Override
    public void updateDeviceOwner(String packageName) throws RemoteException {
        Parcel data = Parcel.obtain();
        Parcel reply = Parcel.obtain();
        data.writeInterfaceToken(IActivityManager.descriptor);
        data.writeString(packageName);
        mRemote.transact(UPDATE_DEVICE_OWNER_TRANSACTION, data, reply, 0);
        reply.readException();
        data.recycle();
        reply.recycle();
    }

    @Override
    public int getPackageProcessState(String packageName, String callingPackage)
            throws RemoteException {
        Parcel data = Parcel.obtain();
        Parcel reply = Parcel.obtain();
        data.writeInterfaceToken(IActivityManager.descriptor);
        data.writeString(packageName);
        data.writeString(callingPackage);
        mRemote.transact(GET_PACKAGE_PROCESS_STATE_TRANSACTION, data, reply, 0);
        reply.readException();
        int res = reply.readInt();
        data.recycle();
        reply.recycle();
        return res;
    }

    @Override
    public boolean setProcessMemoryTrimLevel(String process, int userId, int level)
            throws RemoteException {
        Parcel data = Parcel.obtain();
        Parcel reply = Parcel.obtain();
        data.writeInterfaceToken(IActivityManager.descriptor);
        data.writeString(process);
        data.writeInt(userId);
        data.writeInt(level);
        mRemote.transact(SET_PROCESS_MEMORY_TRIM_TRANSACTION, data, reply, 0);
        reply.readException();
        int res = reply.readInt();
        data.recycle();
        reply.recycle();
        return res != 0;
    }

    @Override
    public boolean isRootVoiceInteraction(IBinder token) throws RemoteException {
        Parcel data = Parcel.obtain();
        Parcel reply = Parcel.obtain();
        data.writeInterfaceToken(IActivityManager.descriptor);
        data.writeStrongBinder(token);
        mRemote.transact(IS_ROOT_VOICE_INTERACTION_TRANSACTION, data, reply, 0);
        reply.readException();
        int res = reply.readInt();
        data.recycle();
        reply.recycle();
        return res != 0;
    }

    private IBinder mRemote;
}<|MERGE_RESOLUTION|>--- conflicted
+++ resolved
@@ -17,11 +17,8 @@
 package android.app;
 
 import android.app.ActivityManager.StackInfo;
-<<<<<<< HEAD
-=======
 import android.app.assist.AssistContent;
 import android.app.assist.AssistStructure;
->>>>>>> 6a431eed
 import android.content.ComponentName;
 import android.content.IIntentReceiver;
 import android.content.IIntentSender;
@@ -2321,19 +2318,17 @@
             return true;
         }
 
-<<<<<<< HEAD
-        case GET_ACTIVITY_DISPLAY_ID_TRANSACTION: {
-            data.enforceInterface(IActivityManager.descriptor);
-            IBinder activityToken = data.readStrongBinder();
-            int displayId = getActivityDisplayId(activityToken);
-=======
         case CREATE_STACK_ON_DISPLAY: {
             data.enforceInterface(IActivityManager.descriptor);
             int displayId = data.readInt();
             IActivityContainer activityContainer = createStackOnDisplay(displayId);
->>>>>>> 6a431eed
-            reply.writeNoException();
-            reply.writeInt(displayId);
+            reply.writeNoException();
+            if (activityContainer != null) {
+                reply.writeInt(1);
+                reply.writeStrongBinder(activityContainer.asBinder());
+            } else {
+                reply.writeInt(0);
+            }
             return true;
         }
 
@@ -5586,35 +5581,28 @@
     }
 
     @Override
-<<<<<<< HEAD
-    public int getActivityDisplayId(IBinder activityToken) throws RemoteException {
-        Parcel data = Parcel.obtain();
-        Parcel reply = Parcel.obtain();
-        data.writeInterfaceToken(IActivityManager.descriptor);
-        data.writeStrongBinder(activityToken);
-        mRemote.transact(GET_ACTIVITY_DISPLAY_ID_TRANSACTION, data, reply, 0);
-=======
     public IActivityContainer createStackOnDisplay(int displayId) throws RemoteException {
         Parcel data = Parcel.obtain();
         Parcel reply = Parcel.obtain();
         data.writeInterfaceToken(IActivityManager.descriptor);
         data.writeInt(displayId);
         mRemote.transact(CREATE_STACK_ON_DISPLAY, data, reply, 0);
->>>>>>> 6a431eed
-        reply.readException();
-        final int displayId = reply.readInt();
-        data.recycle();
-        reply.recycle();
-        return displayId;
+        reply.readException();
+        final int result = reply.readInt();
+        final IActivityContainer res;
+        if (result == 1) {
+            res = IActivityContainer.Stub.asInterface(reply.readStrongBinder());
+        } else {
+            res = null;
+        }
+        data.recycle();
+        reply.recycle();
+        return res;
     }
 
     @Override
-<<<<<<< HEAD
-    public IBinder getHomeActivityToken() throws RemoteException {
-=======
     public int getActivityDisplayId(IBinder activityToken)
             throws RemoteException {
->>>>>>> 6a431eed
         Parcel data = Parcel.obtain();
         Parcel reply = Parcel.obtain();
         data.writeInterfaceToken(IActivityManager.descriptor);
