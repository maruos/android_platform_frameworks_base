--- conflicted
+++ resolved
@@ -6636,25 +6636,6 @@
     }
 
     /**
-<<<<<<< HEAD
-     * CM: check if secure keyguard is required
-     * @hide
-     */
-    public boolean requireSecureKeyguard() {
-        return requireSecureKeyguard(UserHandle.myUserId());
-    }
-
-    /** @hide */
-    public boolean requireSecureKeyguard(int userHandle) {
-        if (mService != null) {
-            try {
-                return mService.requireSecureKeyguard(userHandle);
-            } catch (RemoteException e) {
-                Log.w(TAG, "Failed to get secure keyguard requirement");
-            }
-        }
-        return true;
-=======
      * Called by a device owner to control the network logging feature. Logging can only be
      * enabled on single user devices where the sole user is managed by the device owner. If a new
      * user is added on the device, logging is disabled.
@@ -6729,6 +6710,25 @@
         } catch (RemoteException re) {
             throw re.rethrowFromSystemServer();
         }
->>>>>>> 6422e8fb
+    }
+
+    /**
+     * CM: check if secure keyguard is required
+     * @hide
+     */
+    public boolean requireSecureKeyguard() {
+        return requireSecureKeyguard(UserHandle.myUserId());
+    }
+
+    /** @hide */
+    public boolean requireSecureKeyguard(int userHandle) {
+        if (mService != null) {
+            try {
+                return mService.requireSecureKeyguard(userHandle);
+            } catch (RemoteException e) {
+                Log.w(TAG, "Failed to get secure keyguard requirement");
+            }
+        }
+        return true;
     }
 }