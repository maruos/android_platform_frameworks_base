/*
 * Copyright (C) 2009 The Android Open Source Project
 *
 * Licensed under the Apache License, Version 2.0 (the "License");
 * you may not use this file except in compliance with the License.
 * You may obtain a copy of the License at
 *
 *      http://www.apache.org/licenses/LICENSE-2.0
 *
 * Unless required by applicable law or agreed to in writing, software
 * distributed under the License is distributed on an "AS IS" BASIS,
 * WITHOUT WARRANTIES OR CONDITIONS OF ANY KIND, either express or implied.
 * See the License for the specific language governing permissions and
 * limitations under the License.
 */

package android.service.wallpaper;

import android.content.res.TypedArray;
import android.graphics.Canvas;
import android.view.WindowInsets;

import com.android.internal.R;
import com.android.internal.os.HandlerCaller;
import com.android.internal.util.ScreenShapeHelper;
import com.android.internal.view.BaseIWindow;
import com.android.internal.view.BaseSurfaceHolder;

import android.annotation.SdkConstant;
import android.annotation.SdkConstant.SdkConstantType;
import android.app.Service;
import android.app.WallpaperManager;
import android.content.Context;
import android.content.Intent;
import android.content.res.Configuration;
import android.graphics.PixelFormat;
import android.graphics.Rect;
import android.hardware.display.DisplayManager;
import android.hardware.display.DisplayManager.DisplayListener;
import android.os.Bundle;
import android.os.IBinder;
import android.os.Looper;
import android.os.Message;
import android.os.RemoteException;
import android.util.Log;
import android.view.Display;
import android.view.Gravity;
import android.view.IWindowSession;
import android.view.InputChannel;
import android.view.InputDevice;
import android.view.InputEvent;
import android.view.InputEventReceiver;
import android.view.MotionEvent;
import android.view.SurfaceHolder;
import android.view.View;
import android.view.ViewGroup;
import android.view.WindowManager;
import android.view.WindowManagerGlobal;

import java.io.FileDescriptor;
import java.io.PrintWriter;
import java.util.ArrayList;

/**
 * A wallpaper service is responsible for showing a live wallpaper behind
 * applications that would like to sit on top of it.  This service object
 * itself does very little -- its only purpose is to generate instances of
 * {@link Engine} as needed.  Implementing a wallpaper thus
 * involves subclassing from this, subclassing an Engine implementation,
 * and implementing {@link #onCreateEngine()} to return a new instance of
 * your engine.
 */
public abstract class WallpaperService extends Service {
    /**
     * The {@link Intent} that must be declared as handled by the service.
     * To be supported, the service must also require the
     * {@link android.Manifest.permission#BIND_WALLPAPER} permission so
     * that other applications can not abuse it.
     */
    @SdkConstant(SdkConstantType.SERVICE_ACTION)
    public static final String SERVICE_INTERFACE =
            "android.service.wallpaper.WallpaperService";

    /**
     * Name under which a WallpaperService component publishes information
     * about itself.  This meta-data must reference an XML resource containing
     * a <code>&lt;{@link android.R.styleable#Wallpaper wallpaper}&gt;</code>
     * tag.
     */
    public static final String SERVICE_META_DATA = "android.service.wallpaper";

    static final String TAG = "WallpaperService";
    static final boolean DEBUG = false;
    
    private static final int DO_ATTACH = 10;
    private static final int DO_DETACH = 20;
    private static final int DO_SET_DESIRED_SIZE = 30;
    private static final int DO_SET_DISPLAY_PADDING = 40;

    private static final int MSG_UPDATE_SURFACE = 10000;
    private static final int MSG_VISIBILITY_CHANGED = 10010;
    private static final int MSG_WALLPAPER_OFFSETS = 10020;
    private static final int MSG_WALLPAPER_COMMAND = 10025;
    private static final int MSG_WINDOW_RESIZED = 10030;
    private static final int MSG_WINDOW_MOVED = 10035;
    private static final int MSG_TOUCH_EVENT = 10040;
    
    private final ArrayList<Engine> mActiveEngines
            = new ArrayList<Engine>();
    
    static final class WallpaperCommand {
        String action;
        int x;
        int y;
        int z;
        Bundle extras;
        boolean sync;
    }
    
    /**
     * The actual implementation of a wallpaper.  A wallpaper service may
     * have multiple instances running (for example as a real wallpaper
     * and as a preview), each of which is represented by its own Engine
     * instance.  You must implement {@link WallpaperService#onCreateEngine()}
     * to return your concrete Engine implementation.
     */
    public class Engine {
        IWallpaperEngineWrapper mIWallpaperEngine;
        
        // Copies from mIWallpaperEngine.
        HandlerCaller mCaller;
        IWallpaperConnection mConnection;
        IBinder mWindowToken;
        
        boolean mInitializing = true;
        boolean mVisible;
        boolean mReportedVisible;
        boolean mDestroyed;
        
        // Current window state.
        boolean mCreated;
        boolean mSurfaceCreated;
        boolean mIsCreating;
        boolean mDrawingAllowed;
        boolean mOffsetsChanged;
        boolean mFixedSizeAllowed;
        int mWidth;
        int mHeight;
        int mFormat;
        int mType;
        int mCurWidth;
        int mCurHeight;
        int mWindowFlags = WindowManager.LayoutParams.FLAG_NOT_TOUCHABLE;
        int mWindowPrivateFlags =
                WindowManager.LayoutParams.PRIVATE_FLAG_WANTS_OFFSET_NOTIFICATIONS;
        int mCurWindowFlags = mWindowFlags;
        int mCurWindowPrivateFlags = mWindowPrivateFlags;
        final Rect mVisibleInsets = new Rect();
        final Rect mWinFrame = new Rect();
        final Rect mOverscanInsets = new Rect();
        final Rect mContentInsets = new Rect();
        final Rect mStableInsets = new Rect();
        final Rect mOutsets = new Rect();
        final Rect mDispatchedOverscanInsets = new Rect();
        final Rect mDispatchedContentInsets = new Rect();
        final Rect mDispatchedStableInsets = new Rect();
        final Rect mDispatchedOutsets = new Rect();
        final Rect mFinalSystemInsets = new Rect();
        final Rect mFinalStableInsets = new Rect();
        final Configuration mConfiguration = new Configuration();

        final WindowManager.LayoutParams mLayout
                = new WindowManager.LayoutParams();
        IWindowSession mSession;
        InputChannel mInputChannel;

        final Object mLock = new Object();
        boolean mOffsetMessageEnqueued;
        float mPendingXOffset;
        float mPendingYOffset;
        float mPendingXOffsetStep;
        float mPendingYOffsetStep;
        boolean mPendingSync;
        MotionEvent mPendingMove;

        DisplayManager mDisplayManager;
        Display mDisplay;
        private int mDisplayState;

        final BaseSurfaceHolder mSurfaceHolder = new BaseSurfaceHolder() {
            {
                mRequestedFormat = PixelFormat.RGBX_8888;
            }

            @Override
            public boolean onAllowLockCanvas() {
                return mDrawingAllowed;
            }

            @Override
            public void onRelayoutContainer() {
                Message msg = mCaller.obtainMessage(MSG_UPDATE_SURFACE);
                mCaller.sendMessage(msg);
            }

            @Override
            public void onUpdateSurface() {
                Message msg = mCaller.obtainMessage(MSG_UPDATE_SURFACE);
                mCaller.sendMessage(msg);
            }

            public boolean isCreating() {
                return mIsCreating;
            }

            @Override
            public void setFixedSize(int width, int height) {
                if (!mFixedSizeAllowed) {
                    // Regular apps can't do this.  It can only work for
                    // certain designs of window animations, so you can't
                    // rely on it.
                    throw new UnsupportedOperationException(
                            "Wallpapers currently only support sizing from layout");
                }
                super.setFixedSize(width, height);
            }
            
            public void setKeepScreenOn(boolean screenOn) {
                throw new UnsupportedOperationException(
                        "Wallpapers do not support keep screen on");
            }

            @Override
            public Canvas lockCanvas() {
                if (mDisplayState == Display.STATE_DOZE
                        || mDisplayState == Display.STATE_DOZE_SUSPEND) {
                    try {
                        mSession.pokeDrawLock(mWindow);
                    } catch (RemoteException e) {
                        // System server died, can be ignored.
                    }
                }
                return super.lockCanvas();
            }
        };

        final class WallpaperInputEventReceiver extends InputEventReceiver {
            public WallpaperInputEventReceiver(InputChannel inputChannel, Looper looper) {
                super(inputChannel, looper);
            }

            @Override
            public void onInputEvent(InputEvent event) {
                boolean handled = false;
                try {
                    if (event instanceof MotionEvent
                            && (event.getSource() & InputDevice.SOURCE_CLASS_POINTER) != 0) {
                        MotionEvent dup = MotionEvent.obtainNoHistory((MotionEvent)event);
                        dispatchPointer(dup);
                        handled = true;
                    }
                } finally {
                    finishInputEvent(event, handled);
                }
            }
        }
        WallpaperInputEventReceiver mInputEventReceiver;

        final BaseIWindow mWindow = new BaseIWindow() {
            @Override
            public void resized(Rect frame, Rect overscanInsets, Rect contentInsets,
                    Rect visibleInsets, Rect stableInsets, Rect outsets, boolean reportDraw,
                    Configuration newConfig) {
                Message msg = mCaller.obtainMessageI(MSG_WINDOW_RESIZED,
                        reportDraw ? 1 : 0);
                mCaller.sendMessage(msg);
            }

            @Override
            public void moved(int newX, int newY) {
                Message msg = mCaller.obtainMessageII(MSG_WINDOW_MOVED, newX, newY);
                mCaller.sendMessage(msg);
            }

            @Override
            public void dispatchAppVisibility(boolean visible) {
                // We don't do this in preview mode; we'll let the preview
                // activity tell us when to run.
                if (!mIWallpaperEngine.mIsPreview) {
                    Message msg = mCaller.obtainMessageI(MSG_VISIBILITY_CHANGED,
                            visible ? 1 : 0);
                    mCaller.sendMessage(msg);
                }
            }

            @Override
            public void dispatchWallpaperOffsets(float x, float y, float xStep, float yStep,
                    boolean sync) {
                synchronized (mLock) {
                    if (DEBUG) Log.v(TAG, "Dispatch wallpaper offsets: " + x + ", " + y);
                    mPendingXOffset = x;
                    mPendingYOffset = y;
                    mPendingXOffsetStep = xStep;
                    mPendingYOffsetStep = yStep;
                    if (sync) {
                        mPendingSync = true;
                    }
                    if (!mOffsetMessageEnqueued) {
                        mOffsetMessageEnqueued = true;
                        Message msg = mCaller.obtainMessage(MSG_WALLPAPER_OFFSETS);
                        mCaller.sendMessage(msg);
                    }
                }
            }

            @Override
            public void dispatchWallpaperCommand(String action, int x, int y,
                    int z, Bundle extras, boolean sync) {
                synchronized (mLock) {
                    if (DEBUG) Log.v(TAG, "Dispatch wallpaper command: " + x + ", " + y);
                    WallpaperCommand cmd = new WallpaperCommand();
                    cmd.action = action;
                    cmd.x = x;
                    cmd.y = y;
                    cmd.z = z;
                    cmd.extras = extras;
                    cmd.sync = sync;
                    Message msg = mCaller.obtainMessage(MSG_WALLPAPER_COMMAND);
                    msg.obj = cmd;
                    mCaller.sendMessage(msg);
                }
            }
        };
        
        /**
         * Provides access to the surface in which this wallpaper is drawn.
         */
        public SurfaceHolder getSurfaceHolder() {
            return mSurfaceHolder;
        }
        
        /**
         * Convenience for {@link WallpaperManager#getDesiredMinimumWidth()
         * WallpaperManager.getDesiredMinimumWidth()}, returning the width
         * that the system would like this wallpaper to run in.
         */
        public int getDesiredMinimumWidth() {
            return mIWallpaperEngine.mReqWidth;
        }
        
        /**
         * Convenience for {@link WallpaperManager#getDesiredMinimumHeight()
         * WallpaperManager.getDesiredMinimumHeight()}, returning the height
         * that the system would like this wallpaper to run in.
         */
        public int getDesiredMinimumHeight() {
            return mIWallpaperEngine.mReqHeight;
        }
        
        /**
         * Return whether the wallpaper is currently visible to the user,
         * this is the last value supplied to
         * {@link #onVisibilityChanged(boolean)}.
         */
        public boolean isVisible() {
            return mReportedVisible;
        }
        
        /**
         * Returns true if this engine is running in preview mode -- that is,
         * it is being shown to the user before they select it as the actual
         * wallpaper.
         */
        public boolean isPreview() {
            return mIWallpaperEngine.mIsPreview;
        }
        
        /**
         * Control whether this wallpaper will receive raw touch events
         * from the window manager as the user interacts with the window
         * that is currently displaying the wallpaper.  By default they
         * are turned off.  If enabled, the events will be received in
         * {@link #onTouchEvent(MotionEvent)}.
         */
        public void setTouchEventsEnabled(boolean enabled) {
            mWindowFlags = enabled
                    ? (mWindowFlags&~WindowManager.LayoutParams.FLAG_NOT_TOUCHABLE)
                    : (mWindowFlags|WindowManager.LayoutParams.FLAG_NOT_TOUCHABLE);
            if (mCreated) {
                updateSurface(false, false, false);
            }
        }

        /**
         * Control whether this wallpaper will receive notifications when the wallpaper
         * has been scrolled. By default, wallpapers will receive notifications, although
         * the default static image wallpapers do not. It is a performance optimization to
         * set this to false.
         *
         * @param enabled whether the wallpaper wants to receive offset notifications
         */
        public void setOffsetNotificationsEnabled(boolean enabled) {
            mWindowPrivateFlags = enabled
                    ? (mWindowPrivateFlags |
                        WindowManager.LayoutParams.PRIVATE_FLAG_WANTS_OFFSET_NOTIFICATIONS)
                    : (mWindowPrivateFlags &
                        ~WindowManager.LayoutParams.PRIVATE_FLAG_WANTS_OFFSET_NOTIFICATIONS);
            if (mCreated) {
                updateSurface(false, false, false);
            }
        }

        /** {@hide} */
        public void setFixedSizeAllowed(boolean allowed) {
            mFixedSizeAllowed = allowed;
        }

        /**
         * Called once to initialize the engine.  After returning, the
         * engine's surface will be created by the framework.
         */
        public void onCreate(SurfaceHolder surfaceHolder) {
        }

        /**
         * Called right before the engine is going away.  After this the
         * surface will be destroyed and this Engine object is no longer
         * valid.
         */
        public void onDestroy() {
        }

        /**
         * Called to inform you of the wallpaper becoming visible or
         * hidden.  <em>It is very important that a wallpaper only use
         * CPU while it is visible.</em>.
         */
        public void onVisibilityChanged(boolean visible) {
        }

        /**
         * Called with the current insets that are in effect for the wallpaper.
         * This gives you the part of the overall wallpaper surface that will
         * generally be visible to the user (ignoring position offsets applied to it).
         *
         * @param insets Insets to apply.
         */
        public void onApplyWindowInsets(WindowInsets insets) {
        }

        /**
         * Called as the user performs touch-screen interaction with the
         * window that is currently showing this wallpaper.  Note that the
         * events you receive here are driven by the actual application the
         * user is interacting with, so if it is slow you will get fewer
         * move events.
         */
        public void onTouchEvent(MotionEvent event) {
        }

        /**
         * Called to inform you of the wallpaper's offsets changing
         * within its contain, corresponding to the container's
         * call to {@link WallpaperManager#setWallpaperOffsets(IBinder, float, float)
         * WallpaperManager.setWallpaperOffsets()}.
         */
        public void onOffsetsChanged(float xOffset, float yOffset,
                float xOffsetStep, float yOffsetStep,
                int xPixelOffset, int yPixelOffset) {
        }

        /**
         * Process a command that was sent to the wallpaper with
         * {@link WallpaperManager#sendWallpaperCommand}.
         * The default implementation does nothing, and always returns null
         * as the result.
         * 
         * @param action The name of the command to perform.  This tells you
         * what to do and how to interpret the rest of the arguments.
         * @param x Generic integer parameter.
         * @param y Generic integer parameter.
         * @param z Generic integer parameter.
         * @param extras Any additional parameters.
         * @param resultRequested If true, the caller is requesting that
         * a result, appropriate for the command, be returned back.
         * @return If returning a result, create a Bundle and place the
         * result data in to it.  Otherwise return null.
         */
        public Bundle onCommand(String action, int x, int y, int z,
                Bundle extras, boolean resultRequested) {
            return null;
        }

        /**
         * Called when an application has changed the desired virtual size of
         * the wallpaper.
         */
        public void onDesiredSizeChanged(int desiredWidth, int desiredHeight) {
        }

        /**
         * Convenience for {@link SurfaceHolder.Callback#surfaceChanged
         * SurfaceHolder.Callback.surfaceChanged()}.
         */
        public void onSurfaceChanged(SurfaceHolder holder, int format, int width, int height) {
        }

        /**
         * Convenience for {@link SurfaceHolder.Callback2#surfaceRedrawNeeded
         * SurfaceHolder.Callback.surfaceRedrawNeeded()}.
         */
        public void onSurfaceRedrawNeeded(SurfaceHolder holder) {
        }

        /**
         * Convenience for {@link SurfaceHolder.Callback#surfaceCreated
         * SurfaceHolder.Callback.surfaceCreated()}.
         */
        public void onSurfaceCreated(SurfaceHolder holder) {
        }

        /**
         * Convenience for {@link SurfaceHolder.Callback#surfaceDestroyed
         * SurfaceHolder.Callback.surfaceDestroyed()}.
         */
        public void onSurfaceDestroyed(SurfaceHolder holder) {
        }
        
        protected void dump(String prefix, FileDescriptor fd, PrintWriter out, String[] args) {
            out.print(prefix); out.print("mInitializing="); out.print(mInitializing);
                    out.print(" mDestroyed="); out.println(mDestroyed);
            out.print(prefix); out.print("mVisible="); out.print(mVisible);
                    out.print(" mReportedVisible="); out.println(mReportedVisible);
            out.print(prefix); out.print("mDisplay="); out.println(mDisplay);
            out.print(prefix); out.print("mCreated="); out.print(mCreated);
                    out.print(" mSurfaceCreated="); out.print(mSurfaceCreated);
                    out.print(" mIsCreating="); out.print(mIsCreating);
                    out.print(" mDrawingAllowed="); out.println(mDrawingAllowed);
            out.print(prefix); out.print("mWidth="); out.print(mWidth);
                    out.print(" mCurWidth="); out.print(mCurWidth);
                    out.print(" mHeight="); out.print(mHeight);
                    out.print(" mCurHeight="); out.println(mCurHeight);
            out.print(prefix); out.print("mType="); out.print(mType);
                    out.print(" mWindowFlags="); out.print(mWindowFlags);
                    out.print(" mCurWindowFlags="); out.println(mCurWindowFlags);
            out.print(prefix); out.print("mWindowPrivateFlags="); out.print(mWindowPrivateFlags);
                    out.print(" mCurWindowPrivateFlags="); out.println(mCurWindowPrivateFlags);
            out.print(prefix); out.print("mVisibleInsets=");
                    out.print(mVisibleInsets.toShortString());
                    out.print(" mWinFrame="); out.print(mWinFrame.toShortString());
                    out.print(" mContentInsets="); out.println(mContentInsets.toShortString());
            out.print(prefix); out.print("mConfiguration="); out.println(mConfiguration);
            out.print(prefix); out.print("mLayout="); out.println(mLayout);
            synchronized (mLock) {
                out.print(prefix); out.print("mPendingXOffset="); out.print(mPendingXOffset);
                        out.print(" mPendingXOffset="); out.println(mPendingXOffset);
                out.print(prefix); out.print("mPendingXOffsetStep=");
                        out.print(mPendingXOffsetStep);
                        out.print(" mPendingXOffsetStep="); out.println(mPendingXOffsetStep);
                out.print(prefix); out.print("mOffsetMessageEnqueued=");
                        out.print(mOffsetMessageEnqueued);
                        out.print(" mPendingSync="); out.println(mPendingSync);
                if (mPendingMove != null) {
                    out.print(prefix); out.print("mPendingMove="); out.println(mPendingMove);
                }
            }
        }

        private void dispatchPointer(MotionEvent event) {
            if (event.isTouchEvent()) {
                synchronized (mLock) {
                    if (event.getAction() == MotionEvent.ACTION_MOVE) {
                        mPendingMove = event;
                    } else {
                        mPendingMove = null;
                    }
                }
                Message msg = mCaller.obtainMessageO(MSG_TOUCH_EVENT, event);
                mCaller.sendMessage(msg);
            } else {
                event.recycle();
            }
        }

        void updateSurface(boolean forceRelayout, boolean forceReport, boolean redrawNeeded) {
            if (mDestroyed) {
                Log.w(TAG, "Ignoring updateSurface: destroyed");
            }

            boolean fixedSize = false;
            int myWidth = mSurfaceHolder.getRequestedWidth();
            if (myWidth <= 0) myWidth = ViewGroup.LayoutParams.MATCH_PARENT;
            else fixedSize = true;
            int myHeight = mSurfaceHolder.getRequestedHeight();
            if (myHeight <= 0) myHeight = ViewGroup.LayoutParams.MATCH_PARENT;
            else fixedSize = true;

            final boolean creating = !mCreated;
            final boolean surfaceCreating = !mSurfaceCreated;
            final boolean formatChanged = mFormat != mSurfaceHolder.getRequestedFormat();
            boolean sizeChanged = mWidth != myWidth || mHeight != myHeight;
            boolean insetsChanged = !mCreated;
            final boolean typeChanged = mType != mSurfaceHolder.getRequestedType();
            final boolean flagsChanged = mCurWindowFlags != mWindowFlags ||
                    mCurWindowPrivateFlags != mWindowPrivateFlags;
            if (forceRelayout || creating || surfaceCreating || formatChanged || sizeChanged
                    || typeChanged || flagsChanged || redrawNeeded
                    || !mIWallpaperEngine.mShownReported) {

                if (DEBUG) Log.v(TAG, "Changes: creating=" + creating
                        + " format=" + formatChanged + " size=" + sizeChanged);

                try {
                    mWidth = myWidth;
                    mHeight = myHeight;
                    mFormat = mSurfaceHolder.getRequestedFormat();
                    mType = mSurfaceHolder.getRequestedType();

                    mLayout.x = 0;
                    mLayout.y = 0;
                    mLayout.width = myWidth;
                    mLayout.height = myHeight;
                    
                    mLayout.format = mFormat;
                    
                    mCurWindowFlags = mWindowFlags;
                    mLayout.flags = mWindowFlags
                            | WindowManager.LayoutParams.FLAG_LAYOUT_NO_LIMITS
                            | WindowManager.LayoutParams.FLAG_LAYOUT_IN_SCREEN
                            | WindowManager.LayoutParams.FLAG_NOT_FOCUSABLE
                            ;
                    mCurWindowPrivateFlags = mWindowPrivateFlags;
                    mLayout.privateFlags = mWindowPrivateFlags;

                    mLayout.memoryType = mType;
                    mLayout.token = mWindowToken;

                    if (!mCreated) {
                        // Retrieve watch round info
                        TypedArray windowStyle = obtainStyledAttributes(
                                com.android.internal.R.styleable.Window);
                        windowStyle.recycle();

                        // Add window
                        mLayout.type = mIWallpaperEngine.mWindowType;
                        mLayout.gravity = Gravity.START|Gravity.TOP;
                        mLayout.setTitle(WallpaperService.this.getClass().getName());
                        mLayout.windowAnimations =
                                com.android.internal.R.style.Animation_Wallpaper;
                        mInputChannel = new InputChannel();
                        if (mSession.addToDisplay(mWindow, mWindow.mSeq, mLayout, View.VISIBLE,
                            Display.DEFAULT_DISPLAY, mContentInsets, mStableInsets,
                                mInputChannel) < 0) {
                            Log.w(TAG, "Failed to add window while updating wallpaper surface.");
                            return;
                        }
                        mCreated = true;

                        mInputEventReceiver = new WallpaperInputEventReceiver(
                                mInputChannel, Looper.myLooper());
                    }

                    mSurfaceHolder.mSurfaceLock.lock();
                    mDrawingAllowed = true;

                    if (!fixedSize) {
                        mLayout.surfaceInsets.set(mIWallpaperEngine.mDisplayPadding);
                        mLayout.surfaceInsets.left += mOutsets.left;
                        mLayout.surfaceInsets.top += mOutsets.top;
                        mLayout.surfaceInsets.right += mOutsets.right;
                        mLayout.surfaceInsets.bottom += mOutsets.bottom;
                    } else {
                        mLayout.surfaceInsets.set(0, 0, 0, 0);
                    }
                    final int relayoutResult = mSession.relayout(
                        mWindow, mWindow.mSeq, mLayout, mWidth, mHeight,
                            View.VISIBLE, 0, mWinFrame, mOverscanInsets, mContentInsets,
                            mVisibleInsets, mStableInsets, mOutsets, mConfiguration,
                            mSurfaceHolder.mSurface);

                    if (DEBUG) Log.v(TAG, "New surface: " + mSurfaceHolder.mSurface
                            + ", frame=" + mWinFrame);

                    int w = mWinFrame.width();
                    int h = mWinFrame.height();

                    if (!fixedSize) {
                        final Rect padding = mIWallpaperEngine.mDisplayPadding;
                        w += padding.left + padding.right + mOutsets.left + mOutsets.right;
                        h += padding.top + padding.bottom + mOutsets.top + mOutsets.bottom;
                        mOverscanInsets.left += padding.left;
                        mOverscanInsets.top += padding.top;
                        mOverscanInsets.right += padding.right;
                        mOverscanInsets.bottom += padding.bottom;
                        mContentInsets.left += padding.left;
                        mContentInsets.top += padding.top;
                        mContentInsets.right += padding.right;
                        mContentInsets.bottom += padding.bottom;
                        mStableInsets.left += padding.left;
                        mStableInsets.top += padding.top;
                        mStableInsets.right += padding.right;
                        mStableInsets.bottom += padding.bottom;
                    }

                    if (mCurWidth != w) {
                        sizeChanged = true;
                        mCurWidth = w;
                    }
                    if (mCurHeight != h) {
                        sizeChanged = true;
                        mCurHeight = h;
                    }

                    if (DEBUG) {
                        Log.v(TAG, "Wallpaper size has changed: (" + mCurWidth + ", " + mCurHeight);
                    }

                    insetsChanged |= !mDispatchedOverscanInsets.equals(mOverscanInsets);
                    insetsChanged |= !mDispatchedContentInsets.equals(mContentInsets);
                    insetsChanged |= !mDispatchedStableInsets.equals(mStableInsets);
                    insetsChanged |= !mDispatchedOutsets.equals(mOutsets);

                    mSurfaceHolder.setSurfaceFrameSize(w, h);
                    mSurfaceHolder.mSurfaceLock.unlock();

                    if (!mSurfaceHolder.mSurface.isValid()) {
                        reportSurfaceDestroyed();
                        if (DEBUG) Log.v(TAG, "Layout: Surface destroyed");
                        return;
                    }

                    boolean didSurface = false;

                    try {
                        mSurfaceHolder.ungetCallbacks();

                        if (surfaceCreating) {
                            mIsCreating = true;
                            didSurface = true;
                            if (DEBUG) Log.v(TAG, "onSurfaceCreated("
                                    + mSurfaceHolder + "): " + this);
                            onSurfaceCreated(mSurfaceHolder);
                            SurfaceHolder.Callback callbacks[] = mSurfaceHolder.getCallbacks();
                            if (callbacks != null) {
                                for (SurfaceHolder.Callback c : callbacks) {
                                    c.surfaceCreated(mSurfaceHolder);
                                }
                            }
                        }

                        redrawNeeded |= creating || (relayoutResult
                                & WindowManagerGlobal.RELAYOUT_RES_FIRST_TIME) != 0;

                        if (forceReport || creating || surfaceCreating
                                || formatChanged || sizeChanged) {
                            if (DEBUG) {
                                RuntimeException e = new RuntimeException();
                                e.fillInStackTrace();
                                Log.w(TAG, "forceReport=" + forceReport + " creating=" + creating
                                        + " formatChanged=" + formatChanged
                                        + " sizeChanged=" + sizeChanged, e);
                            }
                            if (DEBUG) Log.v(TAG, "onSurfaceChanged("
                                    + mSurfaceHolder + ", " + mFormat
                                    + ", " + mCurWidth + ", " + mCurHeight
                                    + "): " + this);
                            didSurface = true;
                            onSurfaceChanged(mSurfaceHolder, mFormat,
                                    mCurWidth, mCurHeight);
                            SurfaceHolder.Callback callbacks[] = mSurfaceHolder.getCallbacks();
                            if (callbacks != null) {
                                for (SurfaceHolder.Callback c : callbacks) {
                                    c.surfaceChanged(mSurfaceHolder, mFormat,
                                            mCurWidth, mCurHeight);
                                }
                            }
                        }

                        if (insetsChanged) {
                            mDispatchedOverscanInsets.set(mOverscanInsets);
                            mDispatchedOverscanInsets.left += mOutsets.left;
                            mDispatchedOverscanInsets.top += mOutsets.top;
                            mDispatchedOverscanInsets.right += mOutsets.right;
                            mDispatchedOverscanInsets.bottom += mOutsets.bottom;
                            mDispatchedContentInsets.set(mContentInsets);
                            mDispatchedStableInsets.set(mStableInsets);
                            mDispatchedOutsets.set(mOutsets);
                            mFinalSystemInsets.set(mDispatchedOverscanInsets);
                            mFinalStableInsets.set(mDispatchedStableInsets);
                            WindowInsets insets = new WindowInsets(mFinalSystemInsets,
<<<<<<< HEAD
                                    null, mFinalStableInsets,
                                    getResources().getConfiguration().isScreenRound());
=======
                                    null, mFinalStableInsets, mWindowIsRound);
                            if (DEBUG) {
                                Log.v(TAG, "dispatching insets=" + insets);
                            }
>>>>>>> 47249f2a
                            onApplyWindowInsets(insets);
                        }

                        if (redrawNeeded) {
                            onSurfaceRedrawNeeded(mSurfaceHolder);
                            SurfaceHolder.Callback callbacks[] = mSurfaceHolder.getCallbacks();
                            if (callbacks != null) {
                                for (SurfaceHolder.Callback c : callbacks) {
                                    if (c instanceof SurfaceHolder.Callback2) {
                                        ((SurfaceHolder.Callback2)c).surfaceRedrawNeeded(
                                                mSurfaceHolder);
                                    }
                                }
                            }
                        }

                        if (didSurface && !mReportedVisible) {
                            // This wallpaper is currently invisible, but its
                            // surface has changed.  At this point let's tell it
                            // again that it is invisible in case the report about
                            // the surface caused it to start running.  We really
                            // don't want wallpapers running when not visible.
                            if (mIsCreating) {
                                // Some wallpapers will ignore this call if they
                                // had previously been told they were invisble,
                                // so if we are creating a new surface then toggle
                                // the state to get them to notice.
                                if (DEBUG) Log.v(TAG, "onVisibilityChanged(true) at surface: "
                                        + this);
                                onVisibilityChanged(true);
                            }
                            if (DEBUG) Log.v(TAG, "onVisibilityChanged(false) at surface: "
                                        + this);
                            onVisibilityChanged(false);
                        }

                    } finally {
                        mIsCreating = false;
                        mSurfaceCreated = true;
                        if (redrawNeeded) {
                            mSession.finishDrawing(mWindow);
                        }
                        mIWallpaperEngine.reportShown();
                    }
                } catch (RemoteException ex) {
                }
                if (DEBUG) Log.v(
                    TAG, "Layout: x=" + mLayout.x + " y=" + mLayout.y +
                    " w=" + mLayout.width + " h=" + mLayout.height);
            }
        }
        
        void attach(IWallpaperEngineWrapper wrapper) {
            if (DEBUG) Log.v(TAG, "attach: " + this + " wrapper=" + wrapper);
            if (mDestroyed) {
                return;
            }
            
            mIWallpaperEngine = wrapper;
            mCaller = wrapper.mCaller;
            mConnection = wrapper.mConnection;
            mWindowToken = wrapper.mWindowToken;
            mSurfaceHolder.setSizeFromLayout();
            mInitializing = true;
            mSession = WindowManagerGlobal.getWindowSession();
            
            mWindow.setSession(mSession);

            mLayout.packageName = getPackageName();

            mDisplayManager = (DisplayManager)getSystemService(Context.DISPLAY_SERVICE);
            mDisplayManager.registerDisplayListener(mDisplayListener, mCaller.getHandler());
            mDisplay = mDisplayManager.getDisplay(Display.DEFAULT_DISPLAY);
            mDisplayState = mDisplay.getState();

            if (DEBUG) Log.v(TAG, "onCreate(): " + this);
            onCreate(mSurfaceHolder);
            
            mInitializing = false;
            mReportedVisible = false;
            updateSurface(false, false, false);
        }

        void doDesiredSizeChanged(int desiredWidth, int desiredHeight) {
            if (!mDestroyed) {
                if (DEBUG) Log.v(TAG, "onDesiredSizeChanged("
                        + desiredWidth + "," + desiredHeight + "): " + this);
                mIWallpaperEngine.mReqWidth = desiredWidth;
                mIWallpaperEngine.mReqHeight = desiredHeight;
                onDesiredSizeChanged(desiredWidth, desiredHeight);
                doOffsetsChanged(true);
            }
        }

        void doDisplayPaddingChanged(Rect padding) {
            if (!mDestroyed) {
                if (DEBUG) Log.v(TAG, "onDisplayPaddingChanged(" + padding + "): " + this);
                if (!mIWallpaperEngine.mDisplayPadding.equals(padding)) {
                    mIWallpaperEngine.mDisplayPadding.set(padding);
                    updateSurface(true, false, false);
                }
            }
        }

        void doVisibilityChanged(boolean visible) {
            if (!mDestroyed) {
                mVisible = visible;
                reportVisibility();
            }
        }

        void reportVisibility() {
            if (!mDestroyed) {
                mDisplayState = mDisplay == null ? Display.STATE_UNKNOWN : mDisplay.getState();
                boolean visible = mVisible && mDisplayState != Display.STATE_OFF;
                if (mReportedVisible != visible) {
                    mReportedVisible = visible;
                    if (DEBUG) Log.v(TAG, "onVisibilityChanged(" + visible
                            + "): " + this);
                    if (visible) {
                        // If becoming visible, in preview mode the surface
                        // may have been destroyed so now we need to make
                        // sure it is re-created.
                        doOffsetsChanged(false);
                        updateSurface(false, false, false);
                    }
                    onVisibilityChanged(visible);
                }
            }
        }
        
        void doOffsetsChanged(boolean always) {
            if (mDestroyed) {
                return;
            }

            if (!always && !mOffsetsChanged) {
                return;
            }

            float xOffset;
            float yOffset;
            float xOffsetStep;
            float yOffsetStep;
            boolean sync;
            synchronized (mLock) {
                xOffset = mPendingXOffset;
                yOffset = mPendingYOffset;
                xOffsetStep = mPendingXOffsetStep;
                yOffsetStep = mPendingYOffsetStep;
                sync = mPendingSync;
                mPendingSync = false;
                mOffsetMessageEnqueued = false;
            }

            if (mSurfaceCreated) {
                if (mReportedVisible) {
                    if (DEBUG) Log.v(TAG, "Offsets change in " + this
                            + ": " + xOffset + "," + yOffset);
                    final int availw = mIWallpaperEngine.mReqWidth-mCurWidth;
                    final int xPixels = availw > 0 ? -(int)(availw*xOffset+.5f) : 0;
                    final int availh = mIWallpaperEngine.mReqHeight-mCurHeight;
                    final int yPixels = availh > 0 ? -(int)(availh*yOffset+.5f) : 0;
                    onOffsetsChanged(xOffset, yOffset, xOffsetStep, yOffsetStep, xPixels, yPixels);
                } else {
                    mOffsetsChanged = true;
                }
            }
            
            if (sync) {
                try {
                    if (DEBUG) Log.v(TAG, "Reporting offsets change complete");
                    mSession.wallpaperOffsetsComplete(mWindow.asBinder());
                } catch (RemoteException e) {
                }
            }
        }
        
        void doCommand(WallpaperCommand cmd) {
            Bundle result;
            if (!mDestroyed) {
                result = onCommand(cmd.action, cmd.x, cmd.y, cmd.z,
                        cmd.extras, cmd.sync);
            } else {
                result = null;
            }
            if (cmd.sync) {
                try {
                    if (DEBUG) Log.v(TAG, "Reporting command complete");
                    mSession.wallpaperCommandComplete(mWindow.asBinder(), result);
                } catch (RemoteException e) {
                }
            }
        }
        
        void reportSurfaceDestroyed() {
            if (mSurfaceCreated) {
                mSurfaceCreated = false;
                mSurfaceHolder.ungetCallbacks();
                SurfaceHolder.Callback callbacks[] = mSurfaceHolder.getCallbacks();
                if (callbacks != null) {
                    for (SurfaceHolder.Callback c : callbacks) {
                        c.surfaceDestroyed(mSurfaceHolder);
                    }
                }
                if (DEBUG) Log.v(TAG, "onSurfaceDestroyed("
                        + mSurfaceHolder + "): " + this);
                onSurfaceDestroyed(mSurfaceHolder);
            }
        }
        
        void detach() {
            if (mDestroyed) {
                return;
            }
            
            mDestroyed = true;

            if (mDisplayManager != null) {
                mDisplayManager.unregisterDisplayListener(mDisplayListener);
            }

            if (mVisible) {
                mVisible = false;
                if (DEBUG) Log.v(TAG, "onVisibilityChanged(false): " + this);
                onVisibilityChanged(false);
            }
            
            reportSurfaceDestroyed();
            
            if (DEBUG) Log.v(TAG, "onDestroy(): " + this);
            onDestroy();

            if (mCreated) {
                try {
                    if (DEBUG) Log.v(TAG, "Removing window and destroying surface "
                            + mSurfaceHolder.getSurface() + " of: " + this);
                    
                    if (mInputEventReceiver != null) {
                        mInputEventReceiver.dispose();
                        mInputEventReceiver = null;
                    }
                    
                    mSession.remove(mWindow);
                } catch (RemoteException e) {
                }
                mSurfaceHolder.mSurface.release();
                mCreated = false;
                
                // Dispose the input channel after removing the window so the Window Manager
                // doesn't interpret the input channel being closed as an abnormal termination.
                if (mInputChannel != null) {
                    mInputChannel.dispose();
                    mInputChannel = null;
                }
            }
        }

        private final DisplayListener mDisplayListener = new DisplayListener() {
            @Override
            public void onDisplayChanged(int displayId) {
                if (mDisplay.getDisplayId() == displayId) {
                    reportVisibility();
                }
            }

            @Override
            public void onDisplayRemoved(int displayId) {
            }

            @Override
            public void onDisplayAdded(int displayId) {
            }
        };
    }

    class IWallpaperEngineWrapper extends IWallpaperEngine.Stub
            implements HandlerCaller.Callback {
        private final HandlerCaller mCaller;

        final IWallpaperConnection mConnection;
        final IBinder mWindowToken;
        final int mWindowType;
        final boolean mIsPreview;
        boolean mShownReported;
        int mReqWidth;
        int mReqHeight;
        final Rect mDisplayPadding = new Rect();

        Engine mEngine;

        IWallpaperEngineWrapper(WallpaperService context,
                IWallpaperConnection conn, IBinder windowToken,
                int windowType, boolean isPreview, int reqWidth, int reqHeight, Rect padding) {
            mCaller = new HandlerCaller(context, context.getMainLooper(), this, true);
            mConnection = conn;
            mWindowToken = windowToken;
            mWindowType = windowType;
            mIsPreview = isPreview;
            mReqWidth = reqWidth;
            mReqHeight = reqHeight;
            mDisplayPadding.set(padding);
            
            Message msg = mCaller.obtainMessage(DO_ATTACH);
            mCaller.sendMessage(msg);
        }

        public void setDesiredSize(int width, int height) {
            Message msg = mCaller.obtainMessageII(DO_SET_DESIRED_SIZE, width, height);
            mCaller.sendMessage(msg);
        }

        public void setDisplayPadding(Rect padding) {
            Message msg = mCaller.obtainMessageO(DO_SET_DISPLAY_PADDING, padding);
            mCaller.sendMessage(msg);
        }

        public void setVisibility(boolean visible) {
            Message msg = mCaller.obtainMessageI(MSG_VISIBILITY_CHANGED,
                    visible ? 1 : 0);
            mCaller.sendMessage(msg);
        }

        public void dispatchPointer(MotionEvent event) {
            if (mEngine != null) {
                mEngine.dispatchPointer(event);
            } else {
                event.recycle();
            }
        }

        public void dispatchWallpaperCommand(String action, int x, int y,
                int z, Bundle extras) {
            if (mEngine != null) {
                mEngine.mWindow.dispatchWallpaperCommand(action, x, y, z, extras, false);
            }
        }

        public void reportShown() {
            if (!mShownReported) {
                mShownReported = true;
                try {
                    mConnection.engineShown(this);
                } catch (RemoteException e) {
                    Log.w(TAG, "Wallpaper host disappeared", e);
                    return;
                }
            }
        }

        public void destroy() {
            Message msg = mCaller.obtainMessage(DO_DETACH);
            mCaller.sendMessage(msg);
        }

        public void executeMessage(Message message) {
            switch (message.what) {
                case DO_ATTACH: {
                    try {
                        mConnection.attachEngine(this);
                    } catch (RemoteException e) {
                        Log.w(TAG, "Wallpaper host disappeared", e);
                        return;
                    }
                    Engine engine = onCreateEngine();
                    mEngine = engine;
                    mActiveEngines.add(engine);
                    engine.attach(this);
                    return;
                }
                case DO_DETACH: {
                    mActiveEngines.remove(mEngine);
                    mEngine.detach();
                    return;
                }
                case DO_SET_DESIRED_SIZE: {
                    mEngine.doDesiredSizeChanged(message.arg1, message.arg2);
                    return;
                }
                case DO_SET_DISPLAY_PADDING: {
                    mEngine.doDisplayPaddingChanged((Rect) message.obj);
                }
                case MSG_UPDATE_SURFACE:
                    mEngine.updateSurface(true, false, false);
                    break;
                case MSG_VISIBILITY_CHANGED:
                    if (DEBUG) Log.v(TAG, "Visibility change in " + mEngine
                            + ": " + message.arg1);
                    mEngine.doVisibilityChanged(message.arg1 != 0);
                    break;
                case MSG_WALLPAPER_OFFSETS: {
                    mEngine.doOffsetsChanged(true);
                } break;
                case MSG_WALLPAPER_COMMAND: {
                    WallpaperCommand cmd = (WallpaperCommand)message.obj;
                    mEngine.doCommand(cmd);
                } break;
                case MSG_WINDOW_RESIZED: {
                    final boolean reportDraw = message.arg1 != 0;
                    mEngine.updateSurface(true, false, reportDraw);
                    mEngine.doOffsetsChanged(true);
                } break;
                case MSG_WINDOW_MOVED: {
                    // Do nothing. What does it mean for a Wallpaper to move?
                } break;
                case MSG_TOUCH_EVENT: {
                    boolean skip = false;
                    MotionEvent ev = (MotionEvent)message.obj;
                    if (ev.getAction() == MotionEvent.ACTION_MOVE) {
                        synchronized (mEngine.mLock) {
                            if (mEngine.mPendingMove == ev) {
                                mEngine.mPendingMove = null;
                            } else {
                                // this is not the motion event we are looking for....
                                skip = true;
                            }
                        }
                    }
                    if (!skip) {
                        if (DEBUG) Log.v(TAG, "Delivering touch event: " + ev);
                        mEngine.onTouchEvent(ev);
                    }
                    ev.recycle();
                } break;
                default :
                    Log.w(TAG, "Unknown message type " + message.what);
            }
        }
    }

    /**
     * Implements the internal {@link IWallpaperService} interface to convert
     * incoming calls to it back to calls on an {@link WallpaperService}.
     */
    class IWallpaperServiceWrapper extends IWallpaperService.Stub {
        private final WallpaperService mTarget;

        public IWallpaperServiceWrapper(WallpaperService context) {
            mTarget = context;
        }

        @Override
        public void attach(IWallpaperConnection conn, IBinder windowToken,
                int windowType, boolean isPreview, int reqWidth, int reqHeight, Rect padding) {
            new IWallpaperEngineWrapper(mTarget, conn, windowToken,
                    windowType, isPreview, reqWidth, reqHeight, padding);
        }
    }

    @Override
    public void onCreate() {
        super.onCreate();
    }

    @Override
    public void onDestroy() {
        super.onDestroy();
        for (int i=0; i<mActiveEngines.size(); i++) {
            mActiveEngines.get(i).detach();
        }
        mActiveEngines.clear();
    }

    /**
     * Implement to return the implementation of the internal accessibility
     * service interface.  Subclasses should not override.
     */
    @Override
    public final IBinder onBind(Intent intent) {
        return new IWallpaperServiceWrapper(this);
    }

    /**
     * Must be implemented to return a new instance of the wallpaper's engine.
     * Note that multiple instances may be active at the same time, such as
     * when the wallpaper is currently set as the active wallpaper and the user
     * is in the wallpaper picker viewing a preview of it as well.
     */
    public abstract Engine onCreateEngine();

    @Override
    protected void dump(FileDescriptor fd, PrintWriter out, String[] args) {
        out.print("State of wallpaper "); out.print(this); out.println(":");
        for (int i=0; i<mActiveEngines.size(); i++) {
            Engine engine = mActiveEngines.get(i);
            out.print("  Engine "); out.print(engine); out.println(":");
            engine.dump("    ", fd, out, args);
        }
    }
}<|MERGE_RESOLUTION|>--- conflicted
+++ resolved
@@ -788,15 +788,11 @@
                             mFinalSystemInsets.set(mDispatchedOverscanInsets);
                             mFinalStableInsets.set(mDispatchedStableInsets);
                             WindowInsets insets = new WindowInsets(mFinalSystemInsets,
-<<<<<<< HEAD
                                     null, mFinalStableInsets,
                                     getResources().getConfiguration().isScreenRound());
-=======
-                                    null, mFinalStableInsets, mWindowIsRound);
                             if (DEBUG) {
                                 Log.v(TAG, "dispatching insets=" + insets);
                             }
->>>>>>> 47249f2a
                             onApplyWindowInsets(insets);
                         }
 
