--- conflicted
+++ resolved
@@ -398,25 +398,15 @@
      * this camera device.</p>
      * <p>For devices at the LEGACY level or above:</p>
      * <ul>
-<<<<<<< HEAD
-     * <li>This list will always include (30, 30).</li>
-     * <li>Also, for constant-framerate recording, for each normal
-=======
      * <li>
      * <p>For constant-framerate recording, for each normal
      * {@link android.media.CamcorderProfile CamcorderProfile}, that is, a
->>>>>>> 9577d31b
      * {@link android.media.CamcorderProfile CamcorderProfile} that has
      * {@link android.media.CamcorderProfile#quality quality} in
      * the range [{@link android.media.CamcorderProfile#QUALITY_LOW QUALITY_LOW},
      * {@link android.media.CamcorderProfile#QUALITY_2160P QUALITY_2160P}], if the profile is
      * supported by the device and has
      * {@link android.media.CamcorderProfile#videoFrameRate videoFrameRate} <code>x</code>, this list will
-<<<<<<< HEAD
-     * always include (<code>x</code>,<code>x</code>).</li>
-     * <li>For preview streaming use case, this list will always include (<code>min</code>, <code>max</code>) where
-     * <code>min</code> &lt;= 15 and <code>max</code> &gt;= 30.</li>
-=======
      * always include (<code>x</code>,<code>x</code>).</p>
      * </li>
      * <li>
@@ -426,7 +416,6 @@
      * normal {@link android.media.CamcorderProfile CamcorderProfile} that has
      * {@link android.media.CamcorderProfile#videoFrameRate videoFrameRate} <code>x</code> &gt;= 24.</p>
      * </li>
->>>>>>> 9577d31b
      * </ul>
      * <p>For devices at the LIMITED level or above:</p>
      * <ul>
@@ -1021,21 +1010,13 @@
     /**
      * <p>The orientation of the camera relative to the sensor
      * coordinate system.</p>
-<<<<<<< HEAD
      * <p>The four coefficients that describe the quaternion
-=======
-     * <p>The four coefficients that describe the quarternion
->>>>>>> 9577d31b
      * rotation from the Android sensor coordinate system to a
      * camera-aligned coordinate system where the X-axis is
      * aligned with the long side of the image sensor, the Y-axis
      * is aligned with the short side of the image sensor, and
      * the Z-axis is aligned with the optical axis of the sensor.</p>
-<<<<<<< HEAD
      * <p>To convert from the quaternion coefficients <code>(x,y,z,w)</code>
-=======
-     * <p>To convert from the quarternion coefficients <code>(x,y,z,w)</code>
->>>>>>> 9577d31b
      * to the axis of rotation <code>(a_x, a_y, a_z)</code> and rotation
      * amount <code>theta</code>, the following formulas can be used:</p>
      * <pre><code> theta = 2 * acos(w)
@@ -1044,11 +1025,7 @@
      * a_z = z / sin(theta/2)
      * </code></pre>
      * <p>To create a 3x3 rotation matrix that applies the rotation
-<<<<<<< HEAD
      * defined by this quaternion, the following matrix can be
-=======
-     * defined by this quarternion, the following matrix can be
->>>>>>> 9577d31b
      * used:</p>
      * <pre><code>R = [ 1 - 2y^2 - 2z^2,       2xy - 2zw,       2xz + 2yw,
      *            2xy + 2zw, 1 - 2x^2 - 2z^2,       2yz - 2xw,
@@ -1060,11 +1037,7 @@
      * <p>where <code>p</code> is in the device sensor coordinate system, and
      *  <code>p'</code> is in the camera-oriented coordinate system.</p>
      * <p><b>Units</b>:
-<<<<<<< HEAD
      * Quaternion coefficients</p>
-=======
-     * Quarternion coefficients</p>
->>>>>>> 9577d31b
      * <p><b>Optional</b> - This value may be {@code null} on some devices.</p>
      */
     @PublicKey
@@ -1086,22 +1059,13 @@
      * user's perspective) will report <code>(0.03, 0, 0)</code>.</p>
      * <p>To transform a pixel coordinates between two cameras
      * facing the same direction, first the source camera
-<<<<<<< HEAD
      * {@link CameraCharacteristics#LENS_RADIAL_DISTORTION android.lens.radialDistortion} must be corrected for.  Then
      * the source camera {@link CameraCharacteristics#LENS_INTRINSIC_CALIBRATION android.lens.intrinsicCalibration} needs
-=======
-     * android.lens.radialDistortion must be corrected for.  Then
-     * the source camera android.lens.intrinsicCalibration needs
->>>>>>> 9577d31b
      * to be applied, followed by the {@link CameraCharacteristics#LENS_POSE_ROTATION android.lens.poseRotation}
      * of the source camera, the translation of the source camera
      * relative to the destination camera, the
      * {@link CameraCharacteristics#LENS_POSE_ROTATION android.lens.poseRotation} of the destination camera, and
-<<<<<<< HEAD
      * finally the inverse of {@link CameraCharacteristics#LENS_INTRINSIC_CALIBRATION android.lens.intrinsicCalibration}
-=======
-     * finally the inverse of android.lens.intrinsicCalibration
->>>>>>> 9577d31b
      * of the destination camera. This obtains a
      * radial-distortion-free coordinate in the destination
      * camera pixel coordinates.</p>
@@ -1112,13 +1076,9 @@
      * <p><b>Units</b>: Meters</p>
      * <p><b>Optional</b> - This value may be {@code null} on some devices.</p>
      *
-<<<<<<< HEAD
      * @see CameraCharacteristics#LENS_INTRINSIC_CALIBRATION
      * @see CameraCharacteristics#LENS_POSE_ROTATION
      * @see CameraCharacteristics#LENS_RADIAL_DISTORTION
-=======
-     * @see CameraCharacteristics#LENS_POSE_ROTATION
->>>>>>> 9577d31b
      */
     @PublicKey
     public static final Key<float[]> LENS_POSE_TRANSLATION =
@@ -1164,11 +1124,7 @@
      * where <code>(0,0)</code> is the top-left of the
      * preCorrectionActiveArraySize rectangle. Once the pose and
      * intrinsic calibration transforms have been applied to a
-<<<<<<< HEAD
      * world point, then the {@link CameraCharacteristics#LENS_RADIAL_DISTORTION android.lens.radialDistortion}
-=======
-     * world point, then the android.lens.radialDistortion
->>>>>>> 9577d31b
      * transform needs to be applied, and the result adjusted to
      * be in the {@link CameraCharacteristics#SENSOR_INFO_ACTIVE_ARRAY_SIZE android.sensor.info.activeArraySize} coordinate
      * system (where <code>(0, 0)</code> is the top-left of the
@@ -1183,10 +1139,7 @@
      *
      * @see CameraCharacteristics#LENS_POSE_ROTATION
      * @see CameraCharacteristics#LENS_POSE_TRANSLATION
-<<<<<<< HEAD
      * @see CameraCharacteristics#LENS_RADIAL_DISTORTION
-=======
->>>>>>> 9577d31b
      * @see CameraCharacteristics#SENSOR_INFO_ACTIVE_ARRAY_SIZE
      * @see CameraCharacteristics#SENSOR_INFO_PRE_CORRECTION_ACTIVE_ARRAY_SIZE
      */
@@ -1213,11 +1166,7 @@
      * </code></pre>
      * <p>The pixel coordinates are defined in a normalized
      * coordinate system related to the
-<<<<<<< HEAD
      * {@link CameraCharacteristics#LENS_INTRINSIC_CALIBRATION android.lens.intrinsicCalibration} calibration fields.
-=======
-     * android.lens.intrinsicCalibration calibration fields.
->>>>>>> 9577d31b
      * Both <code>[x_i, y_i]</code> and <code>[x_c, y_c]</code> have <code>(0,0)</code> at the
      * lens optical center <code>[c_x, c_y]</code>. The maximum magnitudes
      * of both x and y coordinates are normalized to be 1 at the
@@ -1230,11 +1179,8 @@
      * <p><b>Units</b>:
      * Unitless coefficients.</p>
      * <p><b>Optional</b> - This value may be {@code null} on some devices.</p>
-<<<<<<< HEAD
      *
      * @see CameraCharacteristics#LENS_INTRINSIC_CALIBRATION
-=======
->>>>>>> 9577d31b
      */
     @PublicKey
     public static final Key<float[]> LENS_RADIAL_DISTORTION =
@@ -2328,11 +2274,7 @@
      * {@link CameraCharacteristics#SENSOR_INFO_ACTIVE_ARRAY_SIZE android.sensor.info.activeArraySize}.</p>
      * <p>The currently supported fields that correct for geometric distortion are:</p>
      * <ol>
-<<<<<<< HEAD
      * <li>{@link CameraCharacteristics#LENS_RADIAL_DISTORTION android.lens.radialDistortion}.</li>
-=======
-     * <li>android.lens.radialDistortion.</li>
->>>>>>> 9577d31b
      * </ol>
      * <p>If all of the geometric distortion fields are no-ops, this rectangle will be the same
      * as the post-distortion-corrected rectangle given in
@@ -2345,10 +2287,7 @@
      * <p><b>Units</b>: Pixel coordinates on the image sensor</p>
      * <p>This key is available on all devices.</p>
      *
-<<<<<<< HEAD
      * @see CameraCharacteristics#LENS_RADIAL_DISTORTION
-=======
->>>>>>> 9577d31b
      * @see CameraCharacteristics#SENSOR_INFO_ACTIVE_ARRAY_SIZE
      * @see CameraCharacteristics#SENSOR_INFO_PIXEL_ARRAY_SIZE
      * @see CameraCharacteristics#SENSOR_INFO_PRE_CORRECTION_ACTIVE_ARRAY_SIZE
